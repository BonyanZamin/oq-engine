--- conflicted
+++ resolved
@@ -6,14 +6,6 @@
 %define oqtimestamp ##_timestamp_##
 %define oquser openquake
 
-<<<<<<< HEAD
-=======
-Summary: Computes earthquake hazard and risk
-Name: %{oqname}
-Version: %{oqversion}
-License: AGPLv3
-Group: Applications/Engineering
->>>>>>> 9182b281
 %if %{oqstable} == 1
 %define oqformat %{oqrepo}-%{oqversion}
 Release: %{oqrelease}
@@ -22,7 +14,7 @@
 Release: %{oqtimestamp}_%{oqrelease}
 %endif
 
-Summary: Computes hazard, risk and socio-economic impact of earthquakes
+Summary: Computes earthquake hazard and risk
 Name: %{oqname}
 Version: %{oqversion}
 License: AGPLv3
