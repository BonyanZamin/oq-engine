--- conflicted
+++ resolved
@@ -29,16 +29,6 @@
 BASE_DATA_PATH = os.path.join(os.path.dirname(__file__), 'data')
 PLOTTING = False
 aae = np.testing.assert_almost_equal
-
-def plot_mesh_2d(ax, smsh):
-    """
-    Plots the mesh
-    """
-    for i in range(smsh.mesh.lons.shape[0]):
-        ax.plot(smsh.mesh.lons[i, :], smsh.mesh.lats[i, :], '-r', lw=0.5)
-    for i in range(smsh.mesh.lons.shape[1]):
-        ax.plot(smsh.mesh.lons[:, i], smsh.mesh.lats[:, i], '-r', lw=0.5)
-
 
 def plot_mesh_2d(ax, smsh):
     """
@@ -114,22 +104,14 @@
         self.lats = np.array(lats)
         self.deps = np.array(deps)
 
-<<<<<<< HEAD
-=======
         self.mesh = Mesh(self.lons, self.lats, self.deps)
         self.ksfc = KiteSurface(self.mesh)
 
->>>>>>> bbcef30a
     def test_get_external_boundary(self):
         # This mesh does not comply with the right hand rule. In the init it
         # will be adjusted
 
-<<<<<<< HEAD
-        mesh = Mesh(self.lons, self.lats, self.deps)
-        ksfc = KiteSurface(mesh)
-=======
         ksfc = self.ksfc
->>>>>>> bbcef30a
         idxs = ksfc._get_external_boundary_indexes()
 
         # Checking
@@ -146,20 +128,10 @@
             plt.show()
 
     def test_get_dip(self):
-<<<<<<< HEAD
-        mesh = Mesh(self.lons, self.lats, self.deps)
-        ksfc = KiteSurface(mesh)
-        ksfc.get_dip()
-
-    def test_get_cell_dimensions(self):
-        mesh = Mesh(self.lons, self.lats, self.deps)
-        ksfc = KiteSurface(mesh)
-=======
         self.ksfc.get_dip()
 
     def test_get_cell_dimensions(self):
         ksfc = self.ksfc
->>>>>>> bbcef30a
         _, _, _, areas = ksfc.get_cell_dimensions()
         idx = np.isfinite(areas)
 
@@ -181,8 +153,6 @@
         perc_diff = abs(expected - np.sum(areas[idx])) / expected * 100
         self.assertTrue(perc_diff < 0.5)
 
-<<<<<<< HEAD
-=======
     def test_get_tor(self):
         """ test calculation of trace (i.e. surface projection of tor) """
         lons = np.flipud([0.0, 0.05, 0.1, 0.15, 0.20])
@@ -192,7 +162,6 @@
         aae(lats, tla)
 
 
->>>>>>> bbcef30a
 class KiteSurfaceWithNaNs(unittest.TestCase):
     """
     Test the creation of a surface which will contain NaNs. The
@@ -228,8 +197,6 @@
         self.mlons = np.array(plons)
         self.mlats = np.array(plats)
         self.mesh = Mesh(lons=self.mlons.flatten(), lats=self.mlats.flatten())
-<<<<<<< HEAD
-=======
 
     def test_get_tor(self):
         tlo, tla = self.srfc.get_tor()
@@ -247,7 +214,6 @@
             ax.plot(tlo, tla, '-g', lw=4)
             plt.show()
 
->>>>>>> bbcef30a
 
     def test_rjb_calculation(self):
         # Test the calculation of the Rjb distance
@@ -264,11 +230,8 @@
             z = np.reshape(dst, self.mlons.shape)
             cs = plt.contour(self.mlons, self.mlats, z, 10, colors='k')
             _ = plt.clabel(cs)
-<<<<<<< HEAD
-=======
             tlo, tla = self.srfc.get_tor()
             ax.plot(tlo, tla, '-g', lw=4)
->>>>>>> bbcef30a
             plt.title(f'{self.NAME} - Rjb')
             plt.show()
 
@@ -288,11 +251,8 @@
             z = np.reshape(dst, self.mlons.shape)
             cs = plt.contour(self.mlons, self.mlats, z, 10, colors='k')
             _ = plt.clabel(cs)
-<<<<<<< HEAD
-=======
             tlo, tla = self.srfc.get_tor()
             ax.plot(tlo, tla, '-g', lw=4)
->>>>>>> bbcef30a
             plt.title(f'{self.NAME} - Rrup')
             plt.show()
 
@@ -308,11 +268,8 @@
             z = np.reshape(dst, self.mlons.shape)
             cs = plt.contour(self.mlons, self.mlats, z, 10, colors='k')
             _ = plt.clabel(cs)
-<<<<<<< HEAD
-=======
             tlo, tla = self.srfc.get_tor()
             ax.plot(tlo, tla, '-g', lw=4)
->>>>>>> bbcef30a
             plt.title(f'{self.NAME} - Rx')
             plt.show()
 
@@ -328,11 +285,8 @@
             z = np.reshape(dst, self.mlons.shape)
             cs = plt.contour(self.mlons, self.mlats, z, 10, colors='k')
             _ = plt.clabel(cs)
-<<<<<<< HEAD
-=======
             tlo, tla = self.srfc.get_tor()
             ax.plot(tlo, tla, '-g', lw=4)
->>>>>>> bbcef30a
             plt.title(f'{self.NAME} - Ry0')
             plt.show()
 
