# The Hazard Library
# Copyright (C) 2012-2025 GEM Foundation
#
# This program is free software: you can redistribute it and/or modify
# it under the terms of the GNU Affero General Public License as
# published by the Free Software Foundation, either version 3 of the
# License, or (at your option) any later version.
#
# This program is distributed in the hope that it will be useful,
# but WITHOUT ANY WARRANTY; without even the implied warranty of
# MERCHANTABILITY or FITNESS FOR A PARTICULAR PURPOSE.  See the
# GNU Affero General Public License for more details.
#
# You should have received a copy of the GNU Affero General Public License
# along with this program.  If not, see <http://www.gnu.org/licenses/>.
import unittest
from openquake.hazardlib import imt as imt_module


class ImtOrderingTestCase(unittest.TestCase):
    def test_ordering_and_equality(self):
        a = imt_module.from_string('SA(0.1)')
        b = imt_module.from_string('SA(0.10)')
        c = imt_module.from_string('SA(0.2)')
        self.assertLess(a, c)
        self.assertGreater(c, a)
        self.assertEqual(a, b)
        self.assertLess(imt_module.from_string('SA(9)'),
                        imt_module.from_string('SA(10)'))
        self.assertGreater(imt_module.from_string('SA(10)'),
                           imt_module.from_string('SA(9)'))

    def test_equivalent(self):
        sa1 = imt_module.from_string('SA(0.1)')
        sa2 = imt_module.from_string('SA(0.10)')
        self.assertEqual(sa1, sa2)
        self.assertEqual({sa1, sa2}, {sa1})

    def test_from_string(self):
        sa = imt_module.from_string('SA(0.1)')
        self.assertEqual(sa, ('SA(0.1)', 0.1, 5.0, None))
        pga = imt_module.from_string('PGA')
        self.assertEqual(pga, ('PGA', 0, 5.0, None))
        avgsa = imt_module.from_string('AvgSA')
        self.assertEqual(avgsa, ("AvgSA", 0.0, 5.0, None))
        avgsa_t = imt_module.from_string('AvgSA(0.5)')
        self.assertEqual(avgsa_t, ("AvgSA(0.5)", 0.5, 5.0, None))
<<<<<<< HEAD
=======
        sdi = imt_module.from_string('SDi(0.1,3.5)')
        self.assertEqual(sdi, ("SDi(0.1,3.5)", 0.1, 5.0, 3.5))
>>>>>>> 41c7de90
        with self.assertRaises(KeyError):
            imt_module.from_string('XXX')<|MERGE_RESOLUTION|>--- conflicted
+++ resolved
@@ -45,10 +45,7 @@
         self.assertEqual(avgsa, ("AvgSA", 0.0, 5.0, None))
         avgsa_t = imt_module.from_string('AvgSA(0.5)')
         self.assertEqual(avgsa_t, ("AvgSA(0.5)", 0.5, 5.0, None))
-<<<<<<< HEAD
-=======
         sdi = imt_module.from_string('SDi(0.1,3.5)')
         self.assertEqual(sdi, ("SDi(0.1,3.5)", 0.1, 5.0, 3.5))
->>>>>>> 41c7de90
         with self.assertRaises(KeyError):
             imt_module.from_string('XXX')