# -*- coding: utf-8 -*-
# vim: tabstop=4 shiftwidth=4 softtabstop=4
#
# Copyright (C) 2019, GEM Foundation
#
# OpenQuake is free software: you can redistribute it and/or modify it
# under the terms of the GNU Affero General Public License as published
# by the Free Software Foundation, either version 3 of the License, or
# (at your option) any later version.
#
# OpenQuake is distributed in the hope that it will be useful,
# but WITHOUT ANY WARRANTY; without even the implied warranty of
# MERCHANTABILITY or FITNESS FOR A PARTICULAR PURPOSE.  See the
# GNU Affero General Public License for more details.
#
# You should have received a copy of the GNU Affero General Public License
# along with OpenQuake.  If not, see <http://www.gnu.org/licenses/>.

import os
import unittest
import numpy

from openquake.baselib.general import DictArray
from openquake.hazardlib import read_input, calc
from openquake.hazardlib.pmf import PMF
from openquake.hazardlib.const import TRT
from openquake.hazardlib.tom import PoissonTOM
from openquake.hazardlib.contexts import (
    Effect, RuptureContext, ContextMaker, Collapser, get_distances)
from openquake.hazardlib import valid
from openquake.hazardlib.geo.surface import SimpleFaultSurface as SFS
from openquake.hazardlib.source.rupture import \
    NonParametricProbabilisticRupture as NPPR
from openquake.hazardlib.geo import Line, Point
from openquake.hazardlib.site import Site, SiteCollection
from openquake.hazardlib.source import PointSource
from openquake.hazardlib.mfd import ArbitraryMFD
from openquake.hazardlib.scalerel import WC1994
from openquake.hazardlib.geo.nodalplane import NodalPlane
from openquake.hazardlib.geo.surface.planar import (
    get_distances_planar, build_planar)
from openquake.hazardlib.sourceconverter import SourceConverter
from openquake.hazardlib.nrml import to_python
from openquake.hazardlib.gsim.abrahamson_2014 import AbrahamsonEtAl2014

PLOTTING = False
aac = numpy.testing.assert_allclose
dists = numpy.array([0, 10, 20, 30, 40, 50])
intensities = {
    '4.5': numpy.array([1.0, .95, .7, .6, .5, .3]),
    '5.0': numpy.array([1.2, 1.1, .7, .69, .6, .5]),
    '5.5': numpy.array([1.5, 1.2, .89, .85, .82, .6]),
    '6.0': numpy.array([2.0, 1.5, .9, .85, .81, .6])}
tom = PoissonTOM(50.)
JOB = os.path.join(os.path.dirname(__file__), 'data/context/job.ini')
BASE_PATH = os.path.dirname(__file__)


def rms(delta):
    return numpy.sqrt((delta**2).sum())


class ClosestPointOnTheRuptureTestCase(unittest.TestCase):

    def setUp(self):

        # Create surface
        trc = Line([Point(0.0, 0.0), Point(0.5, 0.0)])
        usd = 0.0
        lsd = 20.0
        dip = 90.0
        spc = 2.5
        self.srfc1 = SFS.from_fault_data(trc, usd, lsd, dip, spc)

        # Create surface
        trc = Line([Point(0.0, 0.0), Point(0.5, 0.0)])
        usd = 0.0
        lsd = 20.0
        dip = 20.0
        spc = 2.5
        self.srfc2 = SFS.from_fault_data(trc, usd, lsd, dip, spc)

    def test_simple_fault_surface_vertical(self):

        # Create the rupture
        mag = 10.0
        rake = 90.0
        trt = TRT.ACTIVE_SHALLOW_CRUST
        hypoc = Point(0.25, 0.0, 5)
        pmf = PMF([(0.8, 0), (0.2, 1)])
        rup = NPPR(mag, rake, trt, hypoc, self.srfc1, pmf)

        # Compute distances
        param = 'closest_point'
        sites = SiteCollection([Site(Point(0.25, -0.1, 0.0)),
                                Site(Point(-0.1, 0.0, 0.0))])
        dsts = get_distances(rup, sites, param)

        # Check first point
        msg = 'The longitude of the first point is wrong'
        self.assertTrue(abs(dsts[0, 0]-0.25) < 1e-2, msg)
        msg = 'The latitude of the first point is wrong'
        self.assertTrue(abs(dsts[0][1]-0.0) < 1e-2, msg)

        # Check second point
        msg = 'The longitude of the second point is wrong'
        self.assertTrue(abs(dsts[1, 0]-0.0) < 1e-2, msg)
        msg = 'The latitude of the second point is wrong'
        self.assertTrue(abs(dsts[1][1]-0.0) < 1e-2, msg)

    def test_simple_fault_surface_almost_flat(self):

        # Create the rupture
        mag = 10.0
        rake = 90.0
        trt = TRT.ACTIVE_SHALLOW_CRUST
        hypoc = Point(0.25, 0.0, 5)
        pmf = PMF([(0.8, 0), (0.2, 1)])
        rup = NPPR(mag, rake, trt, hypoc, self.srfc2, pmf)

        # Compute distances
        param = 'closest_point'
        sites = SiteCollection([Site(Point(0.25, -0.6, 0.0))])
        dsts = get_distances(rup, sites, param)

        # Check first point
        msg = 'The longitude of the first point is wrong'
        self.assertTrue(abs(dsts[0, 0]-0.25) < 1e-2, msg)
        msg = 'The latitude of the first point is wrong'
        self.assertTrue(abs(dsts[0][1]+0.4859) < 1e-2, msg)

    def test_point_surface(self):

        sid = 0
        name = 'test'
        trt = TRT.ACTIVE_SHALLOW_CRUST
        mfd = ArbitraryMFD([7.0], [1.])
        rms = 2.5
        msr = WC1994()
        rar = 1.0
        tom = PoissonTOM(1.)
        usd = 0.0
        lsd = 20.0
        loc = Point(0.0, 0.0)
        npd = PMF([(1.0, NodalPlane(90., 90., 90.))])
        hyd = PMF([(1.0, 10.)])
        src = PointSource(sid, name, trt, mfd, rms, msr, rar, tom, usd, lsd,
                          loc, npd, hyd)
        rups = [r for r in src.iter_ruptures()]

        # Compute distances
        param = 'closest_point'
        sites = SiteCollection([Site(Point(0.0, 0.0, 0.0)),
                                Site(Point(-0.2, 0.0, 0.0))])
        dsts = get_distances(rups[0], sites, param)

        # Check first point
        msg = 'The longitude of the first point is wrong'
        self.assertTrue(abs(dsts[0, 0]-0.0) < 1e-2, msg)
        msg = 'The latitude of the first point is wrong'
        self.assertTrue(abs(dsts[0, 1]-0.0) < 1e-2, msg)

        # Check second point
        msg = 'The longitude of the second point is wrong'
        self.assertTrue(abs(dsts[1, 0]+0.1666) < 1e-2, msg)
        msg = 'The latitude of the second point is wrong'
        self.assertTrue(abs(dsts[1, 1]-0.0) < 1e-2, msg)


class EffectTestCase(unittest.TestCase):
    def test_dist_by_mag(self):
        effect = Effect(intensities, dists)
        dist = list(effect.dist_by_mag(0).values())
        numpy.testing.assert_allclose(dist, [50, 50, 50, 50])

        dist = list(effect.dist_by_mag(.9).values())
        numpy.testing.assert_allclose(dist, [12, 15, 19.677419, 20])

        dist = list(effect.dist_by_mag(1.1).values())
        numpy.testing.assert_allclose(dist, [0, 10, 13.225806, 16.666667])

    def test_get_pmap(self):
        truncation_level = 3
        imtls = DictArray({'PGA': [0.01]})
        gsims = [valid.gsim('AkkarBommer2010')]
        ctxs = []
        for occ_rate in (.001, .002):
            ctx = RuptureContext()
            ctx.mag = 5.5
            ctx.rake = 90
            ctx.occurrence_rate = occ_rate
            ctx.sids = numpy.array([0.])
            ctx.vs30 = numpy.array([760.])
            ctx.rrup = numpy.array([100.])
            ctx.rjb = numpy.array([99.])
            ctx.src_id = 0
            ctx.clon = 0.
            ctx.clat = 0.
            ctx.weight = 0.
            ctxs.append(ctx)
        cmaker = ContextMaker(
            'TRT', gsims, dict(imtls=imtls, truncation_level=truncation_level))
        cmaker.tom = PoissonTOM(time_span=50)
        pmap = cmaker.get_pmap(cmaker.recarrays(ctxs))
        numpy.testing.assert_almost_equal(pmap[0].array, 0.066381)


# see also classical/case_24 and classical/case_69
class CollapseTestCase(unittest.TestCase):

    def test_collapse_small(self):
        inp = read_input(JOB)  # has pointsource_distance=50
        cmaker = inp.cmaker
        [[area]] = inp.groups  # there is a single AreaSource
        srcs = list(area)  # split in 3+3 PointSources

        # check the weights
        cmaker.set_weight(srcs, inp.sitecol)
        weights = [src.weight for src in srcs]  # 3 within, 3 outside
        numpy.testing.assert_allclose(
            weights, [7.8, 7.8, 7.8, 1, 1, 1])

        # set different vs30s on the two sites
        inp.sitecol.array['vs30'] = [600., 700.]
        ctxs = cmaker.from_srcs(srcs, inp.sitecol)
        # the 3 sources within are still more distant than the pointsource
        # distance, so the 4 hypocenters are collapsed to 1 and the number
        # of ruptures is down from 30 x 4 to 30
        numpy.testing.assert_equal(len(ctxs[0]), 60)  # 2sites x 3srcs x 10mags

        # compute original curves
        pmap = cmaker.get_pmap(ctxs)
        numpy.testing.assert_equal(cmaker.collapser.cfactor, [34, 60])

        # compute collapsed curves
        cmaker.collapser.cfactor = numpy.zeros(2)
        cmaker.collapser.collapse_level = 1
        cmap = cmaker.get_pmap(ctxs)
        self.assertLess(rms(pmap[0].array - cmap[0].array), 3E-4)
        self.assertLess(rms(pmap[1].array - cmap[1].array), 3E-4)
        numpy.testing.assert_equal(cmaker.collapser.cfactor, [34, 60])

    def test_collapse_big(self):
        smpath = os.path.join(os.path.dirname(__file__),
                              'data/context/source_model.xml')
        params = dict(
            sites=[(0, 1), (0, 2)],
            maximum_distance=calc.filters.IntegrationDistance.new('300'),
            imtls=dict(PGA=numpy.arange(.1, 5, .1)),
            investigation_time=50.,
            gsim='BooreAtkinson2008',
            reference_vs30_value=600.,
            source_model_file=smpath,
            area_source_discretization=1.)
        inp = read_input(params)
        cmaker = inp.cmaker
        [srcs] = inp.groups  # a single area source
        # get the context
        ctxs = cmaker.from_srcs(srcs, inp.sitecol)
        pcurve0 = cmaker.get_pmap(ctxs)[0]
        cmaker.collapser.cfactor = numpy.zeros(2)
        cmaker.collapser.collapse_level = 1
        pcurve1 = cmaker.get_pmap(ctxs)[0]
        self.assertLess(numpy.abs(pcurve0.array - pcurve1.array).sum(), 1E-6)
        numpy.testing.assert_equal(cmaker.collapser.cfactor, [218, 11616])

    def test_collapse_azimuth(self):
        # YuEtAl2013Ms has an azimuth distance causing a lower precision
        # in the collapse even if we are collapsing far less than before
        src = '''\
        <simpleFaultSource
        id="3"
        name="Simple Fault Source"
        tectonicRegion="Active Shallow Crust"
        >
        <simpleFaultGeometry>
        <gml:LineString>
        <gml:posList>
          1 -0.2 1.4 0 1.7 0
        </gml:posList>
        </gml:LineString>
        <dip>
          3
        </dip>
        <upperSeismoDepth>
          5
        </upperSeismoDepth>
        <lowerSeismoDepth>
          15
        </lowerSeismoDepth>
        </simpleFaultGeometry>
        <magScaleRel>
          WC1994
        </magScaleRel>
        <ruptAspectRatio>
          2
        </ruptAspectRatio>
        <truncGutenbergRichterMFD
          aValue="4.2" bValue=".9" maxMag="7" minMag="6.5"/>
        <rake>
          90
        </rake>
        </simpleFaultSource>'''
        params = dict(
            sites=[(1.1, -1.1), (1.1, -1.9)],
            maximum_distance=calc.filters.IntegrationDistance.new('300'),
            imtls=dict(PGA=numpy.arange(.001, .45, .001)),
            investigation_time=50.,
            source_string=src,
            rupture_mesh_spacing=10,
            width_of_mfd_bin=.5,  # so that there is a single magnitude
            gsim='YuEtAl2013Ms',
            reference_vs30_value=600.)
        inp = read_input(params)
        cmaker = inp.cmaker
        [grp] = inp.groups
        self.assertEqual(len(grp.sources), 1)  # not splittable source
        poes = cmaker.get_poes(grp, inp.sitecol)
        cmaker.collapser = Collapser(collapse_level=1, dist_type='azimuth')
        newpoes = cmaker.get_poes(inp.groups[0], inp.sitecol)
        if PLOTTING:
            import matplotlib.pyplot as plt
            imls = cmaker.imtls['PGA']
            plt.plot(imls, poes[0, :, 0], '-', label='0-old')
            plt.plot(imls, newpoes[0, :, 0], '-', label='0-new')
            plt.plot(imls, poes[1, :, 0], '-', label='1-old')
            plt.plot(imls, newpoes[1, :, 0], '-', label='1-new')
            plt.legend()
            plt.show()
        maxdiff = (newpoes - poes).max(axis=(1, 2))
        print('maxdiff =', maxdiff, cmaker.collapser.cfactor)

        # collapse_level=2
        cmaker.collapser = Collapser(collapse_level=2, dist_type='azimuth')
        newpoes = cmaker.get_poes(inp.groups[0], inp.sitecol)
        maxdiff = (newpoes - poes).max(axis=(1, 2))
        print('maxdiff =', maxdiff, cmaker.collapser.cfactor)

    def test_collapse_area(self):
        # collapse an area source
        src = '''\
        <areaSource
          id="1"
          name="Area Source"
          tectonicRegion="Active Shallow Crust"
        >
        <areaGeometry>
        <gml:Polygon>
        <gml:exterior>
        <gml:LinearRing>
        <gml:posList>
          -.5 -.5 -.3 -.1 .1 .2 .3 -.8
        </gml:posList>
        </gml:LinearRing>
        </gml:exterior>
        </gml:Polygon>
        <upperSeismoDepth>
        0
        </upperSeismoDepth>
        <lowerSeismoDepth>
        10
        </lowerSeismoDepth>
        </areaGeometry>
        <magScaleRel>
        WC1994
        </magScaleRel>
        <ruptAspectRatio>
        1
        </ruptAspectRatio>
        <truncGutenbergRichterMFD
          aValue="4.5" bValue="1" maxMag="6.5" minMag="5"/>
        <nodalPlaneDist>
        <nodalPlane dip="90" probability="1" rake="0" strike="0"/>
        </nodalPlaneDist>
        <hypoDepthDist>
        <hypoDepth depth="5" probability="1"/>
        </hypoDepthDist>
        </areaSource>
        '''
        params = dict(
            sites=[(1.1, -1.1), (1.1, -1.9)],
            maximum_distance=calc.filters.IntegrationDistance.new('300'),
            imtls=dict(PGA=numpy.arange(.001, .45, .001)),
            investigation_time=50.,
            source_string=src,
            area_source_discretization=10,
            width_of_mfd_bin=.5,  # so that there are only 3 magnitudes
            gsim='YuEtAl2013Ms',
            reference_vs30_value=600.)
        inp = read_input(params)
        cmaker = inp.cmaker
        [grp] = inp.groups
        self.assertEqual(len(grp.sources), 52)  # point sources
        poes = cmaker.get_poes(grp, inp.sitecol)  # no collapse

        # collapse_level = 0
        newpoes = cmaker.get_poes(inp.groups[0], inp.sitecol, collapse_level=0)
        if PLOTTING:
            import matplotlib.pyplot as plt
            imls = cmaker.imtls['PGA']
            plt.plot(imls, poes[0, :, 0], '-', label='0-old')
            plt.plot(imls, newpoes[0, :, 0], '-', label='0-new')
            plt.plot(imls, poes[1, :, 0], '-', label='1-old')
            plt.plot(imls, newpoes[1, :, 0], '-', label='1-new')
            plt.legend()
            plt.show()
        maxdiff = (newpoes - poes).max(axis=(1, 2))
        print('maxdiff =', maxdiff)
        # this is a case where the precision on site 1 is perfect, while
        # on on site 0 if far from perfect
        self.assertLess(maxdiff[0], 3E-3)
        self.assertLess(maxdiff[1], 5E-10)
        numpy.testing.assert_equal(cmaker.collapser.cfactor, [63, 312])

        # collapse_level = 4
        cmaker.collapser = Collapser(4, 'azimuth', False)
        newpoes = cmaker.get_poes(inp.groups[0], inp.sitecol, collapse_level=4)
        maxdiff = (newpoes - poes).max(axis=(1, 2))
        print('maxdiff =', maxdiff)
        # this is a case where the precision on site 0 is perfect, while
        # on on site 1 if far from perfect
        self.assertLess(maxdiff[0], 1.4E-16)
        self.assertLess(maxdiff[1], 1.4E-16)
        numpy.testing.assert_equal(cmaker.collapser.cfactor, [284, 312])


class GetCtxs01TestCase(unittest.TestCase):
    """
    Test for calculation of distances with caching
    """
    def setUp(self):
        # Set paths
        path = '../../qa_tests_data/classical/case_75/ruptures_0.xml'
        rup_path = os.path.join(BASE_PATH, path)
        path = '../../qa_tests_data/classical/case_75/ruptures_0_sections.xml'
        geom_path = os.path.join(BASE_PATH, path)

        # Create source
        sc = SourceConverter(investigation_time=1, rupture_mesh_spacing=2.5)
        ssm = to_python(rup_path, sc)
        geom = to_python(geom_path, sc)
        src = ssm[0][0]
        src.set_sections(geom.sections)
        self.src = src

        # Create site-collection
        site = Site(Point(0.05, 0.2), vs30=760, z1pt0=30, z2pt5=0.5,
                    vs30measured=True)
        self.sitec = SiteCollection([site])

        # Create the context maker
        gmm = AbrahamsonEtAl2014()
        param = dict(imtls={'PGA': []})
        cm = ContextMaker('*', [gmm], param)

        # extract magnitude 7 context
        [ctx] = cm.get_ctxs(self.src, self.sitec)
        self.ctx = ctx[ctx.mag == 7.0]

        # extract magnitude 7 rupture
        [self.rup] = [rup for rup in self.src.iter_ruptures() if rup.mag == 7.]

    def test_rjb_distance(self):
        rjb = self.rup.surface.get_joyner_boore_distance(self.sitec.mesh)
        self.assertAlmostEqual(rjb, self.ctx.rjb, delta=1e-3)

    def test_rrup_distance(self):
        rrup = self.rup.surface.get_min_distance(self.sitec.mesh)
        self.assertAlmostEqual(rrup, self.ctx.rrup, delta=1e-3)

    def test_rx_distance(self):
        rx = self.rup.surface.get_rx_distance(self.sitec.mesh)
        self.assertAlmostEqual(rx, self.ctx.rx, delta=1e-3)

    def test_ry0_distance(self):
        dst = self.rup.surface.get_ry0_distance(self.sitec.mesh)
        self.assertAlmostEqual(dst, self.ctx.ry0, delta=1e-3)


class GetCtxs02TestCase(unittest.TestCase):
    """
    Test for calculation of distances with caching
    """
    def setUp(self):
        # Set paths
        path = './data/context02/ruptures_0.xml'
        rup_path = os.path.join(BASE_PATH, path)
        path = './data/context02/ruptures_0_sections.xml'
        geom_path = os.path.join(BASE_PATH, path)

        # Create source
        sc = SourceConverter(investigation_time=1, rupture_mesh_spacing=2.5)
        ssm = to_python(rup_path, sc)
        geom = to_python(geom_path, sc)
        src = ssm[0][0]
        src.set_sections(geom.sections)
        self.src = src

        # Create site-collection
        site = Site(Point(0.05, 0.2), vs30=760, z1pt0=30, z2pt5=0.5,
                    vs30measured=True)
        self.sitec = SiteCollection([site])

        # Create the context maker
        gmm = AbrahamsonEtAl2014()
        param = dict(imtls={'PGA': []})
        cm = ContextMaker('*', [gmm], param)

        # extract magnitude 7 context
        [ctx] = cm.get_ctxs(self.src, self.sitec)
        self.ctx = ctx[ctx.mag == 7.0]

        # extract magnitude 7 rupture
        [self.rup] = [rup for rup in self.src.iter_ruptures() if rup.mag == 7.]

    def test_rjb_distance(self):
        rjb = self.rup.surface.get_joyner_boore_distance(self.sitec.mesh)
        self.assertAlmostEqual(rjb, self.ctx.rjb, delta=1e-3)

    def test_rrup_distance(self):
        rrup = self.rup.surface.get_min_distance(self.sitec.mesh)
        self.assertAlmostEqual(rrup, self.ctx.rrup, delta=1e-3)

    def test_rx_distance(self):
        rx = self.rup.surface.get_rx_distance(self.sitec.mesh)
        self.assertAlmostEqual(rx, self.ctx.rx, delta=1e-3)

    def test_ry0_distance(self):
        dst = self.rup.surface.get_ry0_distance(self.sitec.mesh)
        self.assertAlmostEqual(dst, self.ctx.ry0, delta=1e-3)


class PlanarDistancesTestCase(unittest.TestCase):
    """
    Test for calculation of planar distances
    """
    def test(self):
        trt = TRT.ACTIVE_SHALLOW_CRUST
        rms = 2.5
        msr = WC1994()
        rar = 1.0
        tom = PoissonTOM(1.)
        usd = 0.0
        lsd = 20.0
        loc = Point(0.0, 0.0)
        mfd = ArbitraryMFD([7.0], [1.])
        npd = PMF([(1.0, NodalPlane(90., 90., 90.))])
        hdd = PMF([(1.0, 10.)])
        imtls = DictArray({'PGA': [0.01]})
        gsims = [valid.gsim('GulerceEtAl2017'),
                 valid.gsim('Atkinson2015'),
                 valid.gsim('YuEtAl2013Ms')]
        src = PointSource(
            "ps", "pointsource", trt, mfd, rms, msr, rar, tom,
            usd, lsd, loc, npd, hdd)

        sites = SiteCollection([Site(Point(0.25, 0.0, 0.0)),
                                Site(Point(0.35, 0.0, 0.0))])
        cmaker = ContextMaker(
            trt, gsims, dict(imtls=imtls, truncation_level=3.))
        cmaker.tom = tom
        ctx, = cmaker.get_ctxs(src, sites)
        aac(ctx.rrup, [9.32409196, 20.44343079])
        aac(ctx.rx, [0., 0.])
        aac(ctx.ry0, [9.26597563, 20.38546829])
        aac(ctx.rjb, [9.26597481, 20.3854596])
        aac(ctx.rhypo, [29.54267222, 40.18243627])
        aac(ctx.rjb, [9.26597481, 20.3854596])
        aac(ctx.repi, [27.79873166, 38.91822433])
        aac(ctx.azimuth, [0., 0.])

<<<<<<< HEAD
        # check that get_distances_planar returns the expected results
=======
>>>>>>> b0bd454f
        magd = [(r, mag) for mag, r in src.get_annual_occurrence_rates()]
        planin = src.get_planin(magd, npd.data, hdd.data)
        planar = build_planar(planin, loc.x, loc.y, usd, lsd)[0, 0]
        for par in ('rx', 'ry0', 'rjb', 'rhypo', 'repi'):
            dist = get_distances_planar(planar, sites, par)[0]
            aac(dist, ctx[par], err_msg=par)<|MERGE_RESOLUTION|>--- conflicted
+++ resolved
@@ -569,10 +569,6 @@
         aac(ctx.repi, [27.79873166, 38.91822433])
         aac(ctx.azimuth, [0., 0.])
 
-<<<<<<< HEAD
-        # check that get_distances_planar returns the expected results
-=======
->>>>>>> b0bd454f
         magd = [(r, mag) for mag, r in src.get_annual_occurrence_rates()]
         planin = src.get_planin(magd, npd.data, hdd.data)
         planar = build_planar(planin, loc.x, loc.y, usd, lsd)[0, 0]
