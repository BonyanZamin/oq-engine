--- conflicted
+++ resolved
@@ -692,7 +692,7 @@
                 if fewsites:
                     # get the closest points on the surface
                     closest = project_back(planar, xx, yy)  # (3, U, N)
-<<<<<<< HEAD
+            magdist = self.maximum_distance(rups[0].mag)
             dd = self.defaultdict
             U, N = len(rups), len(sites)
             ctx = RecordBuilder(**dd).zeros((U, N))
@@ -707,25 +707,10 @@
                 sitevalues = sites.array[par]
                 for rec in ctx:  # loop on U ruptures
                     rec[par] = sitevalues
-            reduced_ctx = ctx[ctx.rrup <= magdist[m]]
+            reduced_ctx = ctx[ctx.rrup <= magdist]
             if len(reduced_ctx):
                 ctxs.append(reduced_ctx.flatten())
         return ctxs  # one context array for each magnitude
-=======
-                umask = dists <= self.maximum_distance(rups[0].mag)  # (U, N)
-            for u, rup in enumerate(rups):
-                mask = umask[u]
-                if mask.any():
-                    r_sites = sites.filter(mask)
-                    ctx = self.get_ctx(rup, r_sites, dists[u][mask])
-                    ctx.src_id = src.id
-                    ctxs.append(ctx)
-                    if fewsites:
-                        ctx.clon = closest[0, u, mask]
-                        ctx.clat = closest[1, u, mask]
-
-        return [] if not ctxs else [self.recarray(ctxs)]
->>>>>>> 86a9fc66
 
     def get_ctxs(self, src, sitecol, src_id=0, step=1):
         """
