--- conflicted
+++ resolved
@@ -559,20 +559,11 @@
                 stypes = (stdtype,)
             S = len(stypes)
             arr = numpy.zeros((1 + S, M, N))
-<<<<<<< HEAD
             compute = gsim.__class__.__dict__.get('compute')
             if compute:  # fast lane
                 if getattr(compute, 'jittable', False) and all(
                         len(ctx) == 1 for ctx in ctxs):
-                    # single-site-optimization
-                    ctxs = [self.multi(ctxs)]
-=======
-            calc_ms = gsim.__class__.__dict__.get('compute')
-            if calc_ms:  # fast lane
-                # TODO: single-site-optimization
-                # if all(len(ctx) == 1 for ctx in ctxs):
-                #     ctxs = [self.multi(ctxs)]
->>>>>>> faabad55
+                     ctxs = [self.multi(ctxs)]
                 outs = numpy.zeros((4, M, N))
                 for ctx, gsim, slc in self.gen_triples(gsim, ctxs):
                     compute(gsim, ctx, self.imts, *outs[:, :, slc])
