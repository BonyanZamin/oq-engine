# -*- coding: utf-8 -*-
# vim: tabstop=4 shiftwidth=4 softtabstop=4
#
# Copyright (C) 2018-2023 GEM Foundation
#
# OpenQuake is free software: you can redistribute it and/or modify it
# under the terms of the GNU Affero General Public License as published
# by the Free Software Foundation, either version 3 of the License, or
# (at your option) any later version.
#
# OpenQuake is distributed in the hope that it will be useful,
# but WITHOUT ANY WARRANTY; without even the implied warranty of
# MERCHANTABILITY or FITNESS FOR A PARTICULAR PURPOSE.  See the
# GNU Affero General Public License for more details.
#
# You should have received a copy of the GNU Affero General Public License
# along with OpenQuake.  If not, see <http://www.gnu.org/licenses/>.

import abc
import copy
import time
import logging
import warnings
import itertools
import collections
from unittest.mock import patch
import numpy
import shapely
from scipy.interpolate import interp1d

from openquake.baselib import config
from openquake.baselib.general import (
    AccumDict, DictArray, RecordBuilder, split_in_slices, block_splitter,
    sqrscale)
from openquake.baselib.performance import Monitor, split_array, kround0
from openquake.baselib.python3compat import decode
from openquake.hazardlib import valid, imt as imt_module
from openquake.hazardlib.const import StdDev, OK_COMPONENTS
from openquake.hazardlib.tom import FatedTOM, NegativeBinomialTOM, PoissonTOM
from openquake.hazardlib.stats import ndtr
from openquake.hazardlib.site import SiteCollection, site_param_dt
from openquake.hazardlib.calc.filters import (
    SourceFilter, IntegrationDistance, magdepdist,
    get_dparam, get_distances, getdefault, MINMAG, MAXMAG)
from openquake.hazardlib.probability_map import ProbabilityMap
from openquake.hazardlib.geo import multiline
from openquake.hazardlib.geo.mesh import Mesh
from openquake.hazardlib.geo.surface.planar import (
    project, project_back, get_distances_planar)

U8 = numpy.uint8
I32 = numpy.int32
U32 = numpy.uint32
F16 = numpy.float16
F32 = numpy.float32
F64 = numpy.float64
TWO20 = 2**20  # used when collapsing
TWO16 = 2**16
TWO24 = 2**24
TWO32 = 2**32
STD_TYPES = (StdDev.TOTAL, StdDev.INTER_EVENT, StdDev.INTRA_EVENT)
KNOWN_DISTANCES = frozenset('''rrup rx ry0 rjb rhypo repi rcdpp azimuth
azimuthcp rvolc clon_clat clon clat'''.split())
NUM_BINS = 256
DIST_BINS = sqrscale(80, 1000, NUM_BINS)
MULTIPLIER = 150  # len(mean_stds arrays) / len(poes arrays)
MEA = 0
STD = 1
# These coordinates were provided by M Gerstenberger (personal
# communication, 10 August 2018)
cshm_polygon = shapely.geometry.Polygon([(171.6, -43.3), (173.2, -43.3),
                                         (173.2, -43.9), (171.6, -43.9)])


def _get(surfaces, param, secdists, mask=slice(None)):
    arr = numpy.array([secdists[sec.idx, param][mask] for sec in surfaces])
    return arr  # shape (S, N, ...)


def set_distances(ctx, rup, r_sites, params, secdists, mask):
    """
<<<<<<< HEAD
    Set the distance attributes on the context; also manages paired
    attributes like clon_lat.
=======
    Set the distance attributes on the context
>>>>>>> 97110ca6
    """
    if secdists is None:
        for param in sorted(params):
            dists = get_distances(rup, r_sites, param)
            if '_' in param:
                p0, p1 = param.split('_')  # clon_clat
                setattr(ctx, p0, dists[:, 0])
                setattr(ctx, p1, dists[:, 1])
            else:
                setattr(ctx, param, dists)
    else:
        # fast lane for multifault sources
        tor = rup.surface.tor  # MultiLine object
        if 'rx' in params or 'ry0' in params:
            arr = _get(rup.surface.surfaces, 'tuw', secdists, mask)
            S, N = arr.shape[:2]
            # keep the flipped values and then reorder the surface indices
            # arr has shape (S, N, 2, 3) where 2 refer to the flipping
            tuw = numpy.zeros((3, S, N))
            for s in range(S):
                idx = tor.soidx[s]
                flip = int(tor.flipped[idx])
                tuw[:, s, :] = arr[idx, :, flip, :].T  # shape (3, N)
            tut, uut = multiline._get_tu(tor.shift, tuw)
            '''
            # sanity check with the right parameters t, u
            t, u = rup.surface.tor.get_tu(r_sites)
            numpy.testing.assert_allclose(tut, t)
            numpy.testing.assert_allclose(uut, u)
            '''
        for param in sorted(params):
            if param == 'rx':
                ctx.rx = tut
            elif param == 'ry0':
                neg = uut < 0
                ctx.ry0[neg] = numpy.abs(uut[neg])
                big = uut > tor.u_max
                ctx.ry0[big] = uut[big] - tor.u_max
            elif param == 'rjb' :
                rjbs = _get(rup.surface.surfaces, 'rjb', secdists, mask)
                ctx['rjb'] = numpy.min(rjbs, axis=0)
                '''
                # sanity check with the right rjb
                rjb = rup.surface.get_joyner_boore_distance(r_sites)
                numpy.testing.assert_allclose(ctx.rjb, rjb)
                '''
            elif param == 'clon_clat':
                coos = _get(rup.surface.surfaces, 'clon_clat', secdists, mask)
                # shape (numsections, numsites, 3)
                msh = Mesh(coos[:, :, 0], coos[:, :, 1]).get_closest_points(
                    r_sites)
                # shape (numsites, 3)
                ctx['clon'] = msh.lons
                ctx['clat'] = msh.lats


def round_dist(dst):
    idx = numpy.searchsorted(DIST_BINS, dst)
    idx[idx == NUM_BINS] -= 1
    return DIST_BINS[idx]


def is_modifiable(gsim):
    """
    :returns: True if it is a ModifiableGMPE
    """
    return hasattr(gsim, 'gmpe') and hasattr(gsim, 'params')


def split_by_occur(ctx):
    """
    :returns: [poissonian] or [poissonian, nonpoissonian,...]
    """
    nan = numpy.isnan(ctx.occurrence_rate)
    out = []
    if 0 < nan.sum() < len(ctx):
        out.append(ctx[~nan])
        nonpoisson = ctx[nan]
        for shp in set(np.probs_occur.shape[1] for np in nonpoisson):
            # ctxs with the same shape of prob_occur are concatenated
            p_array = [p for p in nonpoisson if p.probs_occur.shape[1] == shp]
            arr = numpy.concatenate(p_array, p_array[0].dtype)
            out.append(arr.view(numpy.recarray))
    else:
        out.append(ctx)
    return out


def concat(ctxs):
    """
    Concatenate context arrays.
    :returns: [] or [poisson_ctx] or [poisson_ctx, nonpoisson_ctx, ...]
    """
    out, poisson, nonpoisson, nonparam = [], [], [], []
    for ctx in ctxs:
        if numpy.isnan(ctx.occurrence_rate).all():
            nonparam.append(ctx)

        # If ctx has probs_occur and occur_rate is parametric non-poisson
        elif hasattr(ctx, 'probs_occur') and ctx.probs_occur.shape[1] >= 1:
            nonpoisson.append(ctx)
        else:
            poisson.append(ctx)
    if poisson:
        out.append(numpy.concatenate(poisson).view(numpy.recarray))
    if nonpoisson:
        # Ctxs with the same shape of prob_occur are concatenated
        # and different shape sets are appended separately
        for shp in set(ctx.probs_occur.shape[1] for ctx in nonpoisson):
            p_array = [p for p in nonpoisson
                       if p.probs_occur.shape[1] == shp]
            out.append(numpy.concatenate(p_array).view(numpy.recarray))
    if nonparam:
        out.append(numpy.concatenate(nonparam).view(numpy.recarray))
    return out


def get_maxsize(M, G):
    """
    :returns: an integer N such that arrays N*M*G fit in the CPU cache
    """
    maxs = TWO20 // (2*M*G)
    assert maxs > 1, maxs
    return maxs * MULTIPLIER


def size(imtls):
    """
    :returns: size of the dictionary of arrays imtls
    """
    imls = imtls[next(iter(imtls))]
    return len(imls) * len(imtls)


def trivial(ctx, name):
    """
    :param ctx: a recarray
    :param name: name of a parameter
    :returns: True if the parameter is missing or single valued
    """
    if name not in ctx.dtype.names:
        return True
    return len(numpy.unique(numpy.float32(ctx[name]))) == 1


class Oq(object):
    def __init__(self, **hparams):
        vars(self).update(hparams)

    def get_reqv(self):
        if 'reqv' not in self.inputs:
            return
        return {key: valid.RjbEquivalent(value)
                for key, value in self.inputs['reqv'].items()}


class DeltaRatesGetter(object):
    """
    Read the delta rates from an aftershock datastore
    """
    def __init__(self, dstore):
        self.dstore = dstore

    def __call__(self, src_id):
        with self.dstore.open('r') as dstore:
            return dstore['delta_rates'][src_id]


# same speed as performance.kround, round more
def kround1(ctx, kfields):
    kdist = 2. * ctx.mag**2  # heuristic collapse distance from 32 to 200 km
    close = ctx.rrup < kdist
    far = ~close
    out = numpy.zeros(len(ctx), [(k, ctx.dtype[k]) for k in kfields])
    for kfield in kfields:
        kval = ctx[kfield]
        if kfield == 'vs30':
            out[kfield][close] = numpy.round(kval[close])  # round less
            out[kfield][far] = numpy.round(kval[far], 1)  # round more
        elif kval.dtype == F64 and kfield != 'mag':
            out[kfield][close] = F16(kval[close])  # round less
            out[kfield][far] = numpy.round(kval[far])  # round more
        else:
            out[kfield] = ctx[kfield]
    return out


def kround2(ctx, kfields):
    kdist = 5. * ctx.mag**2  # from 80 to 500 km
    close = ctx.rrup < kdist
    far = ~close
    out = numpy.zeros(len(ctx), [(k, ctx.dtype[k]) for k in kfields])
    for kfield in kfields:
        kval = ctx[kfield]
        if kfield == 'rx':   # can be negative
            out[kfield] = numpy.round(kval)
        elif kfield in KNOWN_DISTANCES:
            out[kfield][close] = numpy.ceil(kval[close])  # round to 1 km
            out[kfield][far] = round_dist(kval[far])  # round more
        elif kfield == 'vs30':
            out[kfield][close] = numpy.round(kval[close])  # round less
            out[kfield][far] = numpy.round(kval[far], 1)  # round more
        elif kval.dtype == F64 and kfield != 'mag':
            out[kfield][close] = F16(kval[close])  # round less
            out[kfield][far] = numpy.round(kval[far])  # round more
        else:
            out[kfield] = ctx[kfield]
    return out


kround = {0: kround0, 1: kround1, 2: kround2}


class Collapser(object):
    """
    Class managing the collapsing logic.
    """
    def __init__(self, collapse_level, kfields):
        self.collapse_level = collapse_level
        self.kfields = sorted(kfields)
        self.cfactor = numpy.zeros(3)

    def collapse(self, ctx, mon, rup_indep, collapse_level=None):
        """
        Collapse a context recarray if possible.

        :param ctx: a recarray with "sids"
        :param rup_indep: False if the ruptures are mutually exclusive
        :param collapse_level: if None, use .collapse_level
        :returns: the collapsed array and the inverting indices
        """
        clevel = (collapse_level if collapse_level is not None
                  else self.collapse_level)
        if not rup_indep or clevel < 0:
            # no collapse
            self.cfactor[0] += len(ctx)
            self.cfactor[1] += len(ctx)
            self.cfactor[2] += 1
            return ctx, None
        with mon:
            krounded = kround[clevel](ctx, self.kfields)
            out, inv = numpy.unique(krounded, return_inverse=True)
        self.cfactor[0] += len(out)
        self.cfactor[1] += len(ctx)
        self.cfactor[2] += 1
        return out.view(numpy.recarray), inv.astype(U32)


class FarAwayRupture(Exception):
    """Raised if the rupture is outside the maximum distance for all sites"""


def get_num_distances(gsims):
    """
    :returns: the number of distances required for the given GSIMs
    """
    dists = set()
    for gsim in gsims:
        dists.update(gsim.REQUIRES_DISTANCES)
    return len(dists)


# NB: minimum_magnitude is ignored
def _interp(param, name, trt):
    try:
        mdd = param[name]
    except KeyError:
        return magdepdist([(MINMAG, 1000), (MAXMAG, 1000)])
    if isinstance(mdd, IntegrationDistance):
        return mdd(trt)
    elif isinstance(mdd, dict):
        if mdd:
            magdist = getdefault(mdd, trt)
        else:
            magdist = [(MINMAG, 1000), (MAXMAG, 1000)]
        return magdepdist(magdist)
    return mdd


def simple_cmaker(gsims, imts, **params):
    """
    :returns: a simplified ContextMaker for use in the tests
    """
    dic = dict(imtls={imt: [0] for imt in imts})
    dic.update(**params)
    return ContextMaker('*', gsims, dic)


# ############################ genctxs ################################## #

# generator of quartets (rup_index, mag, planar_array, sites)
def _quartets(cmaker, src, sitecol, cdist, magdist, planardict):
    minmag = cmaker.maximum_distance.x[0]
    maxmag = cmaker.maximum_distance.x[-1]
    # splitting by magnitude
    if src.count_nphc() == 1:
        # one rupture per magnitude
        for m, (mag, pla) in enumerate(planardict.items()):
            if minmag < mag < maxmag:
                yield m, mag, pla, sitecol
    else:
        for m, rup in enumerate(src.iruptures()):
            mag = rup.mag
            if mag > maxmag or mag < minmag:
                continue
            arr = [rup.surface.array.reshape(-1, 3)]
            pla = planardict[mag]
            # NB: having a good psdist is essential for performance!
            psdist = src.get_psdist(m, mag, cmaker.pointsource_distance,
                                    magdist)
            close = sitecol.filter(cdist <= psdist)
            far = sitecol.filter(cdist > psdist)
            if cmaker.fewsites:
                if close is None:  # all is far, common for small mag
                    yield m, mag, arr, sitecol
                else:  # something is close
                    yield m, mag, pla, sitecol
            else:  # many sites
                if close is None:  # all is far
                    yield m, mag, arr, far
                elif far is None:  # all is close
                    yield m, mag, pla, close
                else:  # some sites are far, some are close
                    yield m, mag, arr, far
                    yield m, mag, pla, close


# helper used to populate contexts for planar ruptures
def _get_ctx_planar(cmaker, zeroctx, mag, planar, sites, src_id, tom):

    # computing distances
    rrup, xx, yy = project(planar, sites.xyz)  # (3, U, N)
    # get the closest points on the surface
    if cmaker.fewsites or 'clon' in cmaker.REQUIRES_DISTANCES:
        closest = project_back(planar, xx, yy)  # (3, U, N)
    # set distances
    zeroctx['rrup'] = rrup 
    for par in cmaker.REQUIRES_DISTANCES - {'rrup'}:
        zeroctx[par] = get_distances_planar(planar, sites, par)
    for par in cmaker.REQUIRES_DISTANCES:
        dst = zeroctx[par]
        if cmaker.minimum_distance:
            dst[dst < cmaker.minimum_distance] = cmaker.minimum_distance

    # ctx has shape (U, N), ctxt (N, U)
    ctxt = zeroctx.T  # smart trick taking advantage of numpy magic
    ctxt['src_id'] = src_id

    # setting rupture parameters
    for par in cmaker.ruptparams:
        if par == 'mag':
            ctxt[par] = mag
        elif par == 'occurrence_rate':
            ctxt[par] = planar.wlr[:, 2]  # shape U-> (N, U)
        elif par == 'width':
            ctxt[par] = planar.wlr[:, 0]
        elif par == 'strike':
            ctxt[par] = planar.sdr[:, 0]
        elif par == 'dip':
            ctxt[par] = planar.sdr[:, 1]
        elif par == 'rake':
            ctxt[par] = planar.sdr[:, 2]
        elif par == 'ztor':  # top edge depth
            ctxt[par] = planar.corners[:, 2, 0]
        elif par == 'zbot':  # bottom edge depth
            ctxt[par] = planar.corners[:, 2, 3]
        elif par == 'hypo_lon':
            ctxt[par] = planar.hypo[:, 0]
        elif par == 'hypo_lat':
            ctxt[par] = planar.hypo[:, 1]
        elif par == 'hypo_depth':
            ctxt[par] = planar.hypo[:, 2]

    if cmaker.fewsites:
        zeroctx['clon'] = closest[0]
        zeroctx['clat'] = closest[1]

    # setting site parameters
    for par in cmaker.siteparams:
        zeroctx[par] = sites.array[par]  # shape N-> (U, N)
    if hasattr(tom, 'get_pmf'):  # NegativeBinomialTOM
        # read Probability Mass Function from model and reshape it
        # into predetermined shape of probs_occur
        pmf = tom.get_pmf(planar.wlr[:, 2],
                          n_max=zeroctx['probs_occur'].shape[2])
        zeroctx['probs_occur'] = pmf[:, numpy.newaxis, :]

    return zeroctx.flatten()  # shape N*U


def genctxs_Pp(src, sitecol, cmaker):
    """
    Context generator for point sources and collapsed point sources
    """
    dd = cmaker.defaultdict.copy()
    tom = getattr(src, 'temporal_occurrence_model', None)

    if tom and isinstance(tom, NegativeBinomialTOM):
        if hasattr(src, 'pointsources'):  # CollapsedPointSource
            maxrate = max(max(ps.mfd.occurrence_rates)
                          for ps in src.pointsources)
        else:  # regular source
            maxrate = max(src.mfd.occurrence_rates)
        p_size = tom.get_pmf(maxrate).shape[1]
        dd['probs_occur'] = numpy.zeros(p_size)
    else:
        dd['probs_occur'] = numpy.zeros(0)

    builder = RecordBuilder(**dd)
    cmaker.siteparams = [par for par in sitecol.array.dtype.names
                       if par in dd]
    cmaker.ruptparams = cmaker.REQUIRES_RUPTURE_PARAMETERS | {'occurrence_rate'}

    with cmaker.ir_mon:
        # building planar geometries
        planardict = src.get_planar(cmaker.shift_hypo)

    magdist = {mag: cmaker.maximum_distance(mag)
               for mag, rate in src.get_annual_occurrence_rates()}
    # cmaker.maximum_distance(mag) can be 0 if outside the mag range
    maxmag = max(mag for mag, dist in magdist.items() if dist > 0)
    maxdist = magdist[maxmag]
    cdist = sitecol.get_cdist(src.location)
    # NB: having a decent max_radius is essential for performance!
    mask = cdist <= maxdist + src.max_radius(maxdist)
    sitecol = sitecol.filter(mask)
    if sitecol is None:
        return []

    for magi, mag, planarlist, sites in _quartets(
            cmaker, src, sitecol, cdist[mask], magdist, planardict):
        if not planarlist:
            continue
        elif len(planarlist) > 1:  # when using ps_grid_spacing
            pla = numpy.concatenate(planarlist).view(numpy.recarray)
        else:
            pla = planarlist[0]

        offset = src.offset + magi * len(pla)
        zctx = builder.zeros((len(pla), len(sites)))  # shape (N, U)

        if cmaker.fewsites:
            rup_ids = zctx['rup_id'].T  # numpy trick, shape (U, N)
            rup_ids[:] = numpy.arange(offset, offset+len(pla))

        # building contexts
        ctx = _get_ctx_planar(cmaker, zctx, mag, pla, sites, src.id, tom)
        ctxt = ctx[ctx.rrup < magdist[mag]]
        if len(ctxt):
            yield ctxt


def _build_secdists(src, sitecol, cmaker):
    dparams = {'rjb', 'tuw'}
    if cmaker.fewsites:
        dparams |= {'clon_clat'}
    sections = src.get_sections(src.get_unique_idxs())
    out = {}
    for sec in sections:
        out[sec.idx, 'rrup'] = get_dparam(sec, sitecol, 'rrup')
        for param in dparams:
            out[sec.idx, param] = get_dparam(sec, sitecol, param)
    # use multi_fault_test to debug this
    return out


# ############################ ContextMaker ############################### #

class ContextMaker(object):
    """
    A class to manage the creation of contexts and to compute mean/stddevs
    and possibly PoEs.

    :param trt: tectonic region type string
    :param gsims: list of GSIMs or a dictionary gsim -> rlz indices
    :param oq:
       dictionary of parameters like the maximum_distance, the IMTLs,
       the investigation time, etc, or an OqParam instance
    :param extraparams:
       additional site parameters to consider, used only in the tests

    NB: the trt can be different from the tectonic region type for which
    the underlying GSIMs are defined. This is intentional.
    """
    REQUIRES = ['DISTANCES', 'SITES_PARAMETERS', 'RUPTURE_PARAMETERS']
    deltagetter = None
    fewsites = False
    tom = None

    def __init__(self, trt, gsims, oq, monitor=Monitor(), extraparams=()):
        self.trt = trt
        self.gsims = gsims
        if isinstance(oq, dict):
            param = oq
            oq = Oq(**param)
            self.mags = param.get('mags', ())  # list of strings %.2f
            self.cross_correl = param.get('cross_correl')  # cond_spectra_test
        else:  # OqParam
            param = vars(oq)
            param['split_sources'] = oq.split_sources
            param['min_iml'] = oq.min_iml
            param['reqv'] = oq.get_reqv()
            param['af'] = getattr(oq, 'af', None)
            self.cross_correl = oq.cross_correl
            self.imtls = oq.imtls
            try:
                self.mags = oq.mags_by_trt[trt]
            except AttributeError:
                self.mags = ()
            except KeyError:  # missing TRT but there is only one
                [(_, self.mags)] = oq.mags_by_trt.items()

        self.oq = oq
        self.monitor = monitor
        self._init1(param)
        self._init2(param, extraparams)
        self.set_imts_conv()
        self.init_monitoring(self.monitor)

    def _init1(self, param):
        if 'poes' in param:
            self.poes = param['poes']
        if 'imtls' in param:
            for imt in param['imtls']:
                if not isinstance(imt, str):
                    raise TypeError('Expected string, got %s' % type(imt))
            self.imtls = param['imtls']
        elif 'hazard_imtls' in param:
            self.imtls = DictArray(
                imt_module.sort_by_imt(param['hazard_imtls']))
        elif not hasattr(self, 'imtls'):
            raise KeyError('Missing imtls in ContextMaker!')
        self.cache_distances = param.get('cache_distances', False)
        self.max_sites_disagg = param.get('max_sites_disagg', 10)
        self.time_per_task = param.get('time_per_task', 60)
        self.collapse_level = int(param.get('collapse_level', -1))
        self.disagg_by_src = param.get('disagg_by_src', False)
        self.horiz_comp = param.get('horiz_comp_to_geom_mean', False)
        self.maximum_distance = _interp(param, 'maximum_distance', self.trt)
        if 'pointsource_distance' not in param:
            self.pointsource_distance = float(
                config.performance.pointsource_distance)
        else:
            self.pointsource_distance = getdefault(
                param['pointsource_distance'], self.trt)
        self.minimum_distance = param.get('minimum_distance', 0)
        self.investigation_time = param.get('investigation_time')
        self.ses_seed = param.get('ses_seed', 42)
        self.ses_per_logic_tree_path = param.get('ses_per_logic_tree_path', 1)
        self.truncation_level = param.get('truncation_level', 99.)
        self.phi_b = ndtr(self.truncation_level)
        self.num_epsilon_bins = param.get('num_epsilon_bins', 1)
        self.disagg_bin_edges = param.get('disagg_bin_edges', {})
        self.ps_grid_spacing = param.get('ps_grid_spacing')
        self.split_sources = param.get('split_sources')

    def _init2(self, param, extraparams):
        for gsim in self.gsims:
            if hasattr(gsim, 'set_tables'):
                if len(self.mags) == 0 and not is_modifiable(gsim):
                    raise ValueError(
                        'You must supply a list of magnitudes as 2-digit '
                        'strings, like mags=["6.00", "6.10", "6.20"]')
                gsim.set_tables(self.mags, self.imtls)
        self.effect = param.get('effect')
        for req in self.REQUIRES:
            reqset = set()
            for gsim in self.gsims:
                reqset.update(getattr(gsim, 'REQUIRES_' + req))
                if getattr(self.oq, 'af', None) and req == 'SITES_PARAMETERS':
                    reqset.add('ampcode')
                if is_modifiable(gsim) and req == 'SITES_PARAMETERS':
                    reqset.add('vs30')  # required by the ModifiableGMPE
                    reqset.update(gsim.gmpe.REQUIRES_SITES_PARAMETERS)
                    if 'apply_swiss_amplification' in gsim.params:
                        reqset.add('amplfactor')
                    if ('apply_swiss_amplification_sa' in gsim.params):
                        reqset.add('ch_ampl03')
                        reqset.add('ch_ampl06')
                        reqset.add('ch_phis2s03')
                        reqset.add('ch_phis2s06')
                        reqset.add('ch_phiss03')
                        reqset.add('ch_phiss06')
            setattr(self, 'REQUIRES_' + req, reqset)
        try:
            self.min_iml = param['min_iml']
        except KeyError:
            self.min_iml = numpy.array([0. for imt in self.imtls])
        self.reqv = param.get('reqv')
        if self.reqv is not None:
            self.REQUIRES_DISTANCES.add('repi')
        # NB: REQUIRES_DISTANCES is empty when gsims = [FromFile]
        REQUIRES_DISTANCES = self.REQUIRES_DISTANCES | {'rrup'}
        reqs = (sorted(self.REQUIRES_RUPTURE_PARAMETERS) +
                sorted(self.REQUIRES_SITES_PARAMETERS | set(extraparams)) +
                sorted(REQUIRES_DISTANCES))
        dic = {}
        for req in reqs:
            if req in site_param_dt:
                dt = site_param_dt[req]
                if isinstance(dt, tuple):  # (string_, size)
                    dic[req] = b'X' * dt[1]
                else:
                    dic[req] = dt(0)
            else:
                dic[req] = 0.
        dic['src_id'] = I32(0)
        dic['rup_id'] = U32(0)
        dic['sids'] = U32(0)
        dic['rrup'] = F64(0)
        dic['occurrence_rate'] = F64(0)
        self.defaultdict = dic
        self.shift_hypo = param.get('shift_hypo')

    def init_monitoring(self, monitor):
        # instantiating child monitors, may be called in the workers
        self.pla_mon = monitor('planar contexts', measuremem=False)
        self.ctx_mon = monitor('nonplanar contexts', measuremem=False)
        self.gmf_mon = monitor('computing mean_std', measuremem=False)
        self.poe_mon = monitor('get_poes', measuremem=False)
        self.pne_mon = monitor('composing pnes', measuremem=False)
        self.ir_mon = monitor('iter_ruptures', measuremem=False)
        self.sec_mon = monitor('building secdists', measuremem=True)
        self.delta_mon = monitor('getting delta_rates', measuremem=False)
        self.col_mon = monitor('collapsing contexts', measuremem=False)
        self.task_no = getattr(monitor, 'task_no', 0)
        self.out_no = getattr(monitor, 'out_no', self.task_no)
        kfields = (self.REQUIRES_DISTANCES |
                   self.REQUIRES_RUPTURE_PARAMETERS |
                   self.REQUIRES_SITES_PARAMETERS)
        self.collapser = Collapser(self.collapse_level, kfields)

    def restrict(self, imts):
        """
        :param imts: a list of IMT strings subset of the full list
        :returns: a new ContextMaker involving less IMTs
        """
        new = copy.copy(self)
        new.imtls = DictArray({imt: self.imtls[imt] for imt in imts})
        new.set_imts_conv()
        return new

    def set_imts_conv(self):
        """
        Set the .imts list and .conv dictionary for the horizontal component
        conversion (if any).
        """
        self.loglevels = DictArray(self.imtls) if self.imtls else {}
        with warnings.catch_warnings():
            # avoid RuntimeWarning: divide by zero encountered in log
            warnings.simplefilter("ignore")
            for imt, imls in self.imtls.items():
                if imt != 'MMI':
                    self.loglevels[imt] = numpy.log(imls)
        self.imts = tuple(imt_module.from_string(im) for im in self.imtls)
        self.conv = {}  # gsim -> imt -> (conv_median, conv_sigma, rstd)
        if not self.horiz_comp:
            return  # do not convert
        for gsim in self.gsims:
            self.conv[gsim] = {}
            imc = gsim.DEFINED_FOR_INTENSITY_MEASURE_COMPONENT
            if imc.name == 'GEOMETRIC_MEAN':
                pass  # nothing to do
            elif imc.name in OK_COMPONENTS:
                dic = {imt: imc.apply_conversion(imt) for imt in self.imts}
                self.conv[gsim].update(dic)
            else:
                logging.info(f'Conversion from {imc.name} not applicable to'
                             f' {gsim.__class__.__name__}')

    def horiz_comp_to_geom_mean(self, mean_stds):
        """
        This function converts ground-motion obtained for a given description
        of horizontal component into ground-motion values for geometric_mean.

        The conversion equations used are from:
            - Beyer and Bommer (2006): for arithmetic mean, GMRot and random
            - Boore and Kishida (2017): for RotD50
        """
        for g, gsim in enumerate(self.gsims):
            if not self.conv[gsim]:
                continue
            for m, imt in enumerate(self.imts):
                me, si, ta, ph = mean_stds[:, g, m]
                conv_median, conv_sigma, rstd = self.conv[gsim][imt]
                me[:] = numpy.log(numpy.exp(me) / conv_median)
                si[:] = ((si**2 - conv_sigma**2) / rstd**2)**0.5

    @property
    def Z(self):
        """
        :returns: the number of realizations associated to self
        """
        return sum(len(rlzs) for rlzs in self.gsims.values())

    def new_ctx(self, size):
        """
        :returns: a recarray of the given size full of zeros
        """
        return RecordBuilder(**self.defaultdict).zeros(size)

    def recarray(self, ctxs):
        """
        :params ctxs: a non-empty list of homogeneous contexts
        :returns: a recarray, possibly collapsed
        """
        assert ctxs
        dd = self.defaultdict.copy()
        if not hasattr(ctxs[0], 'probs_occur'):
            for ctx in ctxs:
                ctx.probs_occur = numpy.zeros(0)
            np = 0
        else:
            shps = [ctx.probs_occur.shape for ctx in ctxs]
            np = max(i[1] if len(i) > 1 else i[0] for i in shps)
        dd['probs_occur'] = numpy.zeros(np)
        C = sum(len(ctx) for ctx in ctxs)
        ra = RecordBuilder(**dd).zeros(C)
        start = 0
        for ctx in ctxs:
            if self.minimum_distance:
                for name in self.REQUIRES_DISTANCES:
                    array = ctx[name]
                    small_distances = array < self.minimum_distance
                    if small_distances.any():
                        array = numpy.array(array)  # make a copy first
                        array[small_distances] = self.minimum_distance
                        array.flags.writeable = False
                        ctx[name] = array
            slc = slice(start, start + len(ctx))
            for par in dd:
                if par == 'rup_id':
                    val = getattr(ctx, par)
                else:
                    val = getattr(ctx, par, numpy.nan)
                if par == 'clon_clat':
                    ra['clon'][slc] = ctx.clon
                    ra['clat'][slc] = ctx.clat
                else:
                    getattr(ra, par)[slc] = val
            ra.sids[slc] = ctx.sids
            start = slc.stop
        return ra

    def get_ctx_params(self):
        """
        :returns: the interesting attributes of the context
        """
        params = {'occurrence_rate', 'sids', 'src_id',
                  'probs_occur', 'clon', 'clat', 'rrup'}
        params.update(self.REQUIRES_RUPTURE_PARAMETERS)
        for dparam in self.REQUIRES_DISTANCES:
            params.add(dparam + '_')
        return params

    def from_planar(self, rup, hdist, step, point='TC', toward_azimuth=90,
                    direction='positive'):
        """
        :param rup:
            a BaseRupture instance with a PlanarSurface and site parameters

        :returns: a context array for the sites around the rupture
        """
        sitecol = SiteCollection.from_planar(
            rup, point='TC', toward_azimuth=90,
            direction='positive', hdist=hdist, step=5.,
            req_site_params=self.REQUIRES_SITES_PARAMETERS)
        ctxs = list(self.genctxs([rup], sitecol, src_id=0))
        return self.recarray(ctxs)

    def from_srcs(self, srcs, sitecol):
        # used in disagg.disaggregation
        """
        :param srcs: a list of Source objects
        :param sitecol: a SiteCollection instance
        :returns: a list of context arrays
        """
        ctxs = []
        srcfilter = SourceFilter(sitecol, self.maximum_distance)
        for i, src in enumerate(srcs):
            if src.id == -1:  # not set yet
                src.id = i
            sites = srcfilter.get_close_sites(src)
            if sites is not None:
                ctxs.extend(self.get_ctx_iter(src, sites))
        return concat(ctxs)

    def get_rparams(self, rup):
        """
        :returns: a dictionary with the rupture parameters
        """
        dic = {}
        if hasattr(self, 'secdists') and self.secdists:
            msparam = rup.surface.msparam
        else:
            msparam = None
        for param in self.REQUIRES_RUPTURE_PARAMETERS:
            if param == 'mag':
                value = numpy.round(rup.mag, 3)
            elif param == 'strike':
                if msparam:
                    value = msparam['strike']
                else:
                    value = rup.surface.get_strike()
            elif param == 'dip':
                if msparam:
                    value = msparam['dip']
                else:
                    value = rup.surface.get_dip()
            elif param == 'rake':
                value = rup.rake
            elif param == 'ztor':
                if msparam:
                    value = msparam['ztor']
                else:
                    value = rup.surface.get_top_edge_depth()
            elif param == 'hypo_lon':
                value = rup.hypocenter.longitude
            elif param == 'hypo_lat':
                value = rup.hypocenter.latitude
            elif param == 'hypo_depth':
                value = rup.hypocenter.depth
            elif param == 'width':
                if msparam:
                    value = msparam['width']
                else:
                    value = rup.surface.get_width()
            elif param == 'in_cshm':
                # used in McVerry and Bradley GMPEs
                if rup.surface:
                    # this is really expensive
                    lons = rup.surface.mesh.lons.flatten()
                    lats = rup.surface.mesh.lats.flatten()
                    points_in_polygon = (
                        shapely.geometry.Point(lon, lat).within(cshm_polygon)
                        for lon, lat in zip(lons, lats))
                    value = any(points_in_polygon)
                else:
                    value = False
            elif param == 'zbot':
                # needed for width estimation in CampbellBozorgnia2014
                if msparam:
                    value = msparam['zbot']
                elif rup.surface and hasattr(rup, 'surfaces'):
                    value = rup.surface.zbot
                elif rup.surface:
                    value = rup.surface.mesh.depths.max()
                else:
                    value = rup.hypocenter.depth
            else:
                raise ValueError('%s requires unknown rupture parameter %r' %
                                 (type(self).__name__, param))
            dic[param] = value
        dic['occurrence_rate'] = getattr(rup, 'occurrence_rate', numpy.nan)
        if hasattr(rup, 'temporal_occurrence_model'):
            if isinstance(rup.temporal_occurrence_model, NegativeBinomialTOM):
                dic['probs_occur'] = rup.temporal_occurrence_model.get_pmf(
                    rup.occurrence_rate)
        elif hasattr(rup, 'probs_occur'):
            dic['probs_occur'] = rup.probs_occur

        return dic

    def genctxs(self, same_mag_rups, sites, src_id):
        """
        :params same_mag_rups: a list of ruptures
        :param sites: a (filtered) site collection
        :param src_id: source index
        :yields: a context array for each rupture
        """
        magdist = self.maximum_distance(same_mag_rups[0].mag)
        secdists = getattr(self, 'secdists', None)
        for rup in same_mag_rups:
            if secdists:
                rrups = _get(rup.surface.surfaces, 'rrup', secdists)
                rrup = numpy.min(rrups, axis=0)
            else:
                rrup = get_distances(rup, sites, 'rrup')
            mask = rrup <= magdist
            if not mask.any():
                continue

            r_sites = sites.filter(mask)
            # to debug you can insert here
            # if rup.rup_id == 0:
            #     print(rup.surface.get_tuw_df(r_sites))
            #     import pdb; pdb.set_trace()

            ''' # sanity check
            true_rrup = rup.surface.get_min_distance(r_sites)
            numpy.testing.assert_allclose(true_rrup, rrup[mask])
            '''
            rparams = self.get_rparams(rup)
            dd = self.defaultdict.copy()
            np = len(rparams.get('probs_occur', []))
            dd['probs_occur'] = numpy.zeros(np)
            ctx = RecordBuilder(**dd).zeros(len(r_sites))
            for par, val in rparams.items():
                ctx[par] = val

            ctx.rrup = rrup[mask]
            ctx.sids = r_sites.sids
            params = self.REQUIRES_DISTANCES - {'rrup'}
            if self.fewsites:
                params.add('clon_clat')
            set_distances(ctx, rup, r_sites, params, secdists, mask)

            # Equivalent distances
            reqv_obj = (self.reqv.get(self.trt) if self.reqv else None)
            if reqv_obj and not rup.surface:  # PointRuptures have no surface
                reqv = reqv_obj.get(ctx.repi, rup.mag)
                if 'rjb' in self.REQUIRES_DISTANCES:
                    ctx.rjb = reqv
                if 'rrup' in self.REQUIRES_DISTANCES:
                    ctx.rrup = numpy.sqrt(reqv**2 + rup.hypocenter.depth**2)

            for name in r_sites.array.dtype.names:
                setattr(ctx, name, r_sites[name])

            ctx.src_id = src_id
            if src_id >= 0:
                ctx.rup_id = rup.rup_id
            yield ctx

    # this is called for non-point sources (or point sources in preclassical)
    def gen_contexts(self, rups_sites, src_id):
        """
        :yields: the old-style RuptureContexts generated by the source
        """
        for rups, sites in rups_sites:  # ruptures with the same magnitude
            yield from self.genctxs(rups, sites, src_id)

    def get_ctx_iter(self, src, sitecol, src_id=0, step=1):
        """
        :param src:
            a source object (already split) or a list of ruptures
        :param sitecol:
            a (filtered) SiteCollection
        :param src_id:
            integer source ID used where src is actually a list
        :param step:
            > 1 only in preclassical
        :returns:
            iterator over recarrays
        """
        self.fewsites = len(sitecol.complete) <= self.max_sites_disagg
        if self.fewsites or 'clon' in self.REQUIRES_DISTANCES:
            self.defaultdict['clon'] = F64(0.)
            self.defaultdict['clat'] = F64(0.)

        if getattr(src, 'location', None) and step == 1:
            return self.pla_mon.iter(genctxs_Pp(src, sitecol, self))
        elif hasattr(src, 'source_id'):  # other source
            if src.code == b'F' and step == 1:
                with self.sec_mon:
                    self.secdists = _build_secdists(src, sitecol, self)
            else:
                self.secdists = None
            minmag = self.maximum_distance.x[0]
            maxmag = self.maximum_distance.x[-1]
            with self.ir_mon:
                allrups = list(src.iter_ruptures(
                    shift_hypo=self.shift_hypo, step=step))
                for i, rup in enumerate(allrups):
                    rup.rup_id = src.offset + i
                allrups = [rup for rup in allrups if minmag < rup.mag < maxmag]
                if not allrups:
                    return iter([])
                self.num_rups = len(allrups)
                # sorted by mag by construction
                u32mags = U32([rup.mag * 100 for rup in allrups])
                rups_sites = [(rups, sitecol) for rups in split_array(
                    numpy.array(allrups), u32mags)]
            src_id = src.id
        else:  # in event based we get a list with a single rupture
            rups_sites = [(src, sitecol)]
            self.secdists = None
            src_id = -1
        ctxs = self.gen_contexts(rups_sites, src_id)
        blocks = block_splitter(ctxs, 10_000, weight=len)
        # the weight of 10_000 ensure less than 1MB per block (recarray)
        return self.ctx_mon.iter(map(self.recarray, blocks))

    def max_intensity(self, sitecol1, mags, dists):
        """
        :param sitecol1: a SiteCollection instance with a single site
        :param mags: a sequence of magnitudes
        :param dists: a sequence of distances
        :returns: an array of GMVs of shape (#mags, #dists)
        """
        assert len(sitecol1) == 1, sitecol1
        nmags, ndists = len(mags), len(dists)
        gmv = numpy.zeros((nmags, ndists))
        for m, d in itertools.product(range(nmags), range(ndists)):
            mag, dist = mags[m], dists[d]
            ctx = RuptureContext()
            for par in self.REQUIRES_RUPTURE_PARAMETERS:
                setattr(ctx, par, 0)
            for dst in self.REQUIRES_DISTANCES:
                setattr(ctx, dst, numpy.array([dist]))
            for par in self.REQUIRES_SITES_PARAMETERS:
                setattr(ctx, par, getattr(sitecol1, par))
            ctx.sids = sitecol1.sids
            ctx.mag = mag
            ctx.width = .01  # 10 meters to avoid warnings in abrahamson_2014
            try:
                maxmean = self.get_mean_stds([ctx])[0].max()
                # shape NM
            except ValueError:  # magnitude outside of supported range
                continue
            else:
                gmv[m, d] = numpy.exp(maxmean)
        return gmv

    # not used by the engine, is is meant for notebooks
    def get_poes(self, srcs, sitecol, tom=None, rup_mutex={},
                 collapse_level=-1):
        """
        :param srcs: a list of sources with the same TRT
        :param sitecol: a SiteCollection instance with N sites
        :returns: an array of PoEs of shape (N, L, G)
        """
        self.collapser.cfactor = numpy.zeros(3)
        ctxs = self.from_srcs(srcs, sitecol)
        with patch.object(self.collapser, 'collapse_level', collapse_level):
            return self.get_pmap(ctxs, tom, rup_mutex).array

    def _gen_poes(self, ctx):
        from openquake.hazardlib.site_amplification import get_poes_site
        (M, L1), G = self.loglevels.array.shape, len(self.gsims)

        # split large context arrays to avoid filling the CPU cache
        with self.gmf_mon:
            # split_by_mag=False because already contains a single mag
            mean_stdt = self.get_mean_stds([ctx], split_by_mag=False)
        for slc in split_in_slices(len(ctx), MULTIPLIER):
            ctxt = ctx[slc]
            self.slc = slc  # used in gsim/base.py
            with self.poe_mon:
                # this is allocating at most few MB of RAM
                poes = numpy.zeros((len(ctxt), M*L1, G))
                # NB: using .empty would break the MixtureModelGMPETestCase
                for g, gsim in enumerate(self.gsims):
                    ms = mean_stdt[:2, g, :, slc]
                    # builds poes of shape (n, L, G)
                    if getattr(self.oq, 'af', None):  # amplification method
                        poes[:, :, g] = get_poes_site(ms, self, ctxt)
                    else:  # regular case
                        gsim.set_poes(ms, self, ctxt, poes[:, :, g])
            yield poes

    def gen_poes(self, ctx, rup_indep=True):
        """
        :param ctx: a vectorized context (recarray) of size N
        :param rup_indep: rupture flag (false for mutex ruptures)
        :yields: poes, ctxt, invs with poes of shape (N, L, G)
        """
        ctx.flags.writeable = True
        ctx.mag = numpy.round(ctx.mag, 3)
        for mag in numpy.unique(ctx.mag):
            ctxt = ctx[ctx.mag == mag]
            kctx, invs = self.collapser.collapse(ctxt, self.col_mon, rup_indep)
            if invs is None:  # no collapse
                for poes in self._gen_poes(ctxt):
                    invs = numpy.arange(len(poes), dtype=U32)
                    yield poes, ctxt[self.slc], invs
            else:  # collapse
                poes = numpy.concatenate(list(self._gen_poes(kctx)))
                yield poes, ctxt, invs

    # used in source_disagg
    def get_pmap(self, ctxs, tom=None, rup_mutex={}):
        """
        :param ctxs: a list of context arrays (only one for poissonian ctxs)
        :param tom: temporal occurrence model (default PoissonTom)
        :param rup_mutex: dictionary of weights (default empty)
        :returns: a ProbabilityMap
        """
        rup_indep = not rup_mutex
        sids = numpy.unique(ctxs[0].sids)
        pmap = ProbabilityMap(sids, size(self.imtls), len(self.gsims))
        pmap.fill(rup_indep)
        self.update(pmap, ctxs, tom or PoissonTOM(self.investigation_time),
                    rup_mutex)
        return ~pmap if rup_indep else pmap

    def ratesNLG(self, srcgroup, sitecol):
        """
        Used for debugging simple sources

        :param srcgroup: a group of sources
        :param sitecol: a SiteCollection instance
        :returns: an array of annual rates of shape (N, L, G)
        """
        pmap = self.get_pmap(self.from_srcs(srcgroup, sitecol))
        return (~pmap).to_rates()

    def update(self, pmap, ctxs, tom, rup_mutex={}):
        """
        :param pmap: probability map to update
        :param ctxs: a list of context arrays (only one for parametric ctxs)
        :param rup_mutex: dictionary (src_id, rup_id) -> weight

        The rup_mutex dictionary is read-only and normally empty
        """
        rup_indep = len(rup_mutex) == 0
        if tom is None:
            itime = -1.  # test_hazard_curve_X
        elif isinstance(tom, FatedTOM):
            itime = 0.
        else:
            itime = tom.time_span
        for ctx in ctxs:
            for poes, ctxt, invs in self.gen_poes(ctx, rup_indep):
                with self.pne_mon:
                    ctxt.flags.writeable = True  # avoid numba type error
                    pmap.update(poes, invs, ctxt, itime, rup_mutex)

    # called by gen_poes and by the GmfComputer
    def get_mean_stds(self, ctxs, split_by_mag=True):
        """
        :param ctxs: a list of contexts with N=sum(len(ctx) for ctx in ctxs)
        :param split_by_mag: where to split by magnitude
        :returns: an array of shape (4, G, M, N) with mean and stddevs
        """
        N = sum(len(ctx) for ctx in ctxs)
        M = len(self.imts)
        G = len(self.gsims)
        out = numpy.zeros((4, G, M, N))
        if all(isinstance(ctx, numpy.recarray) for ctx in ctxs):
            # contexts already vectorized
            recarrays = ctxs
        else:  # vectorize the contexts
            recarrays = [self.recarray(ctxs)]
        if split_by_mag:
            recarr = numpy.concatenate(
                recarrays, dtype=recarrays[0].dtype).view(numpy.recarray)
            recarrays = split_array(recarr, U32(numpy.round(recarr.mag*100)))
        self.adj = {gsim: [] for gsim in self.gsims}  # NSHM2014P adjustments
        for g, gsim in enumerate(self.gsims):
            compute = gsim.__class__.compute
            start = 0
            for ctx in recarrays:
                slc = slice(start, start + len(ctx))
                # make the context immutable
                ctx.flags.writeable = False
                adj = compute(gsim, ctx, self.imts, *out[:, g, :, slc])
                if adj is not None:
                    self.adj[gsim].append(adj)
                start = slc.stop
            if self.adj[gsim]:
                self.adj[gsim] = numpy.concatenate(self.adj[gsim])
            if self.truncation_level not in (0, 1E-9, 99.) and (
                    out[1, g] == 0.).any():
                raise ValueError('Total StdDev is zero for %s' % gsim)
        if self.conv:  # apply horizontal component conversion
            self.horiz_comp_to_geom_mean(out)
        return out

    def get_att_curves(self, site, msr, mag, aratio=1., strike=0.,
                       dip=45., rake=-90):
        """
        :returns: 4 attenuation curves mu, sig, tau, phi
        """
        from openquake.hazardlib.source import rupture
        rup = rupture.get_planar(
            site, msr, mag, aratio, strike, dip, rake, self.trt)
        ctx = self.from_planar(rup, hdist=500, step=5)
        mea, sig, tau, phi = self.get_mean_stds([ctx])
        return (interp1d(ctx.rrup, mea),
                interp1d(ctx.rrup, sig),
                interp1d(ctx.rrup, tau),
                interp1d(ctx.rrup, phi))

    def estimate_sites(self, src, sites):
        """
        :param src: a (Collapsed)PointSource
        :param sites: a filtered SiteCollection
        :returns: how many sites are impacted overall
        """
        magdist = {mag: self.maximum_distance(mag)
                   for mag, rate in src.get_annual_occurrence_rates()}
        nphc = src.count_nphc()
        dists = sites.get_cdist(src.location)
        planardict = src.get_planar(iruptures=True)
        esites = 0
        for m, (mag, [planar]) in enumerate(planardict.items()):
            rrup = dists[dists < magdist[mag]]
            nclose = (rrup < src.get_psdist(m, mag, self.pointsource_distance,
                                            magdist)).sum()
            nfar = len(rrup) - nclose
            esites += nclose * nphc + nfar
        return esites

    # tested in test_collapse_small
    def estimate_weight(self, src, srcfilter, multiplier=1):
        """
        :param src: a source object
        :param srcfilter: a SourceFilter instance
        :returns: (weight, estimate_sites)
        """
        sites = srcfilter.get_close_sites(src)
        if sites is None:
            # may happen for CollapsedPointSources
            return 0, 0
        src.nsites = len(sites)
        N = len(srcfilter.sitecol.complete)  # total sites
        if (hasattr(src, 'location') and src.count_nphc() > 1 and
                self.pointsource_distance < 1000):
            # cps or pointsource with nontrivial nphc
            esites = self.estimate_sites(src, sites) * multiplier
        elif src.code == b'F':  # multifault
            esites = len(sites) * src.num_ruptures
        else:
            ctxs = list(self.get_ctx_iter(src, sites, step=10))  # reduced
            if not ctxs:
                return src.num_ruptures if N == 1 else 0, 0
            esites = (sum(len(ctx) for ctx in ctxs) * src.num_ruptures /
                      self.num_rups * multiplier)  # num_rups from get_ctx_iter
        weight = esites / N  # the weight is the effective number of ruptures
        return weight, int(esites)

    def set_weight(self, sources, srcfilter, multiplier=1, mon=Monitor()):
        """
        Set the weight attribute on each prefiltered source
        """
        if hasattr(srcfilter, 'array'):  # a SiteCollection was passed
            srcfilter = SourceFilter(srcfilter, self.maximum_distance)
        G = len(self.gsims)
        for src in sources:
            if src.nsites == 0:  # was discarded by the prefiltering
                src.esites = 0
                src.weight = .01
            else:
                with mon:
                    src.weight, src.esites = self.estimate_weight(
                        src, srcfilter, multiplier)
                    if src.weight == 0:
                        src.weight = 0.001
                    src.weight *= G
                    if src.code == b'P':
                        src.weight += .1
                    elif src.code == b'C':
                        src.weight += 10.
                    elif src.code == b'F':
                        src.weight *= 30  # superheavy
                    else:
                        src.weight += 1.


def by_dists(gsim):
    return tuple(sorted(gsim.REQUIRES_DISTANCES))


# see contexts_tests.py for examples of collapse
# probs_occur = functools.reduce(combine_pmf, (r.probs_occur for r in rups))
def combine_pmf(o1, o2):
    """
    Combine probabilities of occurrence; used to collapse nonparametric
    ruptures.

    :param o1: probability distribution of length n1
    :param o2: probability distribution of length n2
    :returns: probability distribution of length n1 + n2 - 1

    >>> combine_pmf([.99, .01], [.98, .02])
    array([9.702e-01, 2.960e-02, 2.000e-04])
    """
    n1 = len(o1)
    n2 = len(o2)
    o = numpy.zeros(n1 + n2 - 1)
    for i in range(n1):
        for j in range(n2):
            o[i + j] += o1[i] * o2[j]
    return o


def print_finite_size(rups):
    """
    Used to print the number of finite-size ruptures
    """
    c = collections.Counter()
    for rup in rups:
        if rup.surface:
            c['%.2f' % rup.mag] += 1
    print(c)
    print('total finite size ruptures = ', sum(c.values()))


class PmapMaker(object):
    """
    A class to compute the PoEs from a given source
    """
    def __init__(self, cmaker, srcfilter, group):
        vars(self).update(vars(cmaker))
        self.cmaker = cmaker
        self.srcfilter = srcfilter
        self.N = len(self.srcfilter.sitecol.complete)
        try:
            self.sources = group.sources
        except AttributeError:  # already a list of sources
            self.sources = group
        self.src_mutex = getattr(group, 'src_interdep', None) == 'mutex'
        self.rup_indep = getattr(group, 'rup_interdep', None) != 'mutex'
        if self.rup_indep:
            self.rup_mutex = {}
        else:
            self.rup_mutex = {}  # src_id, rup_id -> rup_weight
            for src in group:
                for i, (rup, _) in enumerate(src.data):
                    self.rup_mutex[src.id, i] = rup.weight
        self.fewsites = self.N <= cmaker.max_sites_disagg
        if hasattr(group, 'grp_probability'):
            self.grp_probability = group.grp_probability

    def count_bytes(self, ctxs):
        # # usuful for debugging memory issues
        rparams = len(self.cmaker.REQUIRES_RUPTURE_PARAMETERS)
        sparams = len(self.cmaker.REQUIRES_SITES_PARAMETERS) + 1
        dparams = len(self.cmaker.REQUIRES_DISTANCES)
        nbytes = 0
        for ctx in ctxs:
            nsites = len(ctx)
            nbytes += 8 * rparams
            nbytes += 8 * sparams * nsites
            nbytes += 8 * dparams * nsites
        return nbytes

    def gen_ctxs(self, src):
        sites = self.srcfilter.get_close_sites(src)
        if sites is None:
            return
        for ctx in self.cmaker.get_ctx_iter(src, sites):
            if self.cmaker.deltagetter:
                # adjust occurrence rates in case of aftershocks
                with self.cmaker.delta_mon:
                    delta = self.cmaker.deltagetter(src.id)
                    ctx.occurrence_rate += delta[ctx.rup_id]
            if self.fewsites:  # keep rupdata in memory (before collapse)
                if self.src_mutex:
                    # needed for Disaggregator.init
                    ctx.src_id = valid.fragmentno(src)
                self.rupdata.append(ctx)
            yield ctx

    def _make_src_indep(self, pmap):
        # sources with the same ID
        cm = self.cmaker
        allctxs = []
        ctxlen = 0
        totlen = 0
        M, G = len(self.imtls), len(self.gsims)
        maxsize = get_maxsize(M, G)
        t0 = time.time()
        for src in self.sources:
            tom = getattr(src, 'temporal_occurrence_model',
                          PoissonTOM(self.cmaker.investigation_time))
            src.nsites = 0
            for ctx in self.gen_ctxs(src):
                ctxlen += len(ctx)
                src.nsites += len(ctx)
                totlen += len(ctx)
                allctxs.append(ctx)
                if ctxlen > maxsize:
                    cm.update(pmap, concat(allctxs), tom, self.rup_mutex)
                    allctxs.clear()
                    ctxlen = 0
        if allctxs:
            # assume all sources have the same tom
            cm.update(pmap, concat(allctxs), tom, self.rup_mutex)
            allctxs.clear()
        dt = time.time() - t0
        nsrcs = len(self.sources)
        for src in self.sources:
            self.source_data['src_id'].append(src.source_id)
            self.source_data['grp_id'].append(src.grp_id)
            self.source_data['nsites'].append(src.nsites)
            self.source_data['esites'].append(src.esites)
            self.source_data['nrupts'].append(src.num_ruptures)
            self.source_data['weight'].append(src.weight)
            self.source_data['ctimes'].append(
                dt * src.nsites / totlen if totlen else dt / nsrcs)
            self.source_data['taskno'].append(cm.task_no)
        return pmap

    def _make_src_mutex(self, pmap):
        # used in Japan (case_27) and in New Madrid (case_80)
        cm = self.cmaker
        t0 = time.time()
        weight = 0.
        nsites = 0
        esites = 0
        nctxs = 0
        for src in self.sources:
            tom = getattr(src, 'temporal_occurrence_model',
                          PoissonTOM(self.cmaker.investigation_time))
            t0 = time.time()
            pm = ProbabilityMap(pmap.sids, cm.imtls.size, len(cm.gsims))
            pm.fill(self.rup_indep)
            ctxs = list(self.gen_ctxs(src))
            n = sum(len(ctx) for ctx in ctxs)
            if n == 0:
                continue
            nctxs += len(ctxs)
            nsites += n
            esites += src.esites
            cm.update(pm, ctxs, tom, self.rup_mutex)
            if hasattr(src, 'mutex_weight'):
                arr = 1. - pm.array if self.rup_indep else pm.array
                pmap.array += arr * src.mutex_weight
            else:
                pmap.array = 1. - (1-pmap.array) * (1-pm.array)
            weight += src.weight
        dt = time.time() - t0
        self.source_data['src_id'].append(valid.basename(src))
        self.source_data['grp_id'].append(src.grp_id)
        self.source_data['nsites'].append(nsites)
        self.source_data['esites'].append(esites)
        self.source_data['nrupts'].append(nctxs)
        self.source_data['weight'].append(weight)
        self.source_data['ctimes'].append(dt)
        self.source_data['taskno'].append(cm.task_no)

    def make(self, pmap):
        dic = {}
        self.rupdata = []
        self.source_data = AccumDict(accum=[])
        grp_id = self.sources[0].grp_id
        if self.src_mutex or not self.rup_indep:
            pmap.fill(0)
            self._make_src_mutex(pmap)
            if self.src_mutex:
                pmap.array = self.grp_probability * pmap.array
        else:
            self._make_src_indep(pmap)
        dic['cfactor'] = self.cmaker.collapser.cfactor
        dic['rup_data'] = concat(self.rupdata)
        dic['source_data'] = self.source_data
        dic['task_no'] = self.task_no
        dic['grp_id'] = grp_id
        if self.disagg_by_src:
            # all the sources in the group must have the same source_id because
            # of the groupby(group, corename) in classical.py
            coreids = set(map(valid.corename, self.sources))
            if len(coreids) > 1:
                raise NameError('Invalid source naming: %s' % coreids)

            # in oq-risk-tests test_phl there are multiple srcids
            # (mps-0!b1;0, mps-0!b1;1, ...); you can simply use the first,
            # since in `store_mean_rates_by_src` we use corename
            dic['basename'] = valid.basename(self.sources[0])
        return dic


class BaseContext(metaclass=abc.ABCMeta):
    """
    Base class for context object.
    """
    def __eq__(self, other):
        """
        Return True if ``other`` has same attributes with same values.
        """
        if isinstance(other, self.__class__):
            if self._slots_ == other._slots_:
                oks = []
                for s in self._slots_:
                    a, b = getattr(self, s, None), getattr(other, s, None)
                    if a is None and b is None:
                        ok = True
                    elif a is None and b is not None:
                        ok = False
                    elif a is not None and b is None:
                        ok = False
                    elif hasattr(a, 'shape') and hasattr(b, 'shape'):
                        if a.shape == b.shape:
                            ok = numpy.allclose(a, b)
                        else:
                            ok = False
                    else:
                        ok = a == b
                    oks.append(ok)
                return numpy.all(oks)
        return False


# mock of a site collection used in the tests and in the SMTK
class SitesContext(BaseContext):
    """
    Sites calculation context for ground shaking intensity models.

    Instances of this class are passed into
    :meth:`GroundShakingIntensityModel.get_mean_and_stddevs`. They are
    intended to represent relevant features of the sites collection.
    Every GSIM class is required to declare what :attr:`sites parameters
    <GroundShakingIntensityModel.REQUIRES_SITES_PARAMETERS>` does it need.
    Only those required parameters are made available in a result context
    object.
    """
    # _slots_ is used in hazardlib check_gsim and in the SMTK
    def __init__(self, slots='vs30 vs30measured z1pt0 z2pt5'.split(),
                 sitecol=None):
        self._slots_ = slots
        if sitecol is not None:
            self.sids = sitecol.sids
            for slot in slots:
                setattr(self, slot, getattr(sitecol, slot))

    # used in the SMTK
    def __len__(self):
        return len(self.sids)


class DistancesContext(BaseContext):
    """
    Distances context for ground shaking intensity models.

    Instances of this class are passed into
    :meth:`GroundShakingIntensityModel.get_mean_and_stddevs`. They are
    intended to represent relevant distances between sites from the collection
    and the rupture. Every GSIM class is required to declare what
    :attr:`distance measures <GroundShakingIntensityModel.REQUIRES_DISTANCES>`
    does it need. Only those required values are calculated and made available
    in a result context object.
    """
    _slots_ = ('rrup', 'rx', 'rjb', 'rhypo', 'repi', 'ry0', 'rcdpp',
               'azimuth', 'hanging_wall', 'rvolc')

    def __init__(self, param_dist_pairs=()):
        for param, dist in param_dist_pairs:
            setattr(self, param, dist)


# used in boore_atkinson_2008
def get_dists(ctx):
    """
    Extract the distance parameters from a context.

    :returns: a dictionary dist_name -> distances
    """
    return {par: dist for par, dist in vars(ctx).items()
            if par in KNOWN_DISTANCES}


# used to produce a RuptureContext suitable for legacy code, i.e. for calls
# to .get_mean_and_stddevs, like for instance in the SMTK
def full_context(sites, rup, dctx=None):
    """
    :returns: a full RuptureContext with all the relevant attributes
    """
    self = RuptureContext()
    self.src_id = 0
    for par, val in vars(rup).items():
        setattr(self, par, val)
    if not hasattr(self, 'occurrence_rate'):
        self.occurrence_rate = numpy.nan
    if hasattr(sites, 'array'):  # is a SiteCollection
        for par in sites.array.dtype.names:
            setattr(self, par, sites[par])
    else:  # sites is a SitesContext
        for par, val in vars(sites).items():
            setattr(self, par, val)
    if dctx:
        for par, val in vars(dctx).items():
            setattr(self, par, val)
    return self


def get_mean_stds(gsim, ctx, imts, **kw):
    """
    :param gsim: a single GSIM or a a list of GSIMs
    :param ctx: a RuptureContext or a recarray of size N with same magnitude
    :param imts: a list of M IMTs
    :param kw: additional keyword arguments
    :returns:
        an array of shape (4, M, N) obtained by applying the
        given GSIM, ctx amd imts, or an array of shape (G, 4, M, N)
    """
    single = hasattr(gsim, 'compute')
    kw['imtls'] = {imt.string: [0] for imt in imts}
    cmaker = ContextMaker('*', [gsim] if single else gsim, kw)
    out = cmaker.get_mean_stds([ctx], split_by_mag=False)  # (4, G, M, N)
    return out[:, 0] if single else out


# mock of a rupture used in the tests and in the SMTK
class RuptureContext(BaseContext):
    """
    Rupture calculation context for ground shaking intensity models.

    Instances of this class are passed into
    :meth:`GroundShakingIntensityModel.get_mean_and_stddevs`. They are
    intended to represent relevant features of a single rupture. Every
    GSIM class is required to declare what :attr:`rupture parameters
    <GroundShakingIntensityModel.REQUIRES_RUPTURE_PARAMETERS>` does it need.
    Only those required parameters are made available in a result context
    object.
    """
    src_id = 0
    rup_id = 0
    _slots_ = (
        'mag', 'strike', 'dip', 'rake', 'ztor', 'hypo_lon', 'hypo_lat',
        'hypo_depth', 'width', 'hypo_loc', 'src_id', 'rup_id')

    def __init__(self, param_pairs=()):
        for param, value in param_pairs:
            setattr(self, param, value)

    def size(self):
        """
        If the context is a multi rupture context, i.e. it contains an array
        of magnitudes and it refers to a single site, returns the size of
        the array, otherwise returns 1.
        """
        nsites = len(self.sids)
        if nsites == 1 and isinstance(self.mag, numpy.ndarray):
            return len(self.mag)
        return nsites

    # used in acme_2019
    def __len__(self):
        return len(self.sids)


class Effect(object):
    """
    Compute the effect of a rupture of a given magnitude and distance.

    :param effect_by_mag: a dictionary magstring -> intensities
    :param dists: array of distances, one per each intensity
    :param cdist: collapse distance
    """
    def __init__(self, effect_by_mag, dists, collapse_dist=None):
        self.effect_by_mag = effect_by_mag
        self.dists = dists
        self.nbins = len(dists)

    def collapse_value(self, collapse_dist):
        """
        :returns: intensity at collapse distance
        """
        # get the maximum magnitude with a cutoff at 7
        for mag in self.effect_by_mag:
            if mag > '7.00':
                break
        effect = self.effect_by_mag[mag]
        idx = numpy.searchsorted(self.dists, collapse_dist)
        return effect[idx-1 if idx == self.nbins else idx]

    def __call__(self, mag, dist):
        di = numpy.searchsorted(self.dists, dist)
        if di == self.nbins:
            di = self.nbins
        eff = self.effect_by_mag['%.2f' % mag][di]
        return eff

    # this is used to compute the magnitude-dependent pointsource_distance
    def dist_by_mag(self, intensity):
        """
        :returns: a dict magstring -> distance
        """
        dst = {}  # magnitude -> distance
        for mag, intensities in self.effect_by_mag.items():
            if intensity < intensities.min():
                dst[mag] = self.dists[-1]  # largest distance
            elif intensity > intensities.max():
                dst[mag] = self.dists[0]  # smallest distance
            else:
                dst[mag] = interp1d(intensities, self.dists)(intensity)
        return dst


def get_effect_by_mag(mags, sitecol1, gsims_by_trt, maximum_distance, imtls):
    """
    :param mags: an ordered list of magnitude strings with format %.2f
    :param sitecol1: a SiteCollection with a single site
    :param gsims_by_trt: a dictionary trt -> gsims
    :param maximum_distance: an IntegrationDistance object
    :param imtls: a DictArray with intensity measure types and levels
    :returns: a dict magnitude-string -> array(#dists, #trts)
    """
    trts = list(gsims_by_trt)
    ndists = 51
    gmv = numpy.zeros((len(mags), ndists, len(trts)))
    param = dict(maximum_distance=maximum_distance, imtls=imtls)
    for t, trt in enumerate(trts):
        dist_bins = maximum_distance.get_dist_bins(trt, ndists)
        cmaker = ContextMaker(trt, gsims_by_trt[trt], param)
        gmv[:, :, t] = cmaker.max_intensity(sitecol1, F64(mags), dist_bins)
    return dict(zip(mags, gmv))


def get_cmakers(src_groups, full_lt, oq):
    """
    :params src_groups: a list of SourceGroups
    :param full_lt: a FullLogicTree instance
    :param oq: object containing the calculation parameters
    :returns: list of ContextMakers associated to the given src_groups
    """
    all_trt_smrs = []
    for sg in src_groups:
        src = sg.sources[0]
        all_trt_smrs.append(src.trt_smrs)
    trts = list(full_lt.gsim_lt.values)
    cmakers = []
    for grp_id, trt_smrs in enumerate(all_trt_smrs):
        rlzs_by_gsim = full_lt.get_rlzs_by_gsim(trt_smrs)
        if not rlzs_by_gsim:  # happens for gsim_lt.reduce() on empty TRTs
            continue
        trti = trt_smrs[0] // TWO24
        cmaker = ContextMaker(trts[trti], rlzs_by_gsim, oq)
        cmaker.trti = trti
        cmaker.trt_smrs = trt_smrs
        cmaker.grp_id = grp_id
        cmakers.append(cmaker)
    gids = full_lt.get_gids(cm.trt_smrs for cm in cmakers)
    for cm in cmakers:
        cm.gid = gids[cm.grp_id]
    return cmakers


def read_cmakers(dstore, csm=None):
    """
    :param dstore: a DataStore-like object
    :param csm: a CompositeSourceModel instance, if given
    :returns: a list of ContextMaker instances, one per source group
    """
    from openquake.hazardlib.site_amplification import AmplFunction
    oq = dstore['oqparam']
    oq.mags_by_trt = {
        k: decode(v[:]) for k, v in dstore['source_mags'].items()}
    if 'amplification' in oq.inputs and oq.amplification_method == 'kernel':
        df = AmplFunction.read_df(oq.inputs['amplification'])
        oq.af = AmplFunction.from_dframe(df)
    else:
        oq.af = None
    if csm is None:
        csm = dstore['_csm']
        csm.full_lt = dstore['full_lt'].init()
    cmakers = get_cmakers(csm.src_groups, csm.full_lt, oq)
    if 'delta_rates' in dstore:  # aftershock
        for cmaker in cmakers:
            cmaker.deltagetter = DeltaRatesGetter(dstore)
    return cmakers


# used in event_based
def read_cmaker(dstore, trt_smr):
    """
    :param dstore: a DataStore-like object
    :returns: a ContextMaker instance
    """
    oq = dstore['oqparam']
    full_lt = dstore['full_lt']
    trts = list(full_lt.gsim_lt.values)
    trt = trts[trt_smr // len(full_lt.sm_rlzs)]
    rlzs_by_gsim = full_lt._rlzs_by_gsim(trt_smr)
    return ContextMaker(trt, rlzs_by_gsim, oq)


def get_src_mutex(srcs):
    """
    :param srcs: a list of sources with weights and the same grp_id
    :returns: a dictionary grp_id -> {'src_id': [...], 'weight': [...]}
    """
    grp_ids = [src.grp_id for src in srcs]
    [grp_id] = set(grp_ids)
    ok = all(hasattr(src, 'mutex_weight') for src in srcs)
    if not ok:
        return {grp_id: {}}
    dic = dict(src_ids=U32([src.id for src in srcs]),
               weights=F64([src.mutex_weight for src in srcs]))
    return {grp_id: dic}


def read_ctx_by_grp(dstore):
    """
    :param dstore: DataStore instance
    :returns: dictionary grp_id -> ctx
    """
    sitecol = dstore['sitecol'].complete.array
    params = {n: dstore['rup/' + n][:] for n in dstore['rup']}
    dtlist = []
    for par, val in params.items():
        if len(val) == 0:
            return {}
        elif par == 'probs_occur':
            item = (par, object)
        elif par == 'occurrence_rate':
            item = (par, F64)
        else:
            item = (par, val[0].dtype)
        dtlist.append(item)
    for par in sitecol.dtype.names:
        if par != 'sids':
            dtlist.append((par, sitecol.dtype[par]))
    ctx = numpy.zeros(len(params['grp_id']), dtlist).view(numpy.recarray)
    for par, val in params.items():
        ctx[par] = val
    for par in sitecol.dtype.names:
        if par != 'sids':
            ctx[par] = sitecol[par][ctx.sids]
    grp_ids = numpy.unique(ctx.grp_id)
    return {grp_id: ctx[ctx.grp_id == grp_id] for grp_id in grp_ids}<|MERGE_RESOLUTION|>--- conflicted
+++ resolved
@@ -79,12 +79,8 @@
 
 def set_distances(ctx, rup, r_sites, params, secdists, mask):
     """
-<<<<<<< HEAD
     Set the distance attributes on the context; also manages paired
     attributes like clon_lat.
-=======
-    Set the distance attributes on the context
->>>>>>> 97110ca6
     """
     if secdists is None:
         for param in sorted(params):
