--- conflicted
+++ resolved
@@ -558,8 +558,7 @@
             else:
                 stypes = (stdtype,)
             S = len(stypes)
-<<<<<<< HEAD
-            arr = numpy.zeros((1 + S, N, M))
+            arr = numpy.zeros((1 + S, M, N))
             compute = gsim.__class__.__dict__.get('compute')
             if compute:  # fast lane
                 if getattr(compute, 'jittable', False) and all(
@@ -569,20 +568,7 @@
                 outs = numpy.zeros((4, M, N))
                 for ctx, gsim, slc in self.gen_triples(gsim, ctxs):
                     compute(gsim, ctx, self.imts, *outs[:, :, slc])
-                arr[0] = outs[0].T
-=======
-            arr = numpy.zeros((1 + S, M, N))
-            gcls = gsim.__class__
-            calc_ms = getattr(gcls, 'compute', None)
-            if calc_ms:  # fast lane
-                if all(len(ctx) == 1 for ctx in ctxs):
-                    # single-site-optimization
-                    ctxs = [self.multi(ctxs)]
-                outs = numpy.zeros((4, M, N))
-                for ctx, fake, slc in self.gen_triples(gsim, ctxs):
-                    calc_ms(fake, ctx, self.imts, *outs[:, :, slc])
                 arr[0] = outs[0]
->>>>>>> 72fd632c
                 for s, stype in enumerate(stypes, 1):
                     if stype == StdDev.TOTAL:
                         arr[s] = outs[1]
