# -*- coding: utf-8 -*-
# vim: tabstop=4 shiftwidth=4 softtabstop=4
#
# Copyright (C) 2015-2019 GEM Foundation
#
# OpenQuake is free software: you can redistribute it and/or modify it
# under the terms of the GNU Affero General Public License as published
# by the Free Software Foundation, either version 3 of the License, or
# (at your option) any later version.
#
# OpenQuake is distributed in the hope that it will be useful,
# but WITHOUT ANY WARRANTY; without even the implied warranty of
# MERCHANTABILITY or FITNESS FOR A PARTICULAR PURPOSE.  See the
# GNU Affero General Public License for more details.
#
# You should have received a copy of the GNU Affero General Public License
# along with OpenQuake. If not, see <http://www.gnu.org/licenses/>.

"""
Module :mod:`openquake.hazardlib.gsim.gmpe_table` defines the
:class:`openquake.hazardlib.gsim.gmpe_table.GMPETable` for defining GMPEs
in the form of binary tables, and
:class:`openquake.hazardlib.gsim.gmpe_table.AmplificationTable` for defining
the corresponding amplification of the IMLs
"""
import os
from copy import deepcopy

import h5py
from scipy.interpolate import interp1d
import numpy

from openquake.baselib.python3compat import decode
from openquake.hazardlib import const, site
from openquake.hazardlib import imt as imt_module
from openquake.hazardlib.contexts import RuptureContext
from openquake.hazardlib.gsim.base import GMPE
from openquake.baselib.python3compat import round


def hdf_arrays_to_dict(hdfgroup):
    """
    Convert an hdf5 group contains only data sets to a dictionary of
    data sets

    :param hdfgroup:
        Instance of :class:`h5py.Group`
    :returns:
        Dictionary containing each of the datasets within the group arranged
        by name
    """
    return {key: hdfgroup[key][:] for key in hdfgroup}


class AmplificationTable(object):
    """
    Class to apply amplification from the GMPE tables.

    :attr shape:
        Shape of the amplification arrays as a tuple of (Number Distances,
        Number IMTs, Number Magnitudes, Number Amplification Levels)
    :attr periods:
        Spectral periods defined in table
    :attr mean:
        Amplification factors for the mean ground motion
    :attr sigma:
        List of modification factors for the standard deviation of ground
        motion
    :attr magnitudes:
        Magnitude values for the tables
    :attr distances:
        Distance values for the tables
    :attr parameter:
        Parameter to which the amplification applies. There is a check
        on the parameter name.
    :attr values:
        Array of values to which each amplification table corresponds
    :attr element:
        Indicates if the amplification corresponds to a rupture attribute or
        a site attribute
    """
    def __init__(self, amplification_group, magnitudes, distances):
        """
        Setup the amplification factors.

        :param amplification_group:
            Amplification model as instance of :class:`h5py.Group`
        :param magnitudes:
            Array of magnitudes
        :param distances:
            Array of distances
        """
        self.shape = None
        self.periods = None
        self.mean = None
        self.sigma = None
        self.magnitudes = magnitudes
        self.distances = distances
        self.parameter = decode(amplification_group.attrs["apply_to"])
        self.values = numpy.array([float(key) for key in amplification_group])
        self.argidx = numpy.argsort(self.values)
        self.values = self.values[self.argidx]
        if self.parameter in RuptureContext._slots_:
            self.element = "Rupture"
        elif self.parameter in site.site_param_dt:
            self.element = "Sites"
        else:
            raise ValueError("Amplification parameter %s not recognised!"
                             % self.parameter)
        self._build_data(amplification_group)

    def _build_data(self, amplification_group):
        """
        Creates the numpy array tables from the hdf5 tables
        """
        # Determine shape of the tables
        n_levels = len(amplification_group)
        # Checks the first group in the amplification group and returns the
        # shape of the SA array - implicitly assumes the SA array in all
        # amplification groups is the same shape
        level = next(iter(amplification_group))
        n_d, n_p, n_m = amplification_group[level]["IMLs/SA"].shape
        assert n_d == len(self.distances), (n_d, len(self.distances))
        assert n_m == len(self.magnitudes), (n_m, len(self.magnitudes))
        # Instantiate the arrays with ones
        self.mean = {"SA": numpy.ones([n_d, n_p, n_m, n_levels]),
                     "PGA": numpy.ones([n_d, 1, n_m, n_levels]),
                     "PGV": numpy.ones([n_d, 1, n_m, n_levels])}
        self.sigma = {}
        for stddev_type in [const.StdDev.TOTAL, const.StdDev.INTER_EVENT,
                            const.StdDev.INTRA_EVENT]:
            level = next(iter(amplification_group))
            if stddev_type in amplification_group[level]:
                self.sigma[stddev_type] = deepcopy(self.mean)

        for iloc, (level, amp_model) in enumerate(amplification_group.items()):
            if "SA" in amp_model["IMLs"]:
                if iloc == 0:
                    self.periods = amp_model["IMLs/T"][:]
                else:
                    assert numpy.allclose(self.periods, amp_model["IMLs/T"][:])
            for imt in ["SA", "PGA", "PGV"]:
                if imt in amp_model["IMLs"]:
                    self.mean[imt][:, :, :, self.argidx[iloc]] = \
                        amp_model["IMLs/" + imt][:]
                    for stddev_type in self.sigma:
                        self.sigma[stddev_type][imt][
                            :, :, :, self.argidx[iloc]] = \
                            amp_model["/".join([stddev_type, imt])][:]
        self.shape = (n_d, n_p, n_m, n_levels)

    def get_set(self):
        """
        Return the parameter as an instance a Python set
        """
        return {self.parameter}

    def get_amplification_factors(self, imt, sctx, rctx, dists, stddev_types):
        """
        Returns the amplification factors for the given rupture and site
        conditions.

        :param imt:
            Intensity measure type as an instance of the :class:
            `openquake.hazardlib.imt`
        :param sctx:
            SiteCollection instance
        :param rctx:
            Rupture instance
        :param dists:
            Source to site distances (km)
        :param stddev_types:
            List of required standard deviation types
        :returns:
            * mean_amp - Amplification factors applied to the median ground
                         motion
            * sigma_amps - List of modification factors applied to the
                         standard deviations of ground motion
        """
        dist_level_table = self.get_mean_table(imt, rctx)
        sigma_tables = self.get_sigma_tables(imt, rctx, stddev_types)
        mean_interpolator = interp1d(self.values,
                                     numpy.log10(dist_level_table),
                                     axis=1)
        sigma_interpolators = [interp1d(self.values, sigma_table, axis=1)
                               for sigma_table in sigma_tables]
        if self.element == "Rupture":
            mean_amp = 10.0 ** mean_interpolator(
                getattr(rctx, self.parameter))[0] * numpy.ones_like(dists)
            sigma_amps = []
            for sig_interpolator in sigma_interpolators:
                sigma_amps.append(sig_interpolator(
                    getattr(rctx, self.parameter))[0] * numpy.ones_like(dists))
        else:
            mean_amp = 10.0 ** mean_interpolator(
                getattr(sctx, self.parameter))[0, :]
            sigma_amps = []
            for sig_interpolator in sigma_interpolators:
                sigma_amps.append(sig_interpolator(
                    getattr(sctx, self.parameter))[0, :] *
                    numpy.ones_like(dists))
        return mean_amp, sigma_amps

    def get_mean_table(self, imt, rctx):
        """
        Returns amplification factors for the mean, given the rupture and
        intensity measure type.

        :returns:
            amplification table as an array of [Number Distances,
            Number Levels]
        """
        # Levels by Distances
        if imt.name in 'PGA PGV':
            interpolator = interp1d(self.magnitudes,
                                    numpy.log10(self.mean[imt.name]), axis=2)
            output_table = 10.0 ** (
                interpolator(rctx.mag).reshape(self.shape[0], self.shape[3]))
        else:
            # For spectral accelerations - need two step process
            # Interpolate period - log-log space
            interpolator = interp1d(numpy.log10(self.periods),
                                    numpy.log10(self.mean["SA"]),
                                    axis=1)
            period_table = interpolator(numpy.log10(imt.period))
            # Interpolate magnitude - linear-log space
            mag_interpolator = interp1d(self.magnitudes, period_table, axis=1)
            output_table = 10.0 ** mag_interpolator(rctx.mag)
        return output_table

    def get_sigma_tables(self, imt, rctx, stddev_types):
        """
        Returns modification factors for the standard deviations, given the
        rupture and intensity measure type.

        :returns:
            List of standard deviation modification tables, each as an array
            of [Number Distances, Number Levels]

        """
        output_tables = []
        for stddev_type in stddev_types:
            # For PGA and PGV only needs to apply magnitude interpolation
            if imt.name in 'PGA PGV':
                interpolator = interp1d(self.magnitudes,
                                        self.sigma[stddev_type][imt.name],
                                        axis=2)
                output_tables.append(
                    interpolator(rctx.mag).reshape(self.shape[0],
                                                   self.shape[3]))

            else:
                # For spectral accelerations - need two step process
                # Interpolate period
                interpolator = interp1d(numpy.log10(self.periods),
                                        self.sigma[stddev_type]["SA"],
                                        axis=1)
                period_table = interpolator(numpy.log10(imt.period))
                mag_interpolator = interp1d(self.magnitudes,
                                            period_table,
                                            axis=1)
                output_tables.append(mag_interpolator(rctx.mag))
        return output_tables


class GMPETable(GMPE):
    """
    Implements ground motion prediction equations in the form of a table from
    which the expected ground motion intensity levels and standard deviations
    are interpolated.

    In a GMPE tables the expected ground motions for each of the IMTs over the
    range of magnitudes and distances are stored in an hdf5 file on the path
    specified by the user.

    In this version of the GMPE the expected values are interpolated to the
    required IMT, magnitude and distance in three stages.

    i) Initially the correct IMT values are identified, interpolating in
       log-T|log-IML space between neighbouring spectral periods.

    ii) The IML values are then interpolated to the correct magnitude using
        linear-M|log-IML space

    iii) The IML values are then interpolated to the correct distance via
         linear-D|linear-IML interpolation
    """
    DEFINED_FOR_TECTONIC_REGION_TYPE = ""

    DEFINED_FOR_INTENSITY_MEASURE_TYPES = set()

    DEFINED_FOR_INTENSITY_MEASURE_COMPONENT = ""

    DEFINED_FOR_STANDARD_DEVIATION_TYPES = set((const.StdDev.TOTAL,))

    REQUIRES_SITES_PARAMETERS = set()

    REQUIRES_DISTANCES = set()

    REQUIRES_RUPTURE_PARAMETERS = {"mag"}

    gmpe_table = None

    amplification = None

    def init(self, dic=None):
        """
        Executes the preprocessing steps at the instantiation stage to read in
        the tables from hdf5 and hold them in memory.
        """
<<<<<<< HEAD
        fname = self.kwargs['gmpe_table']
        if fname is None:
            raise ValueError('You forgot to set %s.gmpe_table!' %
                             self.__class__.__name__)
        assert os.path.isabs(fname)
=======
        fname = self.kwargs.get('gmpe_table', self.gmpe_table)
        if dic is None:
            if not os.path.isabs(fname):  # called __fromh5__
                return
            fle = h5py.File(fname, "r")
        else:
            fle = dic[os.path.basename(fname)]
>>>>>>> 5bde734f
        self.gmpe_table = fname
        try:
            # this is the format inside the datastore
            self.distance_type = fle["distance_type"][()]
        except KeyError:
            # this is the original format outside the datastore
            self.distance_type = decode(fle["Distances"].attrs["metric"])
        self.REQUIRES_DISTANCES = set([self.distance_type])
        # Load in magnitude
        self.m_w = fle["Mw"][:]
        # Load in distances
        self.distances = fle["Distances"][:]
        # Load intensity measure types and levels
        self.imls = hdf_arrays_to_dict(fle["IMLs"])
        self.DEFINED_FOR_INTENSITY_MEASURE_TYPES = set(
            self._supported_imts())
        if "SA" in self.imls and "T" not in self.imls:
            raise ValueError("Spectral Acceleration must be accompanied by"
                             " periods")
        # Get the standard deviations
        self._setup_standard_deviations(fle)
        if "Amplification" in fle:
            self._setup_amplification(fle)

    def _setup_standard_deviations(self, fle):
        """
        Reads the standard deviation tables from hdf5 and stores them in
        memory
        :param fle:
            HDF5 Tables as instance of :class:`h5py.File`
        """
        # Load in total standard deviation
        self.stddevs = {}
        self.stddevs[const.StdDev.TOTAL] = hdf_arrays_to_dict(fle["Total"])
        # If other standard deviations
        self.DEFINED_FOR_STANDARD_DEVIATION_TYPES = set(
            self.DEFINED_FOR_STANDARD_DEVIATION_TYPES)
        for stddev_type in [const.StdDev.INTER_EVENT,
                            const.StdDev.INTRA_EVENT]:
            if stddev_type in fle:
                self.stddevs[stddev_type] = hdf_arrays_to_dict(
                    fle[stddev_type])
                self.DEFINED_FOR_STANDARD_DEVIATION_TYPES.add(stddev_type)

    def _setup_amplification(self, fle):
        """
        If amplification data is specified then reads into memory and updates
        the required rupture and site parameters
        """
        self.amplification = AmplificationTable(fle["Amplification"],
                                                self.m_w,
                                                self.distances)
        if self.amplification.element == "Sites":
            self.REQUIRES_SITES_PARAMETERS = set(
                [self.amplification.parameter])
        elif self.amplification.element == "Rupture":
            # set the site and rupture parameters on the instance
            self.REQUIRES_SITES_PARAMETERS = set()
            self.REQUIRES_RUPTURE_PARAMETERS = (
                self.REQUIRES_RUPTURE_PARAMETERS |
                {self.amplification.parameter})

    def _supported_imts(self):
        """
        Updates the list of supported IMTs from the tables
        """
        imt_list = []
        for key in self.imls:
            if "SA" in key:
                imt_list.append(imt_module.SA)
            elif key == "T":
                continue
            else:
                try:
                    factory = getattr(imt_module, key)
                except Exception:
                    continue
                imt_list.append(factory)
        return imt_list

    def get_mean_and_stddevs(self, sctx, rctx, dctx, imt, stddev_types):
        """
        Returns the mean and standard deviations
        """
        # Return Distance Tables
        imls = self._return_tables(rctx.mag, imt, "IMLs")
        # Get distance vector for the given magnitude
        idx = numpy.searchsorted(self.m_w, rctx.mag)
        dists = self.distances[:, 0, idx - 1]
        # Get mean and standard deviations
        mean = self._get_mean(imls, dctx, dists)
        stddevs = self._get_stddevs(dists, rctx.mag, dctx, imt, stddev_types)
        if self.amplification:
            # Apply amplification
            mean_amp, sigma_amp = self.amplification.get_amplification_factors(
                imt,
                sctx,
                rctx,
                getattr(dctx, self.distance_type),
                stddev_types)
            mean = numpy.log(mean) + numpy.log(mean_amp)
            for iloc in range(len(stddev_types)):
                stddevs[iloc] *= sigma_amp[iloc]
            return mean, stddevs
        else:
            return numpy.log(mean), stddevs

    def _get_mean(self, data, dctx, dists):
        """
        Returns the mean intensity measure level from the tables
        :param data:
            The intensity measure level vector for the given magnitude and IMT
        :param key:
            The distance type
        :param distances:
            The distance vector for the given magnitude and IMT
        """
        # For values outside of the interpolation range use -999. to ensure
        # value is identifiable and outside of potential real values
        interpolator_mean = interp1d(dists, data,
                                     bounds_error=False,
                                     fill_value=-999.)
        mean = interpolator_mean(getattr(dctx, self.distance_type))
        # For those distances less than or equal to the shortest distance
        # extrapolate the shortest distance value
        mean[getattr(dctx, self.distance_type) < (dists[0] + 1.0E-3)] = data[0]
        # For those distances significantly greater than the furthest distance
        # set to 1E-20.
        mean[getattr(dctx, self.distance_type) > (dists[-1] + 1.0E-3)] = 1E-20
        # If any distance is between the final distance and a margin of 0.001
        # km then assign to smallest distance
        mean[mean < -1.] = data[-1]
        return mean

    def _get_stddevs(self, dists, mag, dctx, imt, stddev_types):
        """
        Returns the total standard deviation of the intensity measure level
        from the tables.

        :param fle:
            HDF5 data stream as instance of :class:`h5py.File`
        :param distances:
            The distance vector for the given magnitude and IMT
        :param key:
            The distance type
        :param mag:
            The rupture magnitude
        """
        stddevs = []
        for stddev_type in stddev_types:
            if stddev_type not in self.DEFINED_FOR_STANDARD_DEVIATION_TYPES:
                raise ValueError("Standard Deviation type %s not supported"
                                 % stddev_type)
            sigma = self._return_tables(mag, imt, stddev_type)
            interpolator_std = interp1d(dists, sigma,
                                        bounds_error=False)
            stddev = interpolator_std(getattr(dctx, self.distance_type))
            stddev[getattr(dctx, self.distance_type) < dists[0]] = sigma[0]
            stddev[getattr(dctx, self.distance_type) > dists[-1]] = sigma[-1]
            stddevs.append(stddev)
        return stddevs

    def _return_tables(self, mag, imt, val_type):
        """
        Returns the vector of ground motions or standard deviations
        corresponding to the specific magnitude and intensity measure type.

        :param val_type:
            String indicating the type of data {"IMLs", "Total", "Inter" etc}
        """
        if imt.name in 'PGA PGV':
            # Get scalar imt
            if val_type == "IMLs":
                iml_table = self.imls[imt.name][:]
            else:
                iml_table = self.stddevs[val_type][imt.name][:]
            n_d, n_s, n_m = iml_table.shape
            iml_table = iml_table.reshape([n_d, n_m])
        else:
            if val_type == "IMLs":
                periods = self.imls["T"][:]
                iml_table = self.imls["SA"][:]
            else:
                periods = self.stddevs[val_type]["T"][:]
                iml_table = self.stddevs[val_type]["SA"][:]

            low_period = round(periods[0], 7)
            high_period = round(periods[-1], 7)
            if (round(imt.period, 7) < low_period) or (
                    round(imt.period, 7) > high_period):
                raise ValueError("Spectral period %.3f outside of valid range "
                                 "(%.3f to %.3f)" % (imt.period, periods[0],
                                                     periods[-1]))
            # Apply log-log interpolation for spectral period
            interpolator = interp1d(numpy.log10(periods),
                                    numpy.log10(iml_table),
                                    axis=1)
            iml_table = 10. ** interpolator(numpy.log10(imt.period))
        return self.apply_magnitude_interpolation(mag, iml_table)

    def apply_magnitude_interpolation(self, mag, iml_table):
        """
        Interpolates the tables to the required magnitude level

        :param float mag:
            Magnitude
        :param iml_table:
            Intensity measure level table
        """
        # do not allow "mag" to exceed maximum table magnitude
        if mag > self.m_w[-1]:
            mag = self.m_w[-1]

        # Get magnitude values
        if mag < self.m_w[0] or mag > self.m_w[-1]:
            raise ValueError("Magnitude %.2f outside of supported range "
                             "(%.2f to %.2f)" % (mag,
                                                 self.m_w[0],
                                                 self.m_w[-1]))
        # It is assumed that log10 of the spectral acceleration scales
        # linearly (or approximately linearly) with magnitude
        m_interpolator = interp1d(self.m_w, numpy.log10(iml_table), axis=1)
        return 10.0 ** m_interpolator(mag)<|MERGE_RESOLUTION|>--- conflicted
+++ resolved
@@ -308,21 +308,13 @@
         Executes the preprocessing steps at the instantiation stage to read in
         the tables from hdf5 and hold them in memory.
         """
-<<<<<<< HEAD
         fname = self.kwargs['gmpe_table']
-        if fname is None:
-            raise ValueError('You forgot to set %s.gmpe_table!' %
-                             self.__class__.__name__)
-        assert os.path.isabs(fname)
-=======
-        fname = self.kwargs.get('gmpe_table', self.gmpe_table)
         if dic is None:
             if not os.path.isabs(fname):  # called __fromh5__
                 return
             fle = h5py.File(fname, "r")
         else:
             fle = dic[os.path.basename(fname)]
->>>>>>> 5bde734f
         self.gmpe_table = fname
         try:
             # this is the format inside the datastore
