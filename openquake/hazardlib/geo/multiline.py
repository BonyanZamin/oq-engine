# The Hazard Library
# Copyright (C) 2021 GEM Foundation
#
# OpenQuake is free software: you can redistribute it and/or modify it
# under the terms of the GNU Affero General Public License as published
# by the Free Software Foundation, either version 3 of the License, or
# (at your option) any later version.
#
# OpenQuake is distributed in the hope that it will be useful,
# but WITHOUT ANY WARRANTY; without even the implied warranty of
# MERCHANTABILITY or FITNESS FOR A PARTICULAR PURPOSE.  See the
# GNU Affero General Public License for more details.
#
# You should have received a copy of the GNU Affero General Public License
# along with OpenQuake. If not, see <http://www.gnu.org/licenses/>.

"""
Module :mod:`openquake.hazardlib.geo.multiline` defines
:class:`openquake.hazardlib.geo.multiline.Multiline`.
"""

import numpy as np
import pandas as pd
from openquake.baselib.performance import compile
from openquake.hazardlib.geo import utils
from openquake.hazardlib.geo.mesh import Mesh
from openquake.hazardlib.geo.line import Line, get_average_azimuth
from openquake.hazardlib.geo.geodetic import geodetic_distance, azimuth


def get_endpoints(lines):
    """
    :returns a mesh of shape 2L
    """
    L = len(lines)
    lons = np.zeros(2*L)
    lats = np.zeros(2*L)
    for i, line in enumerate(lines):
        lons[2*i] = line.coo[0, 0]
        lons[2*i + 1] = line.coo[-1, 0]
        lats[2*i] = line.coo[0, 1]
        lats[2*i + 1] = line.coo[-1, 1]
    return Mesh(lons, lats)


class MultiLine(object):
    """
    A collection of polylines with associated methods and attributes. For the
    most part, these are used to compute distances according to the GC2
    method.
    """
    def __init__(self, lines, u_max=None):
        self.coos = [ln.coo for ln in lines]

        # compute the overall strike and the origin of the multiline
        # get lenghts and average azimuths
        llenghts = np.array([ln.get_length() for ln in lines])
        avgaz = np.array([line.average_azimuth() for line in lines])

        # determine the flipped lines
        self.flipped = get_flipped(lines, llenghts, avgaz)

        # Compute the prevalent azimuth
        avgazims_corr = np.copy(avgaz)
        for i in np.nonzero(self.flipped)[0]:
            lines[i] = lines[i].flip()
            avgazims_corr[i] = lines[i].average_azimuth()
        avg_azim = get_average_azimuth(avgazims_corr, llenghts)
        strike_east = (avg_azim > 0) & (avg_azim <= 180)

        ep = get_endpoints(lines)
        olon, olat, self.soidx = get_origin(ep, strike_east, avg_azim)

        # Reorder the lines according to the origin and compute the shift
        lines = [lines[i] for i in self.soidx]
        self.shift = get_coordinate_shift(lines, olon, olat, avg_azim)
<<<<<<< HEAD
        self.u_max = u_max
=======
    
        if u_max is None:
            # this is the expensive operation
            ts, us = self.get_tu(ep)
            self.u_max = np.abs(us).max()
        else:
            self.u_max = u_max
>>>>>>> 843bedf4

    # used in event based too
    def get_tu(self, mesh):
        """
        Given a mesh, computes the T and U coordinates for the multiline
        """
        S = len(self.coos)  # number of lines == number of surfaces
        N = len(mesh)
        tuw = np.zeros((3, S, N), np.float32)
        for s in range(S):
            idx = self.soidx[s]
            coo = self.coos[idx]
            if self.flipped[idx]:
                coo = np.flipud(coo)
            tuw[:, s] = Line.from_coo(coo).get_tuw(mesh)
        return _get_tu(self.shift, tuw)

    def get_tuw_df(self, sites):
        # debug method to be called in genctxs
        idxs = []
        sids = []
        ts = []
        us = []
        ws = []
        ls = []
        for idx in self.soidx:
            coo = self.coos[idx]
            if self.flipped[idx]:
                coo = np.flipud(coo)
            line = Line.from_coo(coo)
            sline = str(line)
            tu, uu, we = line.get_tuw(sites)
            for s, sid in enumerate(sites.sids):
                idxs.append(idx)
                sids.append(sid)
                ts.append(tu[s])
                us.append(uu[s])
                ws.append(we[s])
                ls.append(sline)
        dic = dict(sec=idxs, sid=sids, line=ls, t=ts, u=us, w=ws)
        return pd.DataFrame(dic)

    def __str__(self):
        return ';'.join(str(Line.from_coo(coo)) for coo in self.coos)


def get_flipped(lines, llens, avgaz):
    """
    :returns: a boolean array with the flipped lines
    """
    # Find general azimuth trend
    ave = get_average_azimuth(avgaz, llens)

    # Find the sections whose azimuth direction is not consistent with the
    # average one
    flipped = np.zeros((len(avgaz)), dtype=bool)
    if (ave >= 90) & (ave <= 270):
        # This is the case where the average azimuth in the second or third
        # quadrant
        idx = (avgaz >= (ave - 90) % 360) & (avgaz < (ave + 90) % 360)
    else:
        # In this case the average azimuth points toward the northern emisphere
        idx = (avgaz >= (ave - 90) % 360) | (avgaz < (ave + 90) % 360)

    delta = abs(avgaz - ave)
    scale = np.abs(np.cos(np.radians(delta)))
    ratio = np.sum(llens[idx] * scale[idx]) / np.sum(llens * scale)

    strike_to_east = ratio > 0.5
    if strike_to_east:
        flipped[~idx] = True
    else:
        flipped[idx] = True

    return flipped


def get_origin(ep, strike_to_east: bool, avg_strike: float):
    """
    Compute the origin necessary to calculate the coordinate shift

    :returns:
        The longitude and latitude coordinates of the origin and an array with
        the indexes used to sort the lines according to the origin
    """

    # Project the endpoints
    proj = utils.OrthographicProjection.from_lons_lats(ep.lons, ep.lats)
    px, py = proj(ep.lons, ep.lats)

    # Find the index of the eastmost (or westmost) point depending on the
    # prevalent direction of the strike
    DELTA = 0.1
    if strike_to_east or abs(avg_strike) < DELTA:
        idx = np.argmin(px)
    else:
        idx = np.argmax(px)

    # Find for each 'line' the endpoint closest to the origin
    eps = []
    for i in range(0, len(px), 2):
        eps.append(min([px[i], px[i+1]]))

    # Find the indexes needed to sort the segments according to the prevalent
    # direction of the strike
    sort_idxs = np.argsort(eps)
    if not (strike_to_east or abs(avg_strike) < DELTA):
        sort_idxs = np.flipud(sort_idxs)

    # Set the origin to be used later for the calculation of the
    # coordinate shift
    x = np.array([px[idx]])
    y = np.array([py[idx]])
    olon, olat = proj(x, y, reverse=True)

    return olon[0], olat[0], sort_idxs


def get_coordinate_shift(lines: list, olon: float, olat: float,
                         overall_strike: float) -> np.ndarray:
    """
    Computes the coordinate shift for each line in the multiline. This is
    used to compute coordinates in the GC2 system

    :returns:
        A :class:`np.ndarray`instance with cardinality equal to the number of
        sections (i.e. the length of the lines list in input)
    """
    # For each line in the multi line, get the distance along the average
    # strike between the origin of the multiline and the first endnode
    origins = np.array([[lin.coo[0, 0], lin.coo[0, 1]] for lin in lines])

    # Distances and azimuths between the origin of the multiline and the
    # first endpoint
    distances = geodetic_distance(olon, olat, origins[:, 0], origins[:, 1])
    azimuths = azimuth(olon, olat, origins[:, 0], origins[:, 1])

    # Calculate the shift along the average strike direction
    return np.cos(np.radians(overall_strike - azimuths))*distances


@compile('f8[:],f4[:,:,:]')
def _get_tu(shift, tuw):
    # `shift` has shape S and `tuw` shape (3, S, N)
    S, N = tuw.shape[1:]
    tN, uN = np.zeros(N), np.zeros(N)
    W = tuw[2].sum(axis=0)  # shape N
    for s in range(S):
        t, u, w = tuw[:, s]  # shape N
        tN += t * w
        uN += (u + shift[s]) * w
    return tN / W, uN / W<|MERGE_RESOLUTION|>--- conflicted
+++ resolved
@@ -74,17 +74,7 @@
         # Reorder the lines according to the origin and compute the shift
         lines = [lines[i] for i in self.soidx]
         self.shift = get_coordinate_shift(lines, olon, olat, avg_azim)
-<<<<<<< HEAD
         self.u_max = u_max
-=======
-    
-        if u_max is None:
-            # this is the expensive operation
-            ts, us = self.get_tu(ep)
-            self.u_max = np.abs(us).max()
-        else:
-            self.u_max = u_max
->>>>>>> 843bedf4
 
     # used in event based too
     def get_tu(self, mesh):
