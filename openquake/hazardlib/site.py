# -*- coding: utf-8 -*-
# vim: tabstop=4 shiftwidth=4 softtabstop=4
#
# Copyright (C) 2012-2021 GEM Foundation
#
# OpenQuake is free software: you can redistribute it and/or modify it
# under the terms of the GNU Affero General Public License as published
# by the Free Software Foundation, either version 3 of the License, or
# (at your option) any later version.
#
# OpenQuake is distributed in the hope that it will be useful,
# but WITHOUT ANY WARRANTY; without even the implied warranty of
# MERCHANTABILITY or FITNESS FOR A PARTICULAR PURPOSE.  See the
# GNU Affero General Public License for more details.
#
# You should have received a copy of the GNU Affero General Public License
# along with OpenQuake. If not, see <http://www.gnu.org/licenses/>.

"""
Module :mod:`openquake.hazardlib.site` defines :class:`Site`.
"""
import numpy
from scipy.spatial import distance
from shapely import geometry
from openquake.baselib.general import (
    split_in_blocks, not_equal, get_duplicates)
from openquake.hazardlib.geo.utils import (
    fix_lon, cross_idl, _GeographicObjects, geohash, spherical_to_cartesian)
from openquake.hazardlib.geo.mesh import Mesh

U32LIMIT = 2 ** 32
ampcode_dt = (numpy.string_, 4)


class Site(object):
    """
    Site object represents a geographical location defined by its position
    as well as its soil characteristics.

    :param location:
        Instance of :class:`~openquake.hazardlib.geo.point.Point` representing
        where the site is located.
    :param vs30:
        Average shear wave velocity in the top 30 m, in m/s.
    :param z1pt0:
        Vertical distance from earth surface to the layer where seismic waves
        start to propagate with a speed above 1.0 km/sec, in meters.
    :param z2pt5:
        Vertical distance from earth surface to the layer where seismic waves
        start to propagate with a speed above 2.5 km/sec, in km.

    :raises ValueError:
        If any of ``vs30``, ``z1pt0`` or ``z2pt5`` is zero or negative.

    .. note::

        :class:`Sites <Site>` are pickleable
    """

    def __init__(self, location, vs30=numpy.nan,
                 z1pt0=numpy.nan, z2pt5=numpy.nan, **extras):
        if not numpy.isnan(vs30) and vs30 <= 0:
            raise ValueError('vs30 must be positive')
        if not numpy.isnan(z1pt0) and z1pt0 <= 0:
            raise ValueError('z1pt0 must be positive')
        if not numpy.isnan(z2pt5) and z2pt5 <= 0:
            raise ValueError('z2pt5 must be positive')
        self.location = location
        self.vs30 = vs30
        self.z1pt0 = z1pt0
        self.z2pt5 = z2pt5
        for param, val in extras.items():
            assert param in site_param_dt, param
            setattr(self, param, val)

    def __str__(self):
        """
        >>> import openquake.hazardlib
        >>> loc = openquake.hazardlib.geo.point.Point(1, 2, 3)
        >>> str(Site(loc, 760.0, 100.0, 5.0))
        '<Location=<Latitude=2.000000, Longitude=1.000000, Depth=3.0000>, \
Vs30=760.0000, Depth1.0km=100.0000, Depth2.5km=5.0000>'
        """
        return (
            "<Location=%s, Vs30=%.4f, Depth1.0km=%.4f, "
            "Depth2.5km=%.4f>") % (
            self.location, self.vs30, self.z1pt0, self.z2pt5)

    def __hash__(self):
        return hash((self.location.x, self.location.y))

    def __eq__(self, other):
        return (self.location.x, self.location.y) == (
            other.location.x, other.location.y)

    def __repr__(self):
        """
        >>> import openquake.hazardlib
        >>> loc = openquake.hazardlib.geo.point.Point(1, 2, 3)
        >>> site = Site(loc, 760.0, 100.0, 5.0)
        >>> str(site) == repr(site)
        True
        """
        return self.__str__()


def _extract(array_or_float, indices):
    try:  # if array
        return array_or_float[indices]
    except TypeError:  # if float
        return array_or_float


# dtype of each valid site parameter
site_param_dt = {
    'sids': numpy.uint32,
    'lon': numpy.float64,
    'lat': numpy.float64,
    'depth': numpy.float64,
    'vs30': numpy.float64,
    'vs30measured': numpy.bool,
    'z1pt0': numpy.float64,
    'z2pt5': numpy.float64,
    'siteclass': (numpy.string_, 1),
    'z1pt4': numpy.float64,
    'backarc': numpy.bool,
    'xvf': numpy.float64,
<<<<<<< HEAD
    'soiltype': numpy.uint32,
=======
    'bas': numpy.bool,
>>>>>>> abd27736

    # Parameters for site amplification
    'ampcode': ampcode_dt,
    'ec8': (numpy.string_, 1),
    'ec8_p18': (numpy.string_, 2),
    'h800': numpy.float64,
    'geology': (numpy.string_, 20),
    'amplfactor': numpy.float64,

    # parameters for secondary perils
    'friction_mid': numpy.float64,
    'cohesion_mid': numpy.float64,
    'saturation': numpy.float64,
    'dry_density': numpy.float64,
    'Fs': numpy.float64,
    'crit_accel': numpy.float64,
    'unit': (numpy.string_, 5),
    'liq_susc_cat': (numpy.string_, 2),
    'dw': numpy.float64,
    'yield_acceleration': numpy.float64,
    'slope': numpy.float64,
    'gwd': numpy.float64,
    'cti': numpy.float64,
    'dc': numpy.float64,
    'dr': numpy.float64,
    'dwb': numpy.float64,
    'hwater': numpy.float64,
    'precip': numpy.float64,
    'fpeak': numpy.float64,

    # other parameters
    'custom_site_id': numpy.uint32,
    'region': numpy.uint32
}


class SiteCollection(object):
    """\
    A collection of :class:`sites <Site>`.

    Instances of this class are intended to represent a large collection
    of sites in a most efficient way in terms of memory usage. The most
    common usage is to instantiate it as `SiteCollection.from_points`, by
    passing the set of required parameters, which must be a subset of the
    following parameters:

%s

    .. note::

        If a :class:`SiteCollection` is created from sites containing only
        lon and lat, iterating over the collection will yield
        :class:`Sites <Site>` with a reference depth of 0.0 (the sea level).
        Otherwise, it is possible to model the sites on a realistic
        topographic surface by specifying the `depth` of each site.

    :param sites:
        A list of instances of :class:`Site` class.
    """ % '\n'.join('    - %s: %s' % item
                    for item in sorted(site_param_dt.items())
                    if item[0] not in ('lon', 'lat'))

    @classmethod
    def from_usgs_shakemap(cls, shakemap_array):
        """
        Build a site collection from a shakemap array
        """
        self = object.__new__(cls)
        self.complete = self
        n = len(shakemap_array)
        dtype = numpy.dtype([(p, site_param_dt[p])
                             for p in 'sids lon lat depth vs30'.split()])
        self.array = arr = numpy.zeros(n, dtype)
        arr['sids'] = numpy.arange(n, dtype=numpy.uint32)
        arr['lon'] = shakemap_array['lon']
        arr['lat'] = shakemap_array['lat']
        arr['depth'] = numpy.zeros(n)
        arr['vs30'] = shakemap_array['vs30']
        arr.flags.writeable = False
        return self

    @classmethod  # this is the method used by the engine
    def from_points(cls, lons, lats, depths=None, sitemodel=None,
                    req_site_params=()):
        """
        Build the site collection from

        :param lons:
            a sequence of longitudes
        :param lats:
            a sequence of latitudes
        :param depths:
            a sequence of depths (or None)
        :param sitemodel:
            None or an object containing site parameters as attributes
        :param req_site_params:
            a sequence of required site parameters, possibly empty
        """
        assert len(lons) < U32LIMIT, len(lons)
        if depths is None:
            depths = numpy.zeros(len(lons))
        assert len(lons) == len(lats) == len(depths), (len(lons), len(lats),
                                                       len(depths))
        self = object.__new__(cls)
        self.complete = self
        req = ['sids', 'lon', 'lat', 'depth'] + sorted(
            par for par in req_site_params if par not in ('lon', 'lat'))
        if 'vs30' in req and 'vs30measured' not in req:
            req.append('vs30measured')
        dtype = numpy.dtype([(p, site_param_dt[p]) for p in req])
        self.array = arr = numpy.zeros(len(lons), dtype)
        arr['sids'] = numpy.arange(len(lons), dtype=numpy.uint32)
        arr['lon'] = fix_lon(numpy.array(lons))
        arr['lat'] = numpy.array(lats)
        arr['depth'] = numpy.array(depths)
        if sitemodel is None:
            pass
        elif hasattr(sitemodel, 'reference_vs30_value'):
            # sitemodel is actually an OqParam instance
            self._set('vs30', sitemodel.reference_vs30_value)
            self._set('vs30measured',
                      sitemodel.reference_vs30_type == 'measured')
            self._set('z1pt0', sitemodel.reference_depth_to_1pt0km_per_sec)
            self._set('z2pt5', sitemodel.reference_depth_to_2pt5km_per_sec)
            self._set('siteclass', sitemodel.reference_siteclass)
            self._set('backarc', sitemodel.reference_backarc)
            self._set('soiltype', sitemodel.reference_soiltype)
        else:
            for name in sitemodel.dtype.names:
                if name not in ('lon', 'lat'):
                    self._set(name, sitemodel[name])
        dupl = get_duplicates(self.array, 'lon', 'lat')
        if dupl:
            # raise a decent error message displaying only the first 9
            # duplicates (there could be millions)
            n = len(dupl)
            dots = ' ...' if n > 9 else ''
            items = list(dupl.items())[:9]
            raise ValueError('There are %d duplicate sites %s%s' %
                             (n, items, dots))
        return self

    def _set(self, param, value):
        if param not in self.array.dtype.names:
            self.add_col(param, site_param_dt[param])
        self.array[param] = value

    xyz = Mesh.xyz

    def filtered(self, indices):
        """
        :param indices:
           a subset of indices in the range [0 .. tot_sites - 1]
        :returns:
           a filtered SiteCollection instance if `indices` is a proper subset
           of the available indices, otherwise returns the full SiteCollection
        """
        if indices is None or len(indices) == len(self):
            return self
        new = object.__new__(self.__class__)
        indices = numpy.uint32(indices)
        new.array = self.array[indices]
        new.complete = self.complete
        return new

    def reduce(self, nsites):
        """
        :returns: a filtered SiteCollection with around nsites (if nsites<=N)
        """
        N = len(self.complete)
        n = N // nsites + 1
        if n == 1:
            return self
        sids, = numpy.where(self.complete.sids % n == 0)
        return self.filtered(sids)

    def add_col(self, colname, dtype, values=None):
        """
        Add a column to the underlying array
        """
        names = self.array.dtype.names
        dtlist = [(name, self.array.dtype[name]) for name in names]
        dtlist.append((colname, dtype))
        arr = numpy.zeros(len(self), dtlist)
        for name in names:
            arr[name] = self.array[name]
        if values is not None:
            arr[colname] = values
        self.array = arr

    def make_complete(self):
        """
        Turns the site collection into a complete one, if needed
        """
        # reset the site indices from 0 to N-1 and set self.complete to self
        self.array['sids'] = numpy.arange(len(self), dtype=numpy.uint32)
        self.complete = self

    def one(self):
        """
        :returns: a SiteCollection with a site of the minimal vs30
        """
        if 'vs30' in self.array.dtype.names:
            idx = self.array['vs30'].argmin()
        else:
            idx = 0
        return self.filtered([self.sids[idx]])

    # used for debugging purposes
    def get_cdist(self, rec_or_loc):
        """
        :param rec_or_loc: a record with field 'hypo' or a Point instance
        :returns: array of N euclidean distances from rec['hypo']
        """
        try:
            lon, lat, dep = rec_or_loc['hypo']
        except TypeError:
            lon, lat, dep = rec_or_loc.x, rec_or_loc.y, rec_or_loc.z
        xyz = spherical_to_cartesian(lon, lat, dep).reshape(1, 3)
        return distance.cdist(self.xyz, xyz)[:, 0]

    def __init__(self, sites):
        """
        Build a complete SiteCollection from a list of Site objects
        """
        extra = [(p, site_param_dt[p]) for p in sorted(vars(sites[0]))
                 if p in site_param_dt]
        dtlist = [(p, site_param_dt[p])
                  for p in ('sids', 'lon', 'lat', 'depth')] + extra
        self.array = arr = numpy.zeros(len(sites), dtlist)
        self.complete = self
        for i in range(len(arr)):
            arr['sids'][i] = i
            arr['lon'][i] = sites[i].location.longitude
            arr['lat'][i] = sites[i].location.latitude
            arr['depth'][i] = sites[i].location.depth
            for p, dt in extra:
                arr[p][i] = getattr(sites[i], p)

        # protect arrays from being accidentally changed. it is useful
        # because we pass these arrays directly to a GMPE through
        # a SiteContext object and if a GMPE is implemented poorly it could
        # modify the site values, thereby corrupting site and all the
        # subsequent calculation. note that this doesn't protect arrays from
        # being changed by calling itemset()
        arr.flags.writeable = False

        # NB: in test_correlation.py we define a SiteCollection with
        # non-unique sites, so we cannot do an
        # assert len(numpy.unique(self[['lon', 'lat']])) == len(self)

    def __eq__(self, other):
        return not self.__ne__(other)

    def __ne__(self, other):
        return not_equal(self.array, other.array)

    def __toh5__(self):
        return self.array, {}

    def __fromh5__(self, array, attrs):
        self.array = array
        self.complete = self

    @property
    def mesh(self):
        """Return a mesh with the given lons, lats, and depths"""
        return Mesh(self['lon'], self['lat'], self['depth'])

    def at_sea_level(self):
        """True if all depths are zero"""
        return (self.depths == 0).all()

    # used in the engine when computing the hazard statistics
    def split_in_tiles(self, hint):
        """
        Split a SiteCollection into a set of tiles (SiteCollection instances).

        :param hint: hint for how many tiles to generate
        """
        tiles = []
        for seq in split_in_blocks(range(len(self)), hint or 1):
            sc = SiteCollection.__new__(SiteCollection)
            sc.array = self.array[numpy.array(seq, int)]
            sc.complete = self
            tiles.append(sc)
        return tiles

    def count_close(self, location, distance):
        """
        :returns: the number of sites within the distance from the location
        """
        return (self.get_cdist(location) < distance).sum()

    def __iter__(self):
        """
        Iterate through all :class:`sites <Site>` in the collection, yielding
        one at a time.
        """
        params = self.array.dtype.names[4:]  # except sids, lons, lats, depths
        sids = self.sids
        for i, location in enumerate(self.mesh):
            kw = {p: self.array[i][p] for p in params}
            s = Site(location, **kw)
            s.id = sids[i]
            yield s

    def filter(self, mask):
        """
        Create a SiteCollection with only a subset of sites.

        :param mask:
            Numpy array of boolean values of the same length as the site
            collection. ``True`` values should indicate that site with that
            index should be included into the filtered collection.
        :returns:
            A new :class:`SiteCollection` instance, unless all the
            values in ``mask`` are ``True``, in which case this site collection
            is returned, or if all the values in ``mask`` are ``False``,
            in which case method returns ``None``. New collection has data
            of only those sites that were marked for inclusion in the mask.
        """
        assert len(mask) == len(self), (len(mask), len(self))
        if mask.all():
            # all sites satisfy the filter, return
            # this collection unchanged
            return self
        if not mask.any():
            # no sites pass the filter, return None
            return None
        # extract indices of Trues from the mask
        indices, = mask.nonzero()
        return self.filtered(indices)

    def assoc(self, site_model, assoc_dist, ignore=()):
        """
        Associate the `site_model` parameters to the sites.
        Log a warning if the site parameters are more distant than
        `assoc_dist`.

        :returns: the site model array reduced to the hazard sites
        """
        m1, m2 = site_model[['lon', 'lat']], self[['lon', 'lat']]
        if len(m1) != len(m2) or (m1 != m2).any():  # associate
            _sitecol, site_model, _discarded = _GeographicObjects(
                site_model).assoc(self, assoc_dist, 'warn')
        ok = set(self.array.dtype.names) & set(site_model.dtype.names) - set(
            ignore) - {'lon', 'lat', 'depth'}
        for name in ok:
            self._set(name, site_model[name])
        for name in set(self.array.dtype.names) - set(site_model.dtype.names):
            if name in ('vs30measured', 'backarc'):
                self._set(name, 0)  # default
                # NB: by default reference_vs30_type == 'measured' is 1
                # but vs30measured is 0 (the opposite!!)
        return site_model

    def within(self, region):
        """
        :param region: a shapely polygon
        :returns: a filtered SiteCollection of sites within the region
        """
        mask = numpy.array([
            geometry.Point(rec['lon'], rec['lat']).within(region)
            for rec in self.array])
        return self.filter(mask)

    def within_bbox(self, bbox):
        """
        :param bbox:
            a quartet (min_lon, min_lat, max_lon, max_lat)
        :returns:
            site IDs within the bounding box
        """
        min_lon, min_lat, max_lon, max_lat = bbox
        lons, lats = self['lon'], self['lat']
        if cross_idl(lons.min(), lons.max(), min_lon, max_lon):
            lons = lons % 360
            min_lon, max_lon = min_lon % 360, max_lon % 360
        mask = (min_lon < lons) * (lons < max_lon) * \
               (min_lat < lats) * (lats < max_lat)
        return mask.nonzero()[0]

    def geohash(self, length):
        """
        :param length: length of the geohash in the range 1..8
        :returns: an array of N geohashes, one per site
        """
        lst = [geohash(lon, lat, length)
               for lon, lat in zip(self['lon'], self['lat'])]
        return numpy.array(lst, (numpy.string_, length))

    def num_geohashes(self, length):
        """
        :param length: length of the geohash in the range 1..8
        :returns: number of distinct geohashes in the site collection
        """
        return len(numpy.unique(self.geohash(length)))

    def __getstate__(self):
        return dict(array=self.array, complete=self.complete)

    def __getitem__(self, sid):
        """
        Return a site record
        """
        return self.array[sid]

    def __getattr__(self, name):
        if name in ('lons', 'lats', 'depths'):  # legacy names
            return self.array[name[:-1]]
        if name not in site_param_dt:
            raise AttributeError(name)
        return self.array[name]

    def __len__(self):
        """
        Return the number of sites in the collection.
        """
        return len(self.array)

    def __repr__(self):
        total_sites = len(self.complete.array)
        return '<SiteCollection with %d/%d sites>' % (
            len(self), total_sites)<|MERGE_RESOLUTION|>--- conflicted
+++ resolved
@@ -125,11 +125,8 @@
     'z1pt4': numpy.float64,
     'backarc': numpy.bool,
     'xvf': numpy.float64,
-<<<<<<< HEAD
     'soiltype': numpy.uint32,
-=======
     'bas': numpy.bool,
->>>>>>> abd27736
 
     # Parameters for site amplification
     'ampcode': ampcode_dt,
