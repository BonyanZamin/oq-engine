# -*- coding: utf-8 -*-
# vim: tabstop=4 shiftwidth=4 softtabstop=4
#
# Copyright (C) 2024, GEM Foundation
#
# OpenQuake is free software: you can redistribute it and/or modify it
# under the terms of the GNU Affero General Public License as published
# by the Free Software Foundation, either version 3 of the License, or
# (at your option) any later version.
#
# OpenQuake is distributed in the hope that it will be useful,
# but WITHOUT ANY WARRANTY; without even the implied warranty of
# MERCHANTABILITY or FITNESS FOR A PARTICULAR PURPOSE.  See the
# GNU Affero General Public License for more details.
#
# You should have received a copy of the GNU Affero General Public License
# along with OpenQuake.  If not, see <http://www.gnu.org/licenses/>.

import os
import logging
from dataclasses import dataclass
import numpy

from openquake.baselib import config, hdf5, performance
from openquake.hazardlib import valid
from openquake.commonlib import readinput
from openquake.commonlib.calc import get_close_mosaic_models
from openquake.hazardlib.shakemap.parsers import get_rup_dic
from openquake.qa_tests_data import mosaic

MOSAIC_DIR = config.directory.mosaic_dir or os.path.dirname(mosaic.__file__)


@dataclass
class AristotleParam:
    rupture_dict: dict
    time_event: str
    maximum_distance: float
    mosaic_model: str
    trt: str
    truncation_level: float
    number_of_ground_motion_fields: int
    asset_hazard_distance: float
    ses_seed: int
    local_timestamp: str = None
    rupture_file: str = None
    station_data_file: str = None
    maximum_distance_stations: float = None

    def get_oqparams(self, mosaic_models, trts):
        """
        :returns: job_ini dictionary
        """
        if not hasattr(self, 'exposure_hdf5'):
            self.exposure_hdf5 = os.path.join(MOSAIC_DIR, 'exposure.hdf5')
        inputs = {'exposure': [self.exposure_hdf5], 'job_ini': '<in-memory>'}
        rupdic = self.rupture_dict
        if 'shakemap_array' in rupdic:
            del rupdic['shakemap_array']
        if self.rupture_file:
            inputs['rupture_model'] = self.rupture_file
        if self.station_data_file:
            inputs['station_data'] = self.station_data_file
        if not self.mosaic_model:
            self.mosaic_model = mosaic_models[0]
            if len(mosaic_models) > 1:
                logging.info('Using the "%s" model' % self.mosaic_model)

        if not self.trt:
            # NOTE: using the first tectonic region type
            self.trt = next(iter(trts[self.mosaic_model]))
        params = dict(
            calculation_mode='scenario_risk',
            rupture_dict=str(rupdic),
            time_event=self.time_event,
            maximum_distance=str(self.maximum_distance),
            mosaic_model=self.mosaic_model,
            tectonic_region_type=self.trt,
            truncation_level=str(self.truncation_level),
            number_of_ground_motion_fields=str(self.number_of_ground_motion_fields),
            asset_hazard_distance=str(self.asset_hazard_distance),
            ses_seed=str(self.ses_seed),
            inputs=inputs)
        if self.local_timestamp is not None:
            params['local_timestamp'] = self.local_timestamp
        if self.maximum_distance_stations is not None:
            params['maximum_distance_stations'] = str(self.maximum_distance_stations)
        oq = readinput.get_oqparam(params)
        # NB: fake h5 to cache `get_site_model` and avoid multiple associations
        _sitecol, assetcol, _discarded, _exp = readinput.get_sitecol_assetcol(
            oq, h5={'performance_data': hdf5.FakeDataset()})
        id0s = numpy.unique(assetcol['ID_0'])
        countries = set(assetcol.tagcol.ID_0[i] for i in id0s)
        tmap_keys = get_tmap_keys(self.exposure_hdf5, countries)
        if not tmap_keys:
            raise LookupError(f'No taxonomy mapping was found for {countries}')
        logging.root.handlers = []  # avoid breaking the logs
        params['description'] = (
            f'{rupdic["usgs_id"]} ({rupdic["lat"]}, {rupdic["lon"]})'
            f' M{rupdic["mag"]}')
        return params


ARISTOTLE_FORM_LABELS = {
    'usgs_id': 'Rupture identifier',
    'rupture_from_usgs': 'Rupture from USGS',
    'rupture_file': 'Rupture model XML',
    'lon': 'Longitude (degrees)',
    'lat': 'Latitude (degrees)',
    'dep': 'Depth (km)',
    'mag': 'Magnitude (Mw)',
    'rake': 'Rake (degrees)',
    'local_timestamp': 'Local timestamp of the event',
    'time_event': 'Time of the event',
    'dip': 'Dip (degrees)',
    'strike': 'Strike (degrees)',
    'maximum_distance': 'Maximum source-to-site distance (km)',
    'mosaic_model': 'Mosaic model',
    'trt': 'Tectonic region type',
    'truncation_level': 'Level of truncation',
    'number_of_ground_motion_fields': 'Number of ground motion fields',
    'asset_hazard_distance': 'Asset hazard distance (km)',
    'ses_seed': 'Random seed (ses_seed)',
    'station_data_file_from_usgs': 'Station data from USGS',
    'station_data_file': 'Station data CSV',
    'maximum_distance_stations': 'Maximum distance of stations (km)',
}

ARISTOTLE_FORM_PLACEHOLDERS = {
    'usgs_id': 'USGS ID or custom',
    'rupture_from_usgs': '',
    'rupture_file': 'Rupture model XML',
    'lon': '-180 ≤ float ≤ 180',
    'lat': '-90 ≤ float ≤ 90',
    'dep': 'float ≥ 0',
    'mag': 'float ≥ 0',
    'rake': '-180 ≤ float ≤ 180',
    'local_timestamp': '',
    'time_event': 'day|night|transit',
    'dip': '0 ≤ float ≤ 90',
    'strike': '0 ≤ float ≤ 360',
    'maximum_distance': 'float ≥ 0',
    'mosaic_model': 'Mosaic model',
    'trt': 'Tectonic region type',
    'truncation_level': 'float ≥ 0',
    'number_of_ground_motion_fields': 'float ≥ 1',
    'asset_hazard_distance': 'float ≥ 0',
    'ses_seed': 'int ≥ 0',
    'station_data_file_from_usgs': '',
    'station_data_file': 'Station data CSV',
    'maximum_distance_stations': 'float ≥ 0',
}

validators = {
    'usgs_id': valid.simple_id,
    'lon': valid.longitude,
    'lat': valid.latitude,
    'dep': valid.positivefloat,
    'mag': valid.positivefloat,
    'rake': valid.rake_range,
    'dip': valid.dip_range,
    'strike': valid.strike_range,
    'local_timestamp': valid.local_timestamp,
    # NOTE: 'avg' is used for probabilistic seismic risk, not for scenarios
    'time_event': valid.Choice('day', 'night', 'transit'),
    'maximum_distance': valid.positivefloat,
    'mosaic_model': valid.utf8,
    'trt': valid.utf8,
    'truncation_level': valid.positivefloat,
    'number_of_ground_motion_fields': valid.positiveint,
    'asset_hazard_distance': valid.positivefloat,
    'ses_seed': valid.positiveint,
    'maximum_distance_stations': valid.positivefloat,
}


def _validate(POST):
    validation_errs = {}
    invalid_inputs = []
    params = {}
    dic = dict(usgs_id=None, lon=None, lat=None, dep=None,
               mag=None, rake=None, dip=None, strike=None)
    for field, validation_func in validators.items():
        if field not in POST:
            continue
        try:
            value = validation_func(POST.get(field))
        except Exception as exc:
            blankable = ['dip', 'strike',
                         'maximum_distance_stations', 'local_timestamp']
            if field in blankable and POST.get(field) == '':
                if field in dic:
                    dic[field] = None
                else:
                    params[field] = None
                continue
            validation_errs[ARISTOTLE_FORM_LABELS[field]] = str(exc)
            invalid_inputs.append(field)
            continue
        if field in dic:
            dic[field] = value
        else:
            params[field] = value

    if validation_errs:
        err_msg = 'Invalid input value'
        err_msg += 's\n' if len(validation_errs) > 1 else '\n'
        err_msg += '\n'.join(
            [f'{field.split(" (")[0]}: "{validation_errs[field]}"'
             for field in validation_errs])
        err = {"status": "failed", "error_msg": err_msg,
               "invalid_inputs": invalid_inputs}
    else:
        err = {}
    return dic, params, err


def get_trts_around(mosaic_model, exposure_hdf5):
    """
    :returns: list of TRTs for the given mosaic model
    """
    with hdf5.File(exposure_hdf5) as f:
        df = f.read_df('model_trt_gsim_weight',
                       sel={'model': mosaic_model.encode()})
    trts = [trt.decode('utf8') for trt in df.trt.unique()]
    return trts


def get_tmap_keys(exposure_hdf5, countries):
    """
    :returns: list of taxonomy mappings as keys in the the "tmap" data group
    """
    keys = []
    with hdf5.File(exposure_hdf5, 'r') as exp:
        for key in exp['tmap']:
            if set(key.split('_')) & countries:
                keys.append(key)
    return keys


def aristotle_validate(POST, rupture_file=None, station_data_file=None,
                       datadir=None, monitor=performance.Monitor()):
    """
    This is called by `aristotle_get_rupture_data` and `aristotle_run`.
    In the first case the form contains only usgs_id and rupture_file and
    returns (rup, rupdic, [station_file], error).
    In the second case the form contains all fields and returns
    (rup, rupdic, params, error).
    """
    dic, params, err = _validate(POST)
    if err:
        return None, dic, params, err
    rup, rupdic = get_rup_dic(
        dic['usgs_id'], datadir, rupture_file, station_data_file, monitor)
    # round floats
    for k, v in rupdic.items():
        if isinstance(v, float):  # lon, lat, dep, strike, dip
            rupdic[k] = round(v, 5)

    trts = {}
<<<<<<< HEAD
    with monitor('get_close_mosaic_models'):
        mosaic_models = get_close_mosaic_models(rupdic['lon'], rupdic['lat'], 5)
=======
    mosaic_models = get_close_mosaic_models(rupdic['lon'], rupdic['lat'], 5)
    expo = getattr(AristotleParam, 'exposure_hdf5',
                   os.path.join(MOSAIC_DIR, 'exposure.hdf5'))
>>>>>>> 9a88ad1f
    for mosaic_model in mosaic_models:
        trts[mosaic_model] = get_trts_around(mosaic_model, expo)
    rupdic['trts'] = trts
    rupdic['mosaic_models'] = mosaic_models
    rupdic['rupture_from_usgs'] = rup is not None
    if len(params) > 1:  # called by aristotle_run
        params['rupture_dict'] = rupdic
        params['station_data_file'] = rupdic['station_data_file']
        with monitor('get_oqparams'):
            oqparams = AristotleParam(**params).get_oqparams(mosaic_models, trts)
        return rup, rupdic, oqparams, err
    else:  # called by aristotle_get_rupture_data
        return rup, rupdic, params, err<|MERGE_RESOLUTION|>--- conflicted
+++ resolved
@@ -258,14 +258,10 @@
             rupdic[k] = round(v, 5)
 
     trts = {}
-<<<<<<< HEAD
+    expo = getattr(AristotleParam, 'exposure_hdf5',
+                   os.path.join(MOSAIC_DIR, 'exposure.hdf5'))
     with monitor('get_close_mosaic_models'):
         mosaic_models = get_close_mosaic_models(rupdic['lon'], rupdic['lat'], 5)
-=======
-    mosaic_models = get_close_mosaic_models(rupdic['lon'], rupdic['lat'], 5)
-    expo = getattr(AristotleParam, 'exposure_hdf5',
-                   os.path.join(MOSAIC_DIR, 'exposure.hdf5'))
->>>>>>> 9a88ad1f
     for mosaic_model in mosaic_models:
         trts[mosaic_model] = get_trts_around(mosaic_model, expo)
     rupdic['trts'] = trts
