--- conflicted
+++ resolved
@@ -25,11 +25,8 @@
 from urllib.error import URLError
 from collections import defaultdict
 
-<<<<<<< HEAD
 import sys
-=======
 import tempfile
->>>>>>> 31b2e551
 import io
 import os
 import pathlib
@@ -37,11 +34,8 @@
 import json
 import zipfile
 import pytz
-<<<<<<< HEAD
 import tempfile
-=======
 import pandas as pd
->>>>>>> 31b2e551
 from datetime import datetime
 from shapely.geometry import Polygon
 import numpy
@@ -561,16 +555,11 @@
     :returns: a dictionary with keys lon, lat, dep, mag, rake
     """
     url = SHAKEMAP_URL.format(id)
-<<<<<<< HEAD
-    print('Downloading %s' % url)
+    logging.info('Downloading %s' % url)
     try:
         js = json.loads(urlopen(url).read())
     except URLError as exc:
         raise URLError(f'Unable to download from the USGS website: {str(exc)}')
-=======
-    logging.info('Downloading %s' % url)
-    js = json.loads(urlopen(url).read())
->>>>>>> 31b2e551
     mag = js['properties']['mag']
     products = js['properties']['products']
     try:
