# -*- coding: utf-8 -*-
# vim: tabstop=4 shiftwidth=4 softtabstop=4
#
# Copyright (C) 2015-2022 GEM Foundation
#
# OpenQuake is free software: you can redistribute it and/or modify it
# under the terms of the GNU Affero General Public License as published
# by the Free Software Foundation, either version 3 of the License, or
# (at your option) any later version.
#
# OpenQuake is distributed in the hope that it will be useful,
# but WITHOUT ANY WARRANTY; without even the implied warranty of
# MERCHANTABILITY or FITNESS FOR A PARTICULAR PURPOSE.  See the
# GNU Affero General Public License for more details.
#
# You should have received a copy of the GNU Affero General Public License
# along with OpenQuake. If not, see <http://www.gnu.org/licenses/>.
import os
import operator
import collections
import pickle
import copy
import logging
try:
    from dataclasses import dataclass
except ImportError:  # in Python 3.6
    from openquake.baselib.python3compat import dataclass
import numpy

from openquake.hazardlib.source.multi_fault import MultiFaultSource
from openquake.baselib import hdf5
from openquake.baselib.general import groupby, block_splitter
from openquake.baselib.node import context, striptag, Node, node_to_dict
from openquake.hazardlib import geo, mfd, pmf, source, tom, valid, InvalidFile
from openquake.hazardlib.tom import PoissonTOM
from openquake.hazardlib.source import NonParametricSeismicSource


U32 = numpy.uint32
F32 = numpy.float32
F64 = numpy.float64
EPSILON = 1E-12
source_dt = numpy.dtype([('source_id', U32), ('num_ruptures', U32),
                         ('pik', hdf5.vuint8)])
KNOWN_MFDS = ('incrementalMFD', 'truncGutenbergRichterMFD',
              'arbitraryMFD', 'YoungsCoppersmithMFD', 'multiMFD',
              'taperedGutenbergRichterMFD')


def extract_dupl(values):
    """
    :param values: a sequence of values
    :returns: the duplicated values
    """
    c = collections.Counter(values)
    return [value for value, counts in c.items() if counts > 1]


def fix_dupl(dist, fname=None, lineno=None):
    """
    Fix the distribution if it contains identical values or raise an error.

    :param dist:
        a list of pairs [(prob, value)...] for a hypocenter or nodal plane dist
    :param fname:
        the file which is being read; if it is None, it means you are writing
        the distribution: in that case raise an error for duplicated values
    :param lineno:
        the line number of the file which is being read (None in writing mode)
    """
    n = len(dist)
    values = collections.defaultdict(float)  # dict value -> probability
    # value can be a scalar (hypocenter depth) or a triple
    # (strike, dip, rake) for a nodal plane distribution
    got = []
    for prob, value in dist:
        if prob == 0:
            raise ValueError('Zero probability in subnode %s' % value)
        values[value] += prob
        got.append(value)
    if len(values) < n:
        if fname is None:  # when called from the sourcewriter
            raise ValueError('There are repeated values in %s' % got)
        else:
            logging.warning('There were repeated values %s in %s:%s',
                            extract_dupl(got), fname, lineno)
            assert abs(sum(values.values()) - 1) < EPSILON  # sanity check
            newdist = sorted([(p, v) for v, p in values.items()])
            if isinstance(newdist[0][1], tuple):  # nodal planes
                newdist = [(p, geo.nodalplane.NodalPlane(*v))
                           for p, v in newdist]
            # run hazardlib/tests/data/context/job.ini to check this;
            # you will get [(0.2, 6.0), (0.2, 8.0), (0.2, 10.0), (0.4, 2.0)]
            dist[:] = newdist


def rounded_unique(mags, idxs):
    """
    :param mags: a list of magnitudes
    :param idxs: a list of tuples of section indices
    :returns: an array of magnitudes rounded to 2 digits
    :raises: ValueError if the rounded magnitudes contain duplicates
    """
    mags = numpy.round(mags, 2)
    mag_idxs = [(mag, ' '.join(idx)) for mag, idx in zip(mags, idxs)]
    dupl = extract_dupl(mag_idxs)
    if dupl:
        logging.error('the pair (mag, idxs) %s is duplicated' % str(dupl[0]))
    return mags


class SourceGroup(collections.abc.Sequence):
    """
    A container for the following parameters:

    :param str trt:
        the tectonic region type all the sources belong to
    :param list sources:
        a list of hazardlib source objects
    :param name:
        The name of the group
    :param src_interdep:
        A string specifying if the sources in this cluster are independent or
        mutually exclusive
    :param rup_indep:
        A string specifying if the ruptures within each source of the cluster
        are independent or mutually exclusive
    :param weights:
        A dictionary whose keys are the source IDs of the cluster and the
        values are the weights associated with each source
    :param min_mag:
        the minimum magnitude among the given sources
    :param max_mag:
        the maximum magnitude among the given sources
    :param id:
        an optional numeric ID (default 0) set by the engine and used
        when serializing SourceModels to HDF5
    :param temporal_occurrence_model:
        A temporal occurrence model controlling the source group occurrence
    :param cluster:
        A boolean indicating if the sources behaves as a cluster similarly
        to what used by the USGS for the New Madrid in the 2008 National
        Hazard Model.
    """
    changes = 0  # set in apply_uncertainty

    @classmethod
    def collect(cls, sources):
        """
        :param sources: dictionaries with a key 'tectonicRegion'
        :returns: an ordered list of SourceGroup instances
        """
        source_stats_dict = {}
        for src in sources:
            trt = src['tectonicRegion']
            if trt not in source_stats_dict:
                source_stats_dict[trt] = SourceGroup(trt)
            sg = source_stats_dict[trt]
            if not sg.sources:
                # we append just one source per SourceGroup, so that
                # the memory occupation is insignificant
                sg.sources.append(src)

        # return SourceGroups, ordered by TRT string
        return sorted(source_stats_dict.values())

    def __init__(self, trt, sources=None, name=None, src_interdep='indep',
                 rup_interdep='indep', grp_probability=None,
                 min_mag={'default': 0}, max_mag=None,
                 temporal_occurrence_model=None, cluster=False):
        # checks
        self.trt = trt
        self.sources = []
        self.name = name
        self.src_interdep = src_interdep
        self.rup_interdep = rup_interdep
        self._check_init_variables(sources, name, src_interdep, rup_interdep)
        self.grp_probability = grp_probability
        self.min_mag = min_mag
        self.max_mag = max_mag
        if sources:
            for src in sorted(sources, key=operator.attrgetter('source_id')):
                self.update(src)
        self.source_model = None  # to be set later, in FullLogicTree
        self.temporal_occurrence_model = temporal_occurrence_model
        self.cluster = cluster
        # check weights in case of mutually exclusive ruptures
        if rup_interdep == 'mutex':
            for src in self.sources:
                assert isinstance(src, NonParametricSeismicSource)
                for rup, _ in src.data:
                    assert rup.weight is not None

    @property
    def tom_name(self):
        """
        :returns: name of the associated temporal occurrence model
        """
        if self.temporal_occurrence_model:
            return self.temporal_occurrence_model.__class__.__name__
        else:
            return 'PoissonTOM'

    @property
    def atomic(self):
        """
        :returns: True if the group cannot be split
        """
        return (self.cluster or self.src_interdep == 'mutex' or
                self.rup_interdep == 'mutex')

    @property
    def weight(self):
        """
        :returns: total weight of the underlying sources
        """
        return sum(src.weight for src in self)

    def _check_init_variables(self, src_list, name,
                              src_interdep, rup_interdep):
        if src_interdep not in ('indep', 'mutex'):
            raise ValueError('source interdependence incorrect %s ' %
                             src_interdep)
        if rup_interdep not in ('indep', 'mutex'):
            raise ValueError('rupture interdependence incorrect %s ' %
                             rup_interdep)
        # check TRT
        if src_list:  # can be None
            for src in src_list:
                assert src.tectonic_region_type == self.trt, (
                    src.tectonic_region_type, self.trt)
                # Mutually exclusive ruptures can only belong to non-parametric
                # sources
                if rup_interdep == 'mutex':
                    if not isinstance(src, NonParametricSeismicSource):
                        msg = "Mutually exclusive ruptures can only be "
                        msg += "modelled using non-parametric sources"
                        raise ValueError(msg)

    def update(self, src):
        """
        Update the attributes sources, min_mag, max_mag
        according to the given source.

        :param src:
            an instance of :class:
            `openquake.hazardlib.source.base.BaseSeismicSource`
        """
        assert src.tectonic_region_type == self.trt, (
            src.tectonic_region_type, self.trt)
        src.min_mag = max(src.min_mag, self.min_mag.get(self.trt)
                          or self.min_mag['default'])
        if src.min_mag and not src.get_mags():  # filtered out
            return
        # checking mutex ruptures
        if (not isinstance(src, NonParametricSeismicSource) and
                self.rup_interdep == 'mutex'):
            msg = "Mutually exclusive ruptures can only be "
            msg += "modelled using non-parametric sources"
            raise ValueError(msg)

        self.sources.append(src)
        _, max_mag = src.get_min_max_mag()
        prev_max_mag = self.max_mag
        if prev_max_mag is None or max_mag > prev_max_mag:
            self.max_mag = max_mag

    def count_ruptures(self):
        """
        Set src.num_ruptures on each source in the group
        """
        for src in self:
            src.nsites = 1
            src.num_ruptures = src.count_ruptures()
            print(src.weight)
        return self

    def split(self, maxweight):
        """
        Split the group in subgroups with weight <= maxweight, unless it
        it atomic.
        """
        if self.atomic:
            return [self]
        out = []
        for block in block_splitter(
                self, maxweight, operator.attrgetter('weight')):
            sg = copy.copy(self)
            sg.sources = block
            out.append(sg)
        return out

    def __repr__(self):
        return '<%s %s, %d source(s)>' % (
            self.__class__.__name__, self.trt, len(self.sources))

    def __lt__(self, other):
        """
        Make sure there is a precise ordering of SourceGroup objects.
        Objects with less sources are put first; in case the number
        of sources is the same, use lexicographic ordering on the trts
        """
        num_sources = len(self.sources)
        other_sources = len(other.sources)
        if num_sources == other_sources:
            return self.trt < other.trt
        return num_sources < other_sources

    def __getitem__(self, i):
        return self.sources[i]

    def __iter__(self):
        return iter(self.sources)

    def __len__(self):
        return len(self.sources)

    def __toh5__(self):
        lst = []
        for i, src in enumerate(self.sources):
            buf = pickle.dumps(src, pickle.HIGHEST_PROTOCOL)
            lst.append((src.id, src.num_ruptures,
                        numpy.frombuffer(buf, numpy.uint8)))
        attrs = dict(
            trt=self.trt,
            name=self.name or '',
            src_interdep=self.src_interdep,
            rup_interdep=self.rup_interdep,
            grp_probability=self.grp_probability or '')
        return numpy.array(lst, source_dt), attrs

    def __fromh5__(self, array, attrs):
        vars(self).update(attrs)
        self.sources = []
        for row in array:
            self.sources.append(pickle.loads(memoryview(row['pik'])))


def split_coords_2d(seq):
    """
    :param seq: a flat list with lons and lats
    :returns: a validated list of pairs (lon, lat)

    >>> split_coords_2d([1.1, 2.1, 2.2, 2.3])
    [(1.1, 2.1), (2.2, 2.3)]
    """
    lons, lats = [], []
    for i, el in enumerate(seq):
        if i % 2 == 0:
            lons.append(valid.longitude(el))
        elif i % 2 == 1:
            lats.append(valid.latitude(el))
    return list(zip(lons, lats))


def split_coords_3d(seq):
    """
    :param seq: a flat list with lons, lats and depths
    :returns: a validated list of (lon, lat, depths) triplets

    >>> split_coords_3d([1.1, 2.1, 0.1, 2.3, 2.4, 0.1])
    [(1.1, 2.1, 0.1), (2.3, 2.4, 0.1)]
    """
    lons, lats, depths = [], [], []
    for i, el in enumerate(seq):
        if i % 3 == 0:
            lons.append(valid.longitude(el))
        elif i % 3 == 1:
            lats.append(valid.latitude(el))
        elif i % 3 == 2:
            depths.append(valid.depth(el))
    return list(zip(lons, lats, depths))


def convert_nonParametricSeismicSource(fname, node, rup_spacing=5.0):
    """
    Convert the given node into a non parametric source object.

    :param fname:
        full pathname to the XML file associated to the node
    :param node:
        a Node object coming from an XML file
    :param rup_spacing:
        Rupture spacing [km]
    :returns:
        a :class:`openquake.hazardlib.source.NonParametricSeismicSource`
        instance
    """
    trt = node.attrib.get('tectonicRegion')
    rups_weights = None
    if 'rup_weights' in node.attrib:
        rups_weights = F64(node['rup_weights'].split())
    nps = source.NonParametricSeismicSource(
        node['id'], node['name'], trt, [], [])
    nps.splittable = 'rup_weights' not in node.attrib
    if fname:
        path = os.path.splitext(fname)[0] + '.hdf5'
        hdf5_fname = path if os.path.exists(path) else None
        if hdf5_fname and node.text is None:
            # gridded source, read the rupture data from the HDF5 file
            with hdf5.File(hdf5_fname, 'r') as h:
                dic = {k: d[:] for k, d in h[node['id']].items()}
                nps.fromdict(dic, rups_weights)
                return nps
    # read the rupture data from the XML nodes
    num_probs = None
    for i, rupnode in enumerate(node):
        po = rupnode['probs_occur']
        probs = pmf.PMF(valid.pmf(po))
        if num_probs is None:  # first time
            num_probs = len(probs.data)
        elif len(probs.data) != num_probs:
            # probs_occur must have uniform length for all ruptures
            raise ValueError(
                'prob_occurs=%s has %d elements, expected %s'
                % (po, len(probs.data), num_probs))
        rup = RuptureConverter(rup_spacing).convert_node(rupnode)
        rup.tectonic_region_type = trt
        rup.weight = None if rups_weights is None else rups_weights[i]
        nps.data.append((rup, probs))
    return nps


class RuptureConverter(object):
    """
    Convert ruptures from nodes into Hazardlib ruptures.
    """
    fname = None  # should be set externally

    def __init__(self, rupture_mesh_spacing, complex_fault_mesh_spacing=None):
        self.rupture_mesh_spacing = rupture_mesh_spacing
        self.complex_fault_mesh_spacing = (
            complex_fault_mesh_spacing or rupture_mesh_spacing)

    def get_mag_rake_hypo(self, node):
        with context(self.fname, node):
            mag = ~node.magnitude
            rake = ~node.rake
            h = node.hypocenter
            hypocenter = geo.Point(h['lon'], h['lat'], h['depth'])
        return mag, rake, hypocenter

    def convert_node(self, node):
        """
        Convert the given rupture node into a hazardlib rupture, depending
        on the node tag.

        :param node: a node representing a rupture
        """
        return getattr(self, 'convert_' + striptag(node.tag))(node)

    def geo_line(self, edge):
        """
        Utility function to convert a node of kind edge
        into a :class:`openquake.hazardlib.geo.Line` instance.

        :param edge: a node describing an edge
        """
        with context(self.fname, edge.LineString.posList) as plist:
            coords = split_coords_2d(~plist)
        return geo.Line([geo.Point(*p) for p in coords])

    def geo_lines(self, edges):
        """
        Utility function to convert a list of edges into a list of
        :class:`openquake.hazardlib.geo.Line` instances.

        :param edge: a node describing an edge
        """
        lines = []
        for edge in edges:
            with context(self.fname, edge):
                coords = split_coords_3d(~edge.LineString.posList)
            lines.append(geo.Line([geo.Point(*p) for p in coords]))
        return lines

    def geo_planar(self, surface):
        """
        Utility to convert a PlanarSurface node with subnodes
        topLeft, topRight, bottomLeft, bottomRight into a
        :class:`openquake.hazardlib.geo.PlanarSurface` instance.

        :param surface: PlanarSurface node
        """
        with context(self.fname, surface):
            tl = surface.topLeft
            top_left = geo.Point(tl['lon'], tl['lat'], tl['depth'])
            tr = surface.topRight
            top_right = geo.Point(tr['lon'], tr['lat'], tr['depth'])
            bl = surface.bottomLeft
            bottom_left = geo.Point(bl['lon'], bl['lat'], bl['depth'])
            br = surface.bottomRight
            bottom_right = geo.Point(br['lon'], br['lat'], br['depth'])
        return geo.PlanarSurface.from_corner_points(
            top_left, top_right, bottom_right, bottom_left)

    def convert_surfaces(self, surface_nodes, sec_id=''):
        """
        :param surface_nodes: surface nodes as described below

        Utility to convert a list of surface nodes into a single hazardlib
        surface. There are four possibilities:

        1. there is a single simpleFaultGeometry node; returns a
           :class:`openquake.hazardlib.geo.simpleFaultSurface` instance
        2. there is a single complexFaultGeometry node; returns a
           :class:`openquake.hazardlib.geo.complexFaultSurface` instance
        3. there is a single griddedSurface node; returns a
           :class:`openquake.hazardlib.geo.GriddedSurface` instance
        4. there is either a single planarSurface or a list of planarSurface
           nodes; returns a :class:`openquake.hazardlib.geo.PlanarSurface`
           instance or a :class:`openquake.hazardlib.geo.MultiSurface` instance
        5. there is either a single kiteSurface or a list of kiteSurface
           nodes; returns a :class:`openquake.hazardlib.geo.KiteSurface`
           instance or a :class:`openquake.hazardlib.geo.MultiSurface` instance
        """
        surface_node = surface_nodes[0]
        if surface_node.tag.endswith('simpleFaultGeometry'):
            surface = geo.SimpleFaultSurface.from_fault_data(
                self.geo_line(surface_node),
                ~surface_node.upperSeismoDepth,
                ~surface_node.lowerSeismoDepth,
                ~surface_node.dip,
                self.rupture_mesh_spacing)
        elif surface_node.tag.endswith('complexFaultGeometry'):
            surface = geo.ComplexFaultSurface.from_fault_data(
                self.geo_lines(surface_node),
                self.complex_fault_mesh_spacing)
        elif surface_node.tag.endswith('griddedSurface'):
            with context(self.fname, surface_node):
                coords = split_coords_3d(~surface_node.posList)
            points = [geo.Point(*p) for p in coords]
            surface = geo.GriddedSurface.from_points_list(points)
        elif surface_node.tag.endswith('kiteSurface'):
            # single or multiple kite surfaces
            profs = []
            for surface_node in surface_nodes:
                profs.append(self.geo_lines(surface_node))
            if len(profs) < 2:
                surface = geo.KiteSurface.from_profiles(
                    profs[0], self.rupture_mesh_spacing,
                    self.rupture_mesh_spacing, sec_id=sec_id)
            else:
                surfaces = []
                for prof in profs:
                    surfaces.append(geo.KiteSurface.from_profiles(
                        prof, self.rupture_mesh_spacing,
                        self.rupture_mesh_spacing))
                surface = geo.MultiSurface(surfaces)
        else:  # a collection of planar surfaces
            if len(surface_nodes) == 1:
                return self.geo_planar(surface_nodes[0])
            planar_surfaces = list(map(self.geo_planar, surface_nodes))
            surface = geo.MultiSurface(planar_surfaces)
        return surface

    def convert_simpleFaultRupture(self, node):
        """
        Convert a simpleFaultRupture node.

        :param node: the rupture node
        """
        mag, rake, hypocenter = self.get_mag_rake_hypo(node)
        with context(self.fname, node):
            surfaces = [node.simpleFaultGeometry]
        rupt = source.rupture.BaseRupture(
            mag=mag, rake=rake, tectonic_region_type=None,
            hypocenter=hypocenter,
            surface=self.convert_surfaces(surfaces))
        return rupt

    def convert_complexFaultRupture(self, node):
        """
        Convert a complexFaultRupture node.

        :param node: the rupture node
        """
        mag, rake, hypocenter = self.get_mag_rake_hypo(node)
        with context(self.fname, node):
            [surface] = node.getnodes('complexFaultGeometry')
        rupt = source.rupture.BaseRupture(
            mag=mag, rake=rake, tectonic_region_type=None,
            hypocenter=hypocenter,
            surface=self.convert_surfaces([surface]))
        return rupt

    def convert_singlePlaneRupture(self, node):
        """
        Convert a singlePlaneRupture node.

        :param node: the rupture node
        """
        mag, rake, hypocenter = self.get_mag_rake_hypo(node)
        with context(self.fname, node):
            surfaces = [node.planarSurface]
        rupt = source.rupture.BaseRupture(
            mag=mag, rake=rake,
            tectonic_region_type=None,
            hypocenter=hypocenter,
            surface=self.convert_surfaces(surfaces))
        return rupt

    # used in scenarios or nonparametric sources
    def convert_multiPlanesRupture(self, node):
        """
        Convert a multiPlanesRupture node.

        :param node: the rupture node
        """
        mag, rake, hypocenter = self.get_mag_rake_hypo(node)
        with context(self.fname, node):
            if hasattr(node, 'planarSurface'):
                surfaces = list(node.getnodes('planarSurface'))
                for s in surfaces:
                    assert s.tag.endswith('planarSurface')
            elif hasattr(node, 'kiteSurface'):
                surfaces = list(node.getnodes('kiteSurface'))
                for s in surfaces:
                    assert s.tag.endswith('kiteSurface')
            else:
                raise ValueError('Only multiSurfaces of planarSurfaces or'
                                 'kiteSurfaces are supported (no mix)')
        rupt = source.rupture.BaseRupture(
            mag=mag, rake=rake,
            tectonic_region_type=None,
            hypocenter=hypocenter,
            surface=self.convert_surfaces(surfaces))
        return rupt

    def convert_griddedRupture(self, node):
        """
        Convert a griddedRupture node.

        :param node: the rupture node
        """
        mag, rake, hypocenter = self.get_mag_rake_hypo(node)
        with context(self.fname, node):
            surfaces = [node.griddedSurface]
        rupt = source.rupture.BaseRupture(
            mag=mag, rake=rake,
            tectonic_region_type=None,
            hypocenter=hypocenter,
            surface=self.convert_surfaces(surfaces))
        return rupt

    def convert_ruptureCollection(self, node):
        """
        :param node: a ruptureCollection node
        :returns: a dictionary trt_smr -> EBRuptures
        """
        coll = {}
        for grpnode in node:
            trt_smr = int(grpnode['id'])
            coll[trt_smr] = ebrs = []
            for node in grpnode:
                rup = self.convert_node(node)
                rup.rup_id = int(node['id'])
                sesnodes = node.stochasticEventSets
                n = 0  # number of events
                for sesnode in sesnodes:
                    with context(self.fname, sesnode):
                        n += len(sesnode.text.split())
                ebr = source.rupture.EBRupture(rup, 0, 0, numpy.array([n]))
                ebrs.append(ebr)
        return coll


class SourceConverter(RuptureConverter):
    """
    Convert sources from valid nodes into Hazardlib objects.
    """
    def __init__(self, investigation_time=50., rupture_mesh_spacing=5.,
                 complex_fault_mesh_spacing=None, width_of_mfd_bin=1.0,
                 area_source_discretization=None,
                 minimum_magnitude={'default': 0},
                 source_id=None, discard_trts=(),
                 floating_x_step=0, floating_y_step=0,
                 source_nodes=()):
        self.investigation_time = investigation_time
        self.area_source_discretization = area_source_discretization
        self.minimum_magnitude = minimum_magnitude
        self.rupture_mesh_spacing = rupture_mesh_spacing
        self.complex_fault_mesh_spacing = (
            complex_fault_mesh_spacing or rupture_mesh_spacing)
        self.width_of_mfd_bin = width_of_mfd_bin
        self.source_id = source_id
        self.discard_trts = discard_trts
        self.floating_x_step = floating_x_step
        self.floating_y_step = floating_y_step
        self.source_nodes = source_nodes

    def convert_node(self, node):
        """
        Convert the given source node into a hazardlib source, depending
        on the node tag.

        :param node: a node representing a source or a SourceGroup
        """
        trt = node.attrib.get('tectonicRegion')
        if trt and trt in self.discard_trts:
            return
        name = striptag(node.tag)
        if name.endswith('Source'):  # source node
            source_id = node['id']
            if self.source_id and source_id not in self.source_id:
                # if source_id is set in the job.ini, discard all other sources
                return
            elif self.source_nodes and name not in self.source_nodes:
                # if source_nodes is set, discard all other source nodes
                return
        obj = getattr(self, 'convert_' + name)(node)
        if hasattr(obj, 'mfd') and hasattr(obj.mfd, 'slip_rate'):
            # TruncatedGRMFD with slip rate (for Slovenia)
            m = obj.mfd
            obj.mfd = m.from_slip_rate(
                m.min_mag, m.max_mag, m.bin_width, m.b_val,
                m.slip_rate, m.rigidity, obj.get_fault_surface_area())
        return obj

    def convert_geometryModel(self, node):
        """
        :param node: a geometryModel node
        :returns: a dictionary sec_id -> section
        """
        sections = {secnode["id"]: self.convert_node(secnode)
                    for secnode in node}
        return sections

    def convert_section(self, node):
        """
        :param node: a section node
        :returns: a list of surfaces
        """
        with context(self.fname, node):
            if hasattr(node, 'planarSurface'):
                surfaces = list(node.getnodes('planarSurface'))
            elif hasattr(node, 'kiteSurface'):
                surfaces = list(node.getnodes('kiteSurface'))
            else:
                raise ValueError('Only planarSurfaces or kiteSurfaces ' +
                                 'supported')
            return self.convert_surfaces(surfaces, node['id'])

    def get_tom(self, node):
        """
        Convert the given node into a Temporal Occurrence Model object.

        :param node: a node of kind poissonTOM or brownianTOM
        :returns: a :class:`openquake.hazardlib.mfd.EvenlyDiscretizedMFD.` or
                  :class:`openquake.hazardlib.mfd.TruncatedGRMFD` instance
        """
        if 'tom' in node.attrib:
            tom_cls = tom.registry[node['tom']]
        else:
            tom_cls = tom.registry['PoissonTOM']
        return tom_cls(time_span=self.investigation_time,
                       occurrence_rate=node.get('occurrence_rate'))

    def convert_mfdist(self, node):
        """
        Convert the given node into a Magnitude-Frequency Distribution
        object.

        :param node: a node of kind incrementalMFD or truncGutenbergRichterMFD
        :returns: a :class:`openquake.hazardlib.mfd.EvenlyDiscretizedMFD.` or
                  :class:`openquake.hazardlib.mfd.TruncatedGRMFD` instance
        """
        with context(self.fname, node):
            [mfd_node] = [subnode for subnode in node
                          if subnode.tag.endswith(KNOWN_MFDS)]
        with context(self.fname, mfd_node):
            if mfd_node.tag.endswith('incrementalMFD'):
                return mfd.EvenlyDiscretizedMFD(
                    min_mag=mfd_node['minMag'], bin_width=mfd_node['binWidth'],
                    occurrence_rates=~mfd_node.occurRates)
            elif mfd_node.tag.endswith('truncGutenbergRichterMFD'):
                slip_rate = mfd_node.get('slipRate')
                rigidity = mfd_node.get('rigidity')
                if slip_rate:
                    assert rigidity
                    # instantiate with an area of 1, to be fixed later on
                    gr_mfd = mfd.TruncatedGRMFD.from_slip_rate(
                        mfd_node['minMag'], mfd_node['maxMag'],
                        self.width_of_mfd_bin, mfd_node['bValue'],
                        slip_rate, rigidity, area=1)
                else:
                    gr_mfd = mfd.TruncatedGRMFD(
                        a_val=mfd_node['aValue'], b_val=mfd_node['bValue'],
                        min_mag=mfd_node['minMag'], max_mag=mfd_node['maxMag'],
                        bin_width=self.width_of_mfd_bin)
                return gr_mfd
            elif mfd_node.tag.endswith('arbitraryMFD'):
                return mfd.ArbitraryMFD(
                    magnitudes=~mfd_node.magnitudes,
                    occurrence_rates=~mfd_node.occurRates)
            elif mfd_node.tag.endswith('YoungsCoppersmithMFD'):
                return mfd.YoungsCoppersmith1985MFD(
                    min_mag=mfd_node["minMag"],
                    b_val=mfd_node["bValue"],
                    char_mag=mfd_node["characteristicMag"],
                    char_rate=mfd_node.get("characteristicRate"),
                    total_moment_rate=mfd_node.get("totalMomentRate"),
                    bin_width=mfd_node["binWidth"])
            elif mfd_node.tag.endswith('multiMFD'):
                return mfd.multi_mfd.MultiMFD.from_node(
                    mfd_node, self.width_of_mfd_bin)
            elif mfd_node.tag.endswith('taperedGutenbergRichterMFD'):
                return mfd.TaperedGRMFD(
                    mfd_node['minMag'], mfd_node['maxMag'],
                    mfd_node['cornerMag'], self.width_of_mfd_bin,
                    mfd_node['aValue'], mfd_node['bValue'])

    def convert_npdist(self, node):
        """
        Convert the given node into a Nodal Plane Distribution.

        :param node: a nodalPlaneDist node
        :returns: a :class:`openquake.hazardlib.geo.NodalPlane` instance
        """
        with context(self.fname, node):
            npnode = node.nodalPlaneDist
            npdist = []
            for np in npnode:
                prob, strike, dip, rake = (
                    np['probability'], np['strike'], np['dip'], np['rake'])
                npdist.append((prob, geo.NodalPlane(strike, dip, rake)))
        with context(self.fname, npnode):
            fix_dupl(npdist, self.fname, npnode.lineno)
            return pmf.PMF(npdist)

    def convert_hddist(self, node):
        """
        Convert the given node into a probability mass function for the
        hypo depth distribution.

        :param node: a hypoDepthDist node
        :returns: a :class:`openquake.hazardlib.pmf.PMF` instance
        """
        with context(self.fname, node):
            hdnode = node.hypoDepthDist
            hddist = [(hd['probability'], hd['depth']) for hd in hdnode]
        with context(self.fname, hdnode):
            fix_dupl(hddist, self.fname, hdnode.lineno)
            return pmf.PMF(hddist)

    def convert_areaSource(self, node):
        """
        Convert the given node into an area source object.

        :param node: a node with tag areaGeometry
        :returns: a :class:`openquake.hazardlib.source.AreaSource` instance
        """
        geom = node.areaGeometry
        coords = split_coords_2d(~geom.Polygon.exterior.LinearRing.posList)
        polygon = geo.Polygon([geo.Point(*xy) for xy in coords])
        msr = ~node.magScaleRel
        area_discretization = geom.attrib.get(
            'discretization', self.area_source_discretization)
        if area_discretization is None:
            raise ValueError(
                'The source %r has no `discretization` parameter and the job.'
                'ini file has no `area_source_discretization` parameter either'
                % node['id'])
        return source.AreaSource(
            source_id=node['id'],
            name=node['name'],
            tectonic_region_type=node.attrib.get('tectonicRegion'),
            mfd=self.convert_mfdist(node),
            rupture_mesh_spacing=self.rupture_mesh_spacing,
            magnitude_scaling_relationship=msr,
            rupture_aspect_ratio=~node.ruptAspectRatio,
            upper_seismogenic_depth=~geom.upperSeismoDepth,
            lower_seismogenic_depth=~geom.lowerSeismoDepth,
            nodal_plane_distribution=self.convert_npdist(node),
            hypocenter_distribution=self.convert_hddist(node),
            polygon=polygon,
            area_discretization=area_discretization,
            temporal_occurrence_model=self.get_tom(node))

    def convert_pointSource(self, node):
        """
        Convert the given node into a point source object.

        :param node: a node with tag pointGeometry
        :returns: a :class:`openquake.hazardlib.source.PointSource` instance
        """
        geom = node.pointGeometry
        lon_lat = ~geom.Point.pos
        msr = ~node.magScaleRel
        return source.PointSource(
            source_id=node['id'],
            name=node['name'],
            tectonic_region_type=node.attrib.get('tectonicRegion'),
            mfd=self.convert_mfdist(node),
            rupture_mesh_spacing=self.rupture_mesh_spacing,
            magnitude_scaling_relationship=msr,
            rupture_aspect_ratio=~node.ruptAspectRatio,
            upper_seismogenic_depth=~geom.upperSeismoDepth,
            lower_seismogenic_depth=~geom.lowerSeismoDepth,
            location=geo.Point(*lon_lat),
            nodal_plane_distribution=self.convert_npdist(node),
            hypocenter_distribution=self.convert_hddist(node),
            temporal_occurrence_model=self.get_tom(node))

    def convert_multiPointSource(self, node):
        """
        Convert the given node into a MultiPointSource object.

        :param node: a node with tag multiPointGeometry
        :returns: a :class:`openquake.hazardlib.source.MultiPointSource`
        """
        geom = node.multiPointGeometry
        lons, lats = zip(*split_coords_2d(~geom.posList))
        msr = ~node.magScaleRel
        return source.MultiPointSource(
            source_id=node['id'],
            name=node['name'],
            tectonic_region_type=node.attrib.get('tectonicRegion'),
            mfd=self.convert_mfdist(node),
            magnitude_scaling_relationship=msr,
            rupture_aspect_ratio=~node.ruptAspectRatio,
            upper_seismogenic_depth=~geom.upperSeismoDepth,
            lower_seismogenic_depth=~geom.lowerSeismoDepth,
            nodal_plane_distribution=self.convert_npdist(node),
            hypocenter_distribution=self.convert_hddist(node),
            mesh=geo.Mesh(F32(lons), F32(lats)),
            temporal_occurrence_model=self.get_tom(node))

    def convert_simpleFaultSource(self, node):
        """
        Convert the given node into a simple fault object.

        :param node: a node with tag areaGeometry
        :returns: a :class:`openquake.hazardlib.source.SimpleFaultSource`
                  instance
        """
        geom = node.simpleFaultGeometry
        msr = ~node.magScaleRel
        fault_trace = self.geo_line(geom)
        mfd = self.convert_mfdist(node)
        with context(self.fname, node):
            try:
                hypo_list = valid.hypo_list(node.hypoList)
            except AttributeError:
                hypo_list = ()
            try:
                slip_list = valid.slip_list(node.slipList)
            except AttributeError:
                slip_list = ()
            simple = source.SimpleFaultSource(
                source_id=node['id'],
                name=node['name'],
                tectonic_region_type=node.attrib.get('tectonicRegion'),
                mfd=mfd,
                rupture_mesh_spacing=self.rupture_mesh_spacing,
                magnitude_scaling_relationship=msr,
                rupture_aspect_ratio=~node.ruptAspectRatio,
                upper_seismogenic_depth=~geom.upperSeismoDepth,
                lower_seismogenic_depth=~geom.lowerSeismoDepth,
                fault_trace=fault_trace,
                dip=~geom.dip,
                rake=~node.rake,
                temporal_occurrence_model=self.get_tom(node),
                hypo_list=hypo_list,
                slip_list=slip_list)
        return simple

    def convert_kiteFaultSource(self, node):
        """
        Convert the given node into a kite fault object.

        :param node: a node with tag kiteFaultSource
        :returns: a :class:`openquake.hazardlib.source.KiteFaultSource`
                  instance
        """
        as_kite = True
        try:
            geom = node.simpleFaultGeometry
            fault_trace = self.geo_line(geom)
            as_kite = False
        except Exception:
            geom = node.kiteSurface
            profiles = self.geo_lines(geom)

        msr = ~node.magScaleRel
        mfd = self.convert_mfdist(node)

        # get rupture floating steps
        xstep = self.floating_x_step
        ystep = self.floating_y_step

        with context(self.fname, node):
            if as_kite:
                outsrc = source.KiteFaultSource(
                    source_id=node['id'],
                    name=node['name'],
                    tectonic_region_type=node.attrib.get('tectonicRegion'),
                    mfd=mfd,
                    rupture_mesh_spacing=self.rupture_mesh_spacing,
                    magnitude_scaling_relationship=msr,
                    rupture_aspect_ratio=~node.ruptAspectRatio,
                    temporal_occurrence_model=self.get_tom(node),
                    profiles=profiles,
                    floating_x_step=xstep,
                    floating_y_step=ystep,
                    rake=~node.rake,
                    profiles_sampling=None
                    )
            else:
                outsrc = source.KiteFaultSource.as_simple_fault(
                    source_id=node['id'],
                    name=node['name'],
                    tectonic_region_type=node.attrib.get('tectonicRegion'),
                    mfd=mfd,
                    rupture_mesh_spacing=self.rupture_mesh_spacing,
                    magnitude_scaling_relationship=msr,
                    rupture_aspect_ratio=~node.ruptAspectRatio,
                    upper_seismogenic_depth=~geom.upperSeismoDepth,
                    lower_seismogenic_depth=~geom.lowerSeismoDepth,
                    fault_trace=fault_trace,
                    dip=~geom.dip,
                    rake=~node.rake,
                    temporal_occurrence_model=self.get_tom(node),
                    floating_x_step=xstep,
                    floating_y_step=ystep)
        return outsrc

    def convert_complexFaultSource(self, node):
        """
        Convert the given node into a complex fault object.

        :param node: a node with tag areaGeometry
        :returns: a :class:`openquake.hazardlib.source.ComplexFaultSource`
                  instance
        """
        geom = node.complexFaultGeometry
        edges = self.geo_lines(geom)
        mfd = self.convert_mfdist(node)
        msr = ~node.magScaleRel
        with context(self.fname, node):
            cmplx = source.ComplexFaultSource(
                source_id=node['id'],
                name=node['name'],
                tectonic_region_type=node.attrib.get('tectonicRegion'),
                mfd=mfd,
                rupture_mesh_spacing=self.complex_fault_mesh_spacing,
                magnitude_scaling_relationship=msr,
                rupture_aspect_ratio=~node.ruptAspectRatio,
                edges=edges,
                rake=~node.rake,
                temporal_occurrence_model=self.get_tom(node))
        return cmplx

    def convert_characteristicFaultSource(self, node):
        """
        Convert the given node into a characteristic fault object.

        :param node:
            a characteristicFaultSource node
        :returns:
            a :class:`openquake.hazardlib.source.CharacteristicFaultSource`
            instance
        """
        char = source.CharacteristicFaultSource(
            source_id=node['id'],
            name=node['name'],
            tectonic_region_type=node.attrib.get('tectonicRegion'),
            mfd=self.convert_mfdist(node),
            surface=self.convert_surfaces(node.surface),
            rake=~node.rake,
            temporal_occurrence_model=self.get_tom(node))
        return char

    def convert_nonParametricSeismicSource(self, node):
        """
        Convert the given node into a non parametric source object.

        :param node:
            a node with tag areaGeometry
        :returns:
            a :class:`openquake.hazardlib.source.NonParametricSeismicSource`
            instance
        """
        return convert_nonParametricSeismicSource(
            self.fname, node, self.rupture_mesh_spacing)

    # used in UCERF
    def convert_multiFaultSource(self, node):
        """
        Convert the given node into a multi fault source object.

        :param node:
            a node with tag multiFaultSource
        :returns:
            a :class:`openquake.hazardlib.source.multiFaultSource`
            instance
        """
        sid = node.get('id')
        name = node.get('name')
        trt = node.get('tectonicRegion')
<<<<<<< HEAD
        path = os.path.splitext(self.fname)[0] + '.hdf5'
        hdf5_fname = path if os.path.exists(path) else None
        if hdf5_fname and node.text is None:
            # read the rupture data from the HDF5 file
            with hdf5.File(hdf5_fname, 'r') as h:
                dic = {k: d[:] for k, d in h[node['id']].items()}
            with context(self.fname, node):
                idxs = [x.decode('utf8').split() for x in dic['rupture_idxs']]
                mags = rounded_unique(dic['mag'], idxs)
            # NB: the sections will be fixed later on, in source_reader
            mfs = MultiFaultSource(sid, name, trt, idxs, dic['probs_occur'],
                                   dic['mag'], dic['rake'])
            import pdb; pdb.set_trace()
            return mfs
        pmfs = []
=======
        probs = []
>>>>>>> 1c6fb851
        mags = []
        rakes = []
        idxs = []
        num_probs = None
        for i, rupnode in enumerate(node):
            with context(self.fname, rupnode):
                prb = valid.probabilities(rupnode['probs_occur'])
                if num_probs is None:  # first time
                    num_probs = len(prb)
                elif len(prb) != num_probs:
                    # probs_occur must have uniform length for all ruptures
                    with context(self.fname, rupnode):
                        raise ValueError(
                            'prob_occurs=%s has %d elements, expected %s'
                            % (rupnode['probs_occur'], len(prb),
                               num_probs))
                probs.append(prb)
                mags.append(~rupnode.magnitude)
                rakes.append(~rupnode.rake)
                indexes = rupnode.sectionIndexes['indexes']
                idxs.append(tuple(indexes.split(',')))
        with context(self.fname, node):
            mags = rounded_unique(mags, idxs)
        rakes = numpy.array(rakes)
        # NB: the sections will be fixed later on, in source_reader
        mfs = MultiFaultSource(sid, name, trt, idxs, probs, mags, rakes)
        return mfs

    def convert_sourceModel(self, node):
        return [self.convert_node(subnode) for subnode in node]

    def convert_sourceGroup(self, node):
        """
        Convert the given node into a SourceGroup object.

        :param node:
            a node with tag sourceGroup
        :returns:
            a :class:`SourceGroup` instance
        """
        trt = node['tectonicRegion']
        srcs_weights = node.attrib.get('srcs_weights')
        grp_attrs = {k: v for k, v in node.attrib.items()
                     if k not in ('name', 'src_interdep', 'rup_interdep',
                                  'srcs_weights')}
        sg = SourceGroup(trt, min_mag=self.minimum_magnitude)
        sg.temporal_occurrence_model = self.get_tom(node)
        sg.name = node.attrib.get('name')
        # Set attributes related to occurrence
        sg.src_interdep = node.attrib.get('src_interdep', 'indep')
        sg.rup_interdep = node.attrib.get('rup_interdep', 'indep')
        sg.grp_probability = node.attrib.get('grp_probability')
        # Set the cluster attribute
        sg.cluster = node.attrib.get('cluster') == 'true'
        # Filter admitted cases
        # 1. The source group is a cluster. In this case the cluster must have
        #    the attributes required to define its occurrence in time.
        if sg.cluster:
            msg = 'A cluster group requires the definition of a temporal'
            msg += ' occurrence model'
            assert 'tom' in node.attrib, msg
            if isinstance(tom, PoissonTOM):
                assert hasattr(sg, 'occurrence_rate')

        for src_node in node:
            src = self.convert_node(src_node)
            if src is None:  # filtered out by source_id
                continue
            # transmit the group attributes to the underlying source
            for attr, value in grp_attrs.items():
                if attr == 'tectonicRegion':
                    src_trt = src_node.get('tectonicRegion')
                    if src_trt and src_trt != trt:
                        with context(self.fname, src_node):
                            raise ValueError('Found %s, expected %s' %
                                             (src_node['tectonicRegion'], trt))
                    src.tectonic_region_type = trt
                elif attr == 'grp_probability':
                    pass  # do not transmit
                else:  # transmit as it is
                    setattr(src, attr, node[attr])
            sg.update(src)
        if srcs_weights is not None:
            if len(node) and len(srcs_weights) != len(node):
                raise ValueError(
                    'There are %d srcs_weights but %d source(s) in %s'
                    % (len(srcs_weights), len(node), self.fname))
            for src, sw in zip(sg, srcs_weights):
                src.mutex_weight = sw

        # check that, when the cluster option is set, the group has a temporal
        # occurrence model properly defined
        if sg.cluster and not hasattr(sg, 'temporal_occurrence_model'):
            msg = 'The Source Group is a cluster but does not have a '
            msg += 'temporal occurrence model'
            raise ValueError(msg)
        return sg


@dataclass
class Row:
    id: str
    name: str
    code: str
    tectonicregion: str
    mfd: str
    magscalerel: str
    ruptaspectratio: float
    upperseismodepth: float
    lowerseismodepth: float
    nodalplanedist: list
    hypodepthdist: list
    geom: str
    coords: list
    wkt: str


Row.__init__.__defaults__ = ('',)  # wkt


@dataclass
class NPRow:
    id: str
    name: str
    code: str
    tectonicregion: str
    geom: str
    coords: list
    wkt: str


def _planar(surface):
    poly = []
    tl = surface.topLeft
    poly.append((tl['lon'], tl['lat'], tl['depth']))
    tr = surface.topRight
    poly.append((tr['lon'], tr['lat'], tr['depth']))
    br = surface.bottomRight
    poly.append((br['lon'], br['lat'], br['depth']))
    bl = surface.bottomLeft
    poly.append((bl['lon'], bl['lat'], bl['depth']))
    poly.append((tl['lon'], tl['lat'], tl['depth']))  # close the polygon
    return [poly]


class RowConverter(SourceConverter):
    """
    Used in the command oq nrml_to_csv to convert source models into
    Row objects.
    """
    def convert_node(self, node):
        """
        Convert the given source node into a Row object
        """
        trt = node.attrib.get('tectonicRegion')
        if trt and trt in self.discard_trts:
            return
        with context(self.fname, node):
            return getattr(self, 'convert_' + striptag(node.tag))(node)

    def convert_mfdist(self, node):
        with context(self.fname, node):
            [mfd_node] = [subnode for subnode in node
                          if subnode.tag.endswith(KNOWN_MFDS)]
        return str(node_to_dict(mfd_node))

    def convert_npdist(self, node):
        lst = []
        for w, np in super().convert_npdist(node).data:
            dic = {'probability': w, 'dip': np.dip, 'rake': np.rake,
                   'strike': np.strike}
            lst.append(dic)
        return str(lst)

    def convert_hddist(self, node):
        lst = []
        for w, hd in super().convert_hddist(node).data:
            lst.append(dict(probability=w, hypodepth=hd))
        return str(lst)

    def convert_areaSource(self, node):
        geom = node.areaGeometry
        coords = split_coords_2d(~geom.Polygon.exterior.LinearRing.posList)
        coords += [coords[0]]  # close the polygon
        # TODO: area_discretization = geom.attrib.get('discretization')
        return Row(
            node['id'],
            node['name'],
            'A',
            node['tectonicRegion'],
            self.convert_mfdist(node),
            str(~node.magScaleRel),
            ~node.ruptAspectRatio,
            ~geom.upperSeismoDepth,
            ~geom.lowerSeismoDepth,
            self.convert_npdist(node),
            self.convert_hddist(node),
            'Polygon', [coords])

    def convert_pointSource(self, node):
        geom = node.pointGeometry
        return Row(
            node['id'],
            node['name'],
            'P',
            node['tectonicRegion'],
            self.convert_mfdist(node),
            str(~node.magScaleRel),
            ~node.ruptAspectRatio,
            ~geom.upperSeismoDepth,
            ~geom.lowerSeismoDepth,
            self.convert_npdist(node),
            self.convert_hddist(node),
            'Point', ~geom.Point.pos)

    def convert_multiPointSource(self, node):
        geom = node.multiPointGeometry
        coords = split_coords_2d(~geom.posList)
        return Row(
            node['id'],
            node['name'],
            'M',
            node['tectonicRegion'],
            self.convert_mfdist(node),
            str(~node.magScaleRel),
            ~node.ruptAspectRatio,
            ~geom.upperSeismoDepth,
            ~geom.lowerSeismoDepth,
            self.convert_npdist(node),
            self.convert_hddist(node),
            'MultiPoint', coords)

    def convert_simpleFaultSource(self, node):
        geom = node.simpleFaultGeometry
        return Row(
            node['id'],
            node['name'],
            'S',
            node['tectonicRegion'],
            self.convert_mfdist(node),
            str(~node.magScaleRel),
            ~node.ruptAspectRatio,
            ~geom.upperSeismoDepth,
            ~geom.lowerSeismoDepth,
            [{'dip': ~geom.dip, 'rake': ~node.rake}],
            [],
            'LineString', [(p.x, p.y) for p in self.geo_line(geom)])

    def convert_complexFaultSource(self, node):
        geom = node.complexFaultGeometry  # 1005
        edges = []
        for line in self.geo_lines(geom):
            edges.append([(p.x, p.y, p.z) for p in line])
        return Row(
            node['id'],
            node['name'],
            'C',
            node['tectonicRegion'],
            self.convert_mfdist(node),
            str(~node.magScaleRel),
            ~node.ruptAspectRatio,
            numpy.nan,
            numpy.nan,
            [{'rake': ~node.rake}],
            [],
            '3D MultiLineString', edges)

    def convert_characteristicFaultSource(self, node):
        _, kind = node.surface[0].tag.split('}')
        if kind == 'simpleFaultGeometry':
            geom = 'LineString'
            coords = [(point.x, point.y) for point in self.geo_line(
                node.surface.simpleFaultGeometry)]
        elif kind == 'complexFaultGeometry':
            geom = '3D MultiLineString'
            coords = []
            for line in self.geo_lines(node.surface.complexFaultGeometry):
                coords.append([(p.x, p.y, p.z) for p in line])
        elif kind == 'planarSurface':
            geom = '3D MultiPolygon'
            coords = [_planar(surface) for surface in node.surface]
        return Row(
            node['id'],
            node['name'],
            'X',
            node['tectonicRegion'],
            self.convert_mfdist(node),
            numpy.nan,
            numpy.nan,
            numpy.nan,
            numpy.nan,
            [{'rake': ~node.rake}],
            [],
            geom, coords, '')

    def convert_nonParametricSeismicSource(self, node):
        nps = convert_nonParametricSeismicSource(self.fname, node)
        return NPRow(
            node['id'],
            node['name'],
            'N',
            node['tectonicRegion'],
            'Polygon', [nps.polygon.coords], '')

    def convert_multiFaultSource(self, node):
        path = os.path.splitext(self.fname)[0] + '.hdf5'
        hdf5_fname = path if os.path.exists(path) else None
        if hdf5_fname and node.text is None:
            # read the rupture data from the HDF5 file
            with hdf5.File(hdf5_fname, 'r') as h:
                dic = {k: d[:] for k, d in h[node['id']].items()}
            import pdb; pdb.set_trace()
        mfs = super().convert_multiFaultSource(node)
        return NPRow(node['id'], node['name'], 'F',
                     node['tectonicRegion'], 'Polygon', mfs, '')

# ################### MultiPointSource conversion ######################## #


def multikey(node):
    """
    :returns: (usd, lsd, rar, hddist, npdist, magScaleRel) for the given node
    """
    hd = tuple((node['probability'], node['depth'])
               for node in node.hypoDepthDist)
    npd = tuple(
        ((node['probability'], node['rake'], node['strike'], node['dip']))
        for node in node.nodalPlaneDist)
    geom = node.pointGeometry
    return (round(~geom.upperSeismoDepth, 1), round(~geom.lowerSeismoDepth, 1),
            ~node.ruptAspectRatio, hd, npd, str(~node.magScaleRel))


def collapse(array):
    """
    Collapse a homogeneous array into a scalar; do nothing if the array
    is not homogenous
    """
    if len(set(a for a in array)) == 1:  # homogenous array
        return array[0]
    return array


def mfds2multimfd(mfds):
    """
    Convert a list of MFD nodes into a single MultiMFD node
    """
    _, kind = mfds[0].tag.split('}')
    node = Node('multiMFD', dict(kind=kind, size=len(mfds)))
    lengths = None
    for field in mfd.multi_mfd.ASSOC[kind][1:]:
        alias = mfd.multi_mfd.ALIAS.get(field, field)
        if field in ('magnitudes', 'occurRates'):
            data = [~getattr(m, field) for m in mfds]
            lengths = [len(d) for d in data]
            data = sum(data, [])  # list of lists
        else:
            try:
                data = [m[alias] for m in mfds]
            except KeyError:
                if alias == 'binWidth':
                    # missing bindWidth in GR MDFs is ok
                    continue
                else:
                    raise
        node.append(Node(field, text=collapse(data)))
        if lengths:  # this is the last field if present
            node.append(Node('lengths', text=collapse(lengths)))
    return node


def _pointsources2multipoints(srcs, i):
    # converts pointSources with the same hddist, npdist and msr into a
    # single multiPointSource.
    allsources = []
    for (usd, lsd, rar, hd, npd, msr), sources in groupby(
            srcs, multikey).items():
        if len(sources) == 1:  # there is a single source
            allsources.extend(sources)
            continue
        mfds = [src[3] for src in sources]
        points = []
        for src in sources:
            pg = src.pointGeometry
            points.extend(~pg.Point.pos)
        geom = Node('multiPointGeometry')
        geom.append(Node('gml:posList', text=points))
        geom.append(Node('upperSeismoDepth', text=usd))
        geom.append(Node('lowerSeismoDepth', text=lsd))
        node = Node(
            'multiPointSource',
            dict(id='mps-%d' % i, name='multiPointSource-%d' % i),
            nodes=[geom])
        node.append(Node("magScaleRel", text=collapse(msr)))
        node.append(Node("ruptAspectRatio", text=rar))
        node.append(mfds2multimfd(mfds))
        node.append(Node('nodalPlaneDist', nodes=[
            Node('nodalPlane', dict(probability=prob, rake=rake,
                                    strike=strike, dip=dip))
            for prob, rake, strike, dip in npd]))
        node.append(Node('hypoDepthDist', nodes=[
            Node('hypoDepth', dict(depth=depth, probability=prob))
            for prob, depth in hd]))
        allsources.append(node)
        i += 1
    return i, allsources


def drop_trivial_weights(group):
    ws = group.attrib.get('srcs_weights')
    if ws and len(set(ws)) == 1:  # all equal
        del group.attrib['srcs_weights']


def update_source_model(sm_node, fname):
    """
    :param sm_node: a sourceModel Node object containing sourceGroups
    """
    i = 0
    for group in sm_node:
        if not group.tag.endswith('sourceGroup'):
            raise InvalidFile('wrong NRML, got %s instead of '
                              'sourceGroup in %s' % (group.tag, fname))
        drop_trivial_weights(group)
        psrcs = []
        others = []
        for src in group:
            try:
                del src.attrib['tectonicRegion']  # make the trt implicit
            except KeyError:
                pass  # already missing
            if src.tag.endswith('pointSource'):
                psrcs.append(src)
            else:
                others.append(src)
        others.sort(key=lambda src: (src.tag, src['id']))
        i, sources = _pointsources2multipoints(psrcs, i)
        group.nodes = sources + others<|MERGE_RESOLUTION|>--- conflicted
+++ resolved
@@ -1098,7 +1098,6 @@
         sid = node.get('id')
         name = node.get('name')
         trt = node.get('tectonicRegion')
-<<<<<<< HEAD
         path = os.path.splitext(self.fname)[0] + '.hdf5'
         hdf5_fname = path if os.path.exists(path) else None
         if hdf5_fname and node.text is None:
@@ -1111,12 +1110,8 @@
             # NB: the sections will be fixed later on, in source_reader
             mfs = MultiFaultSource(sid, name, trt, idxs, dic['probs_occur'],
                                    dic['mag'], dic['rake'])
-            import pdb; pdb.set_trace()
             return mfs
-        pmfs = []
-=======
         probs = []
->>>>>>> 1c6fb851
         mags = []
         rakes = []
         idxs = []
@@ -1422,13 +1417,6 @@
             'Polygon', [nps.polygon.coords], '')
 
     def convert_multiFaultSource(self, node):
-        path = os.path.splitext(self.fname)[0] + '.hdf5'
-        hdf5_fname = path if os.path.exists(path) else None
-        if hdf5_fname and node.text is None:
-            # read the rupture data from the HDF5 file
-            with hdf5.File(hdf5_fname, 'r') as h:
-                dic = {k: d[:] for k, d in h[node['id']].items()}
-            import pdb; pdb.set_trace()
         mfs = super().convert_multiFaultSource(node)
         return NPRow(node['id'], node['name'], 'F',
                      node['tectonicRegion'], 'Polygon', mfs, '')
