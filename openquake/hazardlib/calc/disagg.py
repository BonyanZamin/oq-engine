# -*- coding: utf-8 -*-
# vim: tabstop=4 shiftwidth=4 softtabstop=4
#
# Copyright (C) 2012-2017 GEM Foundation
#
# OpenQuake is free software: you can redistribute it and/or modify it
# under the terms of the GNU Affero General Public License as published
# by the Free Software Foundation, either version 3 of the License, or
# (at your option) any later version.
#
# OpenQuake is distributed in the hope that it will be useful,
# but WITHOUT ANY WARRANTY; without even the implied warranty of
# MERCHANTABILITY or FITNESS FOR A PARTICULAR PURPOSE.  See the
# GNU Affero General Public License for more details.
#
# You should have received a copy of the GNU Affero General Public License
# along with OpenQuake. If not, see <http://www.gnu.org/licenses/>.

"""
:mod:`openquake.hazardlib.calc.disagg` contains
:func:`disaggregation` as well as several aggregation functions for
extracting a specific PMF from the result of :func:`disaggregation`.
"""
from __future__ import division
import sys
import numpy
import warnings
import collections

from openquake.baselib.python3compat import raise_, range
from openquake.hazardlib.calc import filters
from openquake.hazardlib.imt import from_string
from openquake.hazardlib.geo.geodetic import npoints_between
from openquake.hazardlib.geo.utils import get_longitudinal_extent
from openquake.hazardlib.geo.utils import get_spherical_bounding_box, cross_idl
from openquake.hazardlib.site import SiteCollection
from openquake.hazardlib.gsim.base import ContextMaker

# a 6-uple containing float 4 arrays mags, dists, lons, lats,
# 1 int array trts and a list of dictionaries pnes
BinData = collections.namedtuple(
    'BinData', 'mags, dists, lons, lats, trts, pnes')


def _disagg(poes, curves, rlzs_by_gsim, imtls, iml_disagg, rupture,
            sctx, rctx, dctx, truncation_level, n_epsilons, disagg_pne):
    if iml_disagg:
        poes = [None]
    for poe in poes:
        for imt_str, imls in imtls.items():
            imt = from_string(imt_str)
            for gsim in rlzs_by_gsim:
                iml = {}
                for rlzi in rlzs_by_gsim[gsim]:
                    iml[rlzi] = numpy.interp(
                        poe, curves[rlzi][imt_str][::-1], imls[::-1]
                    ) if poe is not None else imls[0]
                with disagg_pne:
                    pne = gsim.disaggregate_pne(
                        rupture, sctx, rctx, dctx, imt, iml,
                        truncation_level, n_epsilons)
                for rlzi in pne:
                    yield rlzi, poe, imt_str, iml[rlzi], pne[rlzi]


def _collect_bins_data(trt_num, sources, site, curves, rlzs_by_gsim, cmaker,
                       imtls, poes, truncation_level, n_epsilons, iml_disagg,
                       mon):
    # returns a BinData instance
    sitecol = SiteCollection([site])
    mags = []
    dists = []
    lons = []
    lats = []
    trts = []
    pnes = collections.defaultdict(list)
    sitemesh = sitecol.mesh
<<<<<<< HEAD
    disagg_poe = mon('disaggregate_poe', measuremem=False)
=======
    make_ctxt = mon('making contexts', measuremem=False)
    disagg_pne = mon('disaggregate_pne', measuremem=False)
    iml_disagg = {from_string(imt): iml_disagg[imt]
                  for imt, iml in iml_disagg.items()}
>>>>>>> f5f0c6bb
    for source in sources:
        try:
            tect_reg = trt_num[source.tectonic_region_type]
            if iml_disagg:
                dic = 
            for rupture, dist, pnes in cmaker.disaggregate(
                    site, source.iter_ruptures(),
                    iml_disagg, truncation_level, n_epsilons):

                # extract rupture parameters of interest
                mags.append(rupture.mag)
                dists.append(dist)
                [closest_point] = rupture.surface.get_closest_points(sitemesh)
                lons.append(closest_point.longitude)
                lats.append(closest_point.latitude)
                trts.append(tect_reg)
                # pnes: (rlz.id, poe, imt_str) -> [(iml, probs), ...]
<<<<<<< HEAD
                for g, gsim in enumerate(cmaker.gsims):
                    for rlzi, poe, imt, iml, pne in _disagg(
                        if not iml_disagg:
                            dic = {}
                            for poe in poes:
                                dic[poe] = {}
                                for imt_str, imls in imtls.items():
                                    imt = from_string(imt_str)
                                    imls = numpy.array(imls[::-1])
                                    data = curves[imt_str][::-1]
                                    dic[poe][imt_str] = numpy.interp(
                                        poe, data, imls)
                        else:
                            dic = {None: iml_disagg}
                            rupture, sctx, rctx, dctx, truncation_level,
                            n_epsilons, disagg_poe):
                        pnes[rlzi, poe, imt].append((iml, pne))
=======
                for rlzi, poe, imt, iml, pne in _disagg(
                        poes, curves, rlzs_by_gsim, imtls, iml_disagg,
                        rupture, sctx, rctx, dctx, truncation_level,
                        n_epsilons, disagg_pne):
                    pnes[rlzi, poe, imt].append((iml, pne))
>>>>>>> f5f0c6bb

        except Exception as err:
            etype, err, tb = sys.exc_info()
            msg = 'An error occurred with source id=%s. Error: %s'
            msg %= (source.source_id, err)
            raise_(etype, msg, tb)

    return BinData(numpy.array(mags, float),
                   numpy.array(dists, float),
                   numpy.array(lons, float),
                   numpy.array(lats, float),
                   numpy.array(trts, int),
                   pnes)


def make_iml_by_imt(cmaker, rlzs_by_gsim, poes, imtls, curves):
    dic = {}  # (g, rlzi) -> {imt: iml}
    for g, gsim in enumerate(cmaker.gsims):
        for rlzi in rlzs_by_gsim[str(gsim)]:
            dic[g, rlzi] = d = {}
            for poe in poes:
                d[poe] = {}
                for imt, imls in imtls.items():
                    imls = numpy.array(imls[::-1])
                    d[poe][imt] = numpy.interp(poe, curves[imt][::-1], imls)
    return dic


def disaggregation(
        sources, site, imt, iml, gsims, truncation_level,
        n_epsilons, mag_bin_width, dist_bin_width, coord_bin_width,
        source_site_filter=filters.source_site_noop_filter):
    """
    Compute "Disaggregation" matrix representing conditional probability of an
    intensity mesaure type ``imt`` exceeding, at least once, an intensity
    measure level ``iml`` at a geographical location ``site``, given rupture
    scenarios classified in terms of:

    - rupture magnitude
    - Joyner-Boore distance from rupture surface to site
    - longitude and latitude of the surface projection of a rupture's point
      closest to ``site``
    - epsilon: number of standard deviations by which an intensity measure
      level deviates from the median value predicted by a GSIM, given the
      rupture parameters
    - rupture tectonic region type

    In other words, the disaggregation matrix allows to compute the probability
    of each scenario with the specified properties (e.g., magnitude, or the
    magnitude and distance) to cause one or more exceedences of a given hazard
    level.

    For more detailed information about the disaggregation, see for instance
    "Disaggregation of Seismic Hazard", Paolo Bazzurro, C. Allin Cornell,
    Bulletin of the Seismological Society of America, Vol. 89, pp. 501-520,
    April 1999.

    :param sources:
        Seismic source model, as for
        :mod:`PSHA <openquake.hazardlib.calc.hazard_curve>` calculator it
        should be an iterator of seismic sources.
    :param site:
        :class:`~openquake.hazardlib.site.Site` of interest to calculate
        disaggregation matrix for.
    :param imt:
        Instance of :mod:`intensity measure type <openquake.hazardlib.imt>`
        class.
    :param iml:
        Intensity measure level. A float value in units of ``imt``.
    :param gsims:
        Tectonic region type to GSIM objects mapping.
    :param truncation_level:
        Float, number of standard deviations for truncation of the intensity
        distribution.
    :param n_epsilons:
        Integer number of epsilon histogram bins in the result matrix.
    :param mag_bin_width:
        Magnitude discretization step, width of one magnitude histogram bin.
    :param dist_bin_width:
        Distance histogram discretization step, in km.
    :param coord_bin_width:
        Longitude and latitude histograms discretization step,
        in decimal degrees.
    :param source_site_filter:
        Optional source-site filter function. See
        :mod:`openquake.hazardlib.calc.filters`.

    :returns:
        A tuple of two items. First is itself a tuple of bin edges information
        for (in specified order) magnitude, distance, longitude, latitude,
        epsilon and tectonic region types.

        Second item is 6d-array representing the full disaggregation matrix.
        Dimensions are in the same order as bin edges in the first item
        of the result tuple. The matrix can be used directly by pmf-extractor
        functions.
    """
    bins_data = _collect_bins_data_old(sources, site, imt, iml, gsims,
                                       truncation_level, n_epsilons,
                                       source_site_filter)
    if all(len(x) == 0 for x in bins_data):
        # No ruptures have contributed to the hazard level at this site.
        warnings.warn(
            'No ruptures have contributed to the hazard at site %s'
            % site,
            RuntimeWarning
        )
        return None, None

    bin_edges = _define_bins(bins_data, mag_bin_width, dist_bin_width,
                             coord_bin_width, truncation_level, n_epsilons)
    diss_matrix = _arrange_data_in_bins(bins_data, bin_edges)
    return bin_edges, diss_matrix


# TODO: remove the duplication
def _collect_bins_data_old(sources, site, imt, iml, gsims,
                           truncation_level, n_epsilons,
                           source_site_filter=filters.source_site_noop_filter):
    """
    Extract values of magnitude, distance, closest point, tectonic region
    types and PoE distribution.

    This method processes the source model (generates ruptures) and collects
    all needed parameters to arrays. It also defines tectonic region type
    bins sequence.
    """
    mags = []
    dists = []
    lons = []
    lats = []
    tect_reg_types = []
    probs_no_exceed = []
    sitecol = SiteCollection([site])
    sitemesh = sitecol.mesh

    _next_trt_num = 0
    trt_nums = {}
    # here we ignore filtered site collection because either it is the same
    # as the original one (with one site), or the source/rupture is filtered
    # out and doesn't show up in the filter's output
    for src_idx, (source, s_sites) in enumerate(
            source_site_filter(sources, sitecol)):
        try:
            tect_reg = source.tectonic_region_type
            gsim = gsims[tect_reg]
            cmaker = ContextMaker([gsim])
            if tect_reg not in trt_nums:
                trt_nums[tect_reg] = _next_trt_num
                _next_trt_num += 1
            tect_reg = trt_nums[tect_reg]

            for rupture in source.iter_ruptures():
                # extract rupture parameters of interest
                mags.append(rupture.mag)
                [jb_dist] = rupture.surface.get_joyner_boore_distance(sitemesh)
                dists.append(jb_dist)
                [closest_point] = rupture.surface.get_closest_points(sitemesh)
                lons.append(closest_point.longitude)
                lats.append(closest_point.latitude)
                tect_reg_types.append(tect_reg)

                # compute conditional probability of exceeding iml given
                # the current rupture, and different epsilon level, that is
                # ``P(IMT >= iml | rup, epsilon_bin)`` for each of epsilon bins
                sctx, rctx, dctx = cmaker.make_contexts(sitecol, rupture)
                [poes_given_rup_eps] = gsim.disaggregate_poe(
                    sctx, rctx, dctx, imt, iml, truncation_level, n_epsilons
                )

                # collect probability of a rupture causing no exceedances
                probs_no_exceed.append(
                    rupture.get_probability_no_exceedance(poes_given_rup_eps)
                )
        except Exception as err:
            etype, err, tb = sys.exc_info()
            msg = 'An error occurred with source id=%s. Error: %s'
            msg %= (source.source_id, str(err))
            raise_(etype, msg, tb)

    mags = numpy.array(mags, float)
    dists = numpy.array(dists, float)
    lons = numpy.array(lons, float)
    lats = numpy.array(lats, float)
    tect_reg_types = numpy.array(tect_reg_types, int)
    probs_no_exceed = numpy.array(probs_no_exceed, float)

    trt_bins = [trt for (num, trt) in sorted((num, trt)
                for (trt, num) in trt_nums.items())]

    return (mags, dists, lons, lats, tect_reg_types, trt_bins, probs_no_exceed)


def _define_bins(bins_data, mag_bin_width, dist_bin_width,
                 coord_bin_width, truncation_level, n_epsilons):
    """
    Define bin edges for disaggregation histograms.

    Given bins data as provided by :func:`_collect_bins_data`, this function
    finds edges of histograms, taking into account maximum and minimum values
    of magnitude, distance and coordinates as well as requested sizes/numbers
    of bins.
    """
    mags, dists, lons, lats, tect_reg_types, trt_bins, _ = bins_data

    mag_bins = mag_bin_width * numpy.arange(
        int(numpy.floor(mags.min() / mag_bin_width)),
        int(numpy.ceil(mags.max() / mag_bin_width) + 1))

    dist_bins = dist_bin_width * numpy.arange(
        int(numpy.floor(dists.min() / dist_bin_width)),
        int(numpy.ceil(dists.max() / dist_bin_width) + 1))

    west, east, north, south = get_spherical_bounding_box(lons, lats)
    west = numpy.floor(west / coord_bin_width) * coord_bin_width
    east = numpy.ceil(east / coord_bin_width) * coord_bin_width
    lon_extent = get_longitudinal_extent(west, east)

    lon_bins, _, _ = npoints_between(
        west, 0, 0, east, 0, 0,
        numpy.round(lon_extent / coord_bin_width + 1))

    lat_bins = coord_bin_width * numpy.arange(
        int(numpy.floor(south / coord_bin_width)),
        int(numpy.ceil(north / coord_bin_width) + 1))

    eps_bins = numpy.linspace(-truncation_level, truncation_level,
                              n_epsilons + 1)

    return mag_bins, dist_bins, lon_bins, lat_bins, eps_bins, trt_bins


def _arrange_data_in_bins(bins_data, bin_edges):
    """
    Given bins data, as it comes from :func:`_collect_bins_data`, and bin edges
    from :func:`_define_bins`, create a normalized 6d disaggregation matrix.
    """
    mags, dists, lons, lats, tect_reg_types, trt_bins, pnes = bins_data
    mag_bins, dist_bins, lon_bins, lat_bins, eps_bins, trt_bins = bin_edges

    dim1 = len(mag_bins) - 1
    dim2 = len(dist_bins) - 1
    dim3 = len(lon_bins) - 1
    dim4 = len(lat_bins) - 1
    shape = (dim1, dim2, dim3, dim4, len(eps_bins) - 1, len(trt_bins))
    diss_matrix = numpy.ones(shape)

    # find bin indexes of rupture attributes; bins are assumed closed
    # on the lower bound, and open on the upper bound, that is [ )
    # longitude values need an ad-hoc method to take into account
    # the 'international date line' issue
    # the 'minus 1' is needed because the digitize method returns the index
    # of the upper bound of the bin
    mags_idx = numpy.digitize(mags, mag_bins) - 1
    dists_idx = numpy.digitize(dists, dist_bins) - 1
    lons_idx = _digitize_lons(lons, lon_bins)
    lats_idx = numpy.digitize(lats, lat_bins) - 1

    # because of the way numpy.digitize works, values equal to the last bin
    # edge are associated to an index equal to len(bins) which is not a valid
    # index for the disaggregation matrix. Such values are assumed to fall
    # in the last bin.
    mags_idx[mags_idx == dim1] = dim1 - 1
    dists_idx[dists_idx == dim2] = dim2 - 1
    lons_idx[lons_idx == dim3] = dim3 - 1
    lats_idx[lats_idx == dim4] = dim4 - 1

    for i, (i_mag, i_dist, i_lon, i_lat, i_trt) in enumerate(
            zip(mags_idx, dists_idx, lons_idx, lats_idx, tect_reg_types)):
        diss_matrix[i_mag, i_dist, i_lon, i_lat, :, i_trt] *= pnes[i, :]

    return 1 - diss_matrix


def _digitize_lons(lons, lon_bins):
    """
    Return indices of the bins to which each value in lons belongs.
    Takes into account the case in which longitude values cross the
    international date line.

    :parameter lons:
        An instance of `numpy.ndarray`.
    :parameter lons_bins:
        An instance of `numpy.ndarray`.
    """
    if cross_idl(lon_bins[0], lon_bins[-1]):
        idx = numpy.zeros_like(lons, dtype=numpy.int)
        for i_lon in range(len(lon_bins) - 1):
            extents = get_longitudinal_extent(lons, lon_bins[i_lon + 1])
            lon_idx = extents > 0
            if i_lon != 0:
                extents = get_longitudinal_extent(lon_bins[i_lon], lons)
                lon_idx &= extents >= 0
            idx[lon_idx] = i_lon
        return numpy.array(idx)
    else:
        return numpy.digitize(lons, lon_bins) - 1


def mag_pmf(matrix):
    """
    Fold full disaggregation matrix to magnitude PMF.

    :returns:
        1d array, a histogram representing magnitude PMF.
    """
    nmags, ndists, nlons, nlats, neps, ntrts = matrix.shape
    mag_pmf = numpy.zeros(nmags)
    for i in range(nmags):
        mag_pmf[i] = numpy.prod(
            [1 - matrix[i][j][k][l][m][n]
             for j in range(ndists)
             for k in range(nlons)
             for l in range(nlats)
             for m in range(neps)
             for n in range(ntrts)]
        )
    return 1 - mag_pmf


def dist_pmf(matrix):
    """
    Fold full disaggregation matrix to distance PMF.

    :returns:
        1d array, a histogram representing distance PMF.
    """
    nmags, ndists, nlons, nlats, neps, ntrts = matrix.shape
    dist_pmf = numpy.zeros(ndists)
    for j in range(ndists):
        dist_pmf[j] = numpy.prod(
            [1 - matrix[i][j][k][l][m][n]
             for i in range(nmags)
             for k in range(nlons)
             for l in range(nlats)
             for m in range(neps)
             for n in range(ntrts)]
        )
    return 1 - dist_pmf


def trt_pmf(matrix):
    """
    Fold full disaggregation matrix to tectonic region type PMF.

    :returns:
        1d array, a histogram representing tectonic region type PMF.
    """
    nmags, ndists, nlons, nlats, neps, ntrts = matrix.shape
    trt_pmf = numpy.zeros(ntrts)
    for n in range(ntrts):
        trt_pmf[n] = numpy.prod(
            [1 - matrix[i][j][k][l][m][n]
             for i in range(nmags)
             for j in range(ndists)
             for k in range(nlons)
             for l in range(nlats)
             for m in range(neps)]
        )
    return 1 - trt_pmf


def mag_dist_pmf(matrix):
    """
    Fold full disaggregation matrix to magnitude / distance PMF.

    :returns:
        2d array. First dimension represents magnitude histogram bins,
        second one -- distance histogram bins.
    """
    nmags, ndists, nlons, nlats, neps, ntrts = matrix.shape
    mag_dist_pmf = numpy.zeros((nmags, ndists))
    for i in range(nmags):
        for j in range(ndists):
            mag_dist_pmf[i][j] = numpy.prod(
                [1 - matrix[i][j][k][l][m][n]
                 for k in range(nlons)
                 for l in range(nlats)
                 for m in range(neps)
                 for n in range(ntrts)]
            )
    return 1 - mag_dist_pmf


def mag_dist_eps_pmf(matrix):
    """
    Fold full disaggregation matrix to magnitude / distance / epsilon PMF.

    :returns:
        3d array. First dimension represents magnitude histogram bins,
        second one -- distance histogram bins, third one -- epsilon
        histogram bins.
    """
    nmags, ndists, nlons, nlats, neps, ntrts = matrix.shape
    mag_dist_eps_pmf = numpy.zeros((nmags, ndists, neps))
    for i in range(nmags):
        for j in range(ndists):
            for m in range(neps):
                mag_dist_eps_pmf[i][j][m] = numpy.prod(
                    [1 - matrix[i][j][k][l][m][n]
                     for k in range(nlons)
                     for l in range(nlats)
                     for n in range(ntrts)]
                )
    return 1 - mag_dist_eps_pmf


def lon_lat_pmf(matrix):
    """
    Fold full disaggregation matrix to longitude / latitude PMF.

    :returns:
        2d array. First dimension represents longitude histogram bins,
        second one -- latitude histogram bins.
    """
    nmags, ndists, nlons, nlats, neps, ntrts = matrix.shape
    lon_lat_pmf = numpy.zeros((nlons, nlats))
    for k in range(nlons):
        for l in range(nlats):
            lon_lat_pmf[k][l] = numpy.prod(
                [1 - matrix[i][j][k][l][m][n]
                 for i in range(nmags)
                 for j in range(ndists)
                 for m in range(neps)
                 for n in range(ntrts)]
            )
    return 1 - lon_lat_pmf


def mag_lon_lat_pmf(matrix):
    """
    Fold full disaggregation matrix to magnitude / longitude / latitude PMF.

    :returns:
        3d array. First dimension represents magnitude histogram bins,
        second one -- longitude histogram bins, third one -- latitude
        histogram bins.
    """
    nmags, ndists, nlons, nlats, neps, ntrts = matrix.shape
    mag_lon_lat_pmf = numpy.zeros((nmags, nlons, nlats))
    for i in range(nmags):
        for k in range(nlons):
            for l in range(nlats):
                mag_lon_lat_pmf[i][k][l] = numpy.prod(
                    [1 - matrix[i][j][k][l][m][n]
                     for j in range(ndists)
                     for m in range(neps)
                     for n in range(ntrts)]
                )
    return 1 - mag_lon_lat_pmf


def lon_lat_trt_pmf(matrix):
    """
    Fold full disaggregation matrix to longitude / latitude / tectonic region
    type PMF.

    :returns:
        3d array. Dimension represent longitude, latitude and tectonic region
        type histogram bins respectively.
    """
    nmags, ndists, nlons, nlats, neps, ntrts = matrix.shape
    lon_lat_trt_pmf = numpy.zeros((nlons, nlats, ntrts))
    for k in range(nlons):
        for l in range(nlats):
            for n in range(ntrts):
                lon_lat_trt_pmf[k][l][n] = numpy.prod(
                    [1 - matrix[i][j][k][l][m][n]
                     for i in range(nmags)
                     for j in range(ndists)
                     for m in range(neps)]
                )
    return 1 - lon_lat_trt_pmf


# this dictionary is useful to extract a fixed set of
# submatrices from the full disaggregation matrix
pmf_map = collections.OrderedDict([
    (('Mag', ), mag_pmf),
    (('Dist', ), dist_pmf),
    (('TRT', ), trt_pmf),
    (('Mag', 'Dist'), mag_dist_pmf),
    (('Mag', 'Dist', 'Eps'), mag_dist_eps_pmf),
    (('Lon', 'Lat'), lon_lat_pmf),
    (('Mag', 'Lon', 'Lat'), mag_lon_lat_pmf),
    (('Lon', 'Lat', 'TRT'), lon_lat_trt_pmf),
])<|MERGE_RESOLUTION|>--- conflicted
+++ resolved
@@ -75,14 +75,9 @@
     trts = []
     pnes = collections.defaultdict(list)
     sitemesh = sitecol.mesh
-<<<<<<< HEAD
-    disagg_poe = mon('disaggregate_poe', measuremem=False)
-=======
-    make_ctxt = mon('making contexts', measuremem=False)
     disagg_pne = mon('disaggregate_pne', measuremem=False)
     iml_disagg = {from_string(imt): iml_disagg[imt]
                   for imt, iml in iml_disagg.items()}
->>>>>>> f5f0c6bb
     for source in sources:
         try:
             tect_reg = trt_num[source.tectonic_region_type]
@@ -100,9 +95,8 @@
                 lats.append(closest_point.latitude)
                 trts.append(tect_reg)
                 # pnes: (rlz.id, poe, imt_str) -> [(iml, probs), ...]
-<<<<<<< HEAD
                 for g, gsim in enumerate(cmaker.gsims):
-                    for rlzi, poe, imt, iml, pne in _disagg(
+                for rlzi, poe, imt, iml, pne in _disagg(
                         if not iml_disagg:
                             dic = {}
                             for poe in poes:
@@ -115,16 +109,9 @@
                                         poe, data, imls)
                         else:
                             dic = {None: iml_disagg}
-                            rupture, sctx, rctx, dctx, truncation_level,
-                            n_epsilons, disagg_poe):
-                        pnes[rlzi, poe, imt].append((iml, pne))
-=======
-                for rlzi, poe, imt, iml, pne in _disagg(
-                        poes, curves, rlzs_by_gsim, imtls, iml_disagg,
                         rupture, sctx, rctx, dctx, truncation_level,
                         n_epsilons, disagg_pne):
                     pnes[rlzi, poe, imt].append((iml, pne))
->>>>>>> f5f0c6bb
 
         except Exception as err:
             etype, err, tb = sys.exc_info()
