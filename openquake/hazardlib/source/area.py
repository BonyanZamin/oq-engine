--- conflicted
+++ resolved
@@ -17,7 +17,6 @@
 Module :mod:`openquake.hazardlib.source.area` defines :class:`AreaSource`.
 """
 import math
-from copy import copy
 from openquake.hazardlib import geo, mfd
 from openquake.hazardlib.source.point import PointSource, build_planar_surfaces
 from openquake.hazardlib.source.base import ParametricSeismicSource
@@ -85,59 +84,8 @@
         The ruptures' occurrence rates are rescaled with respect to number
         of points the polygon discretizes to.
         """
-<<<<<<< HEAD
-        shift_hypo = kwargs.get('shift_hypo')
-        step = kwargs.get('step', 1)
-        polygon_mesh = self.polygon.discretize(
-            self.area_discretization)[::step]
-        scaling_rate_factor = 1. / len(polygon_mesh)
-
-        # take the very first point of the polygon mesh
-        [epicenter0] = polygon_mesh[0:1]
-        # generate "reference ruptures" -- all the ruptures that have the same
-        # epicenter location (first point of the polygon's mesh) but different
-        # magnitudes, nodal planes, hypocenters' depths and occurrence rates
-        # NB: all this mumbo-jumbo is done to avoid multiple calls to
-        # PointSource._get_rupture_surface
-        ref_ruptures = []
-        mags, rates = zip(*self.get_annual_occurrence_rates()[::step])
-        np_probs, nplanes = zip(*self.nodal_plane_distribution.data)
-        hc_probs, depths = zip(*self.hypocenter_distribution.data)
-        surfin = PointSource.get_surfin(self, mags, nplanes)
-        surfaces = build_planar_surfaces(
-            surfin, epicenter0.x, epicenter0.y, depths, shift_hypo)
-        for m, mag in enumerate(mags):
-            for n, np in enumerate(nplanes):
-                for d, hc_depth in enumerate(depths):
-                    surface = surfaces[m, n, d]
-                    occurrence_rate = (rates[m] * np_probs[n] * hc_probs[d]
-                                       * scaling_rate_factor)
-                    if kwargs.get('shift_hypo'):
-                        hc_depth = surface.hc.depth
-                    hypo = copy(epicenter0)
-                    hypo.depth = hc_depth
-                    rup = ParametricProbabilisticRupture(
-                        mag, np.rake, self.tectonic_region_type, hypo,
-                        surface, occurrence_rate,
-                        self.temporal_occurrence_model)
-                    ref_ruptures.append(rup)
-
-        # for each of the epicenter positions generate as many ruptures
-        # as we generated "reference" ones: new ruptures differ only
-        # in hypocenter and surface location
-        for epicenter in polygon_mesh:
-            for rup in ref_ruptures:
-                rupture = copy(rup)
-                # translate the surface from first epicenter position
-                # to the target one preserving it's geometry
-                rupture.surface = surface.translate(epicenter0, epicenter)
-                rupture.hypocenter = copy(epicenter)
-                rupture.hypocenter.depth = rup.hypocenter.depth
-                yield rupture
-=======
         for src in self:
             yield from src.iter_ruptures(**kwargs)
->>>>>>> d8da74de
 
     def count_ruptures(self):
         """
