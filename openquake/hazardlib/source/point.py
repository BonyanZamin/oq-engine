# The Hazard Library
# Copyright (C) 2012-2022 GEM Foundation
#
# This program is free software: you can redistribute it and/or modify
# it under the terms of the GNU Affero General Public License as
# published by the Free Software Foundation, either version 3 of the
# License, or (at your option) any later version.
#
# This program is distributed in the hope that it will be useful,
# but WITHOUT ANY WARRANTY; without even the implied warranty of
# MERCHANTABILITY or FITNESS FOR A PARTICULAR PURPOSE.  See the
# GNU Affero General Public License for more details.
#
# You should have received a copy of the GNU Affero General Public License
# along with this program.  If not, see <http://www.gnu.org/licenses/>.
"""
Module :mod:`openquake.hazardlib.source.point` defines :class:`PointSource`.
"""
import math
import copy
import numpy
from openquake.baselib.general import AccumDict, groupby_grid
from openquake.baselib.performance import Monitor
from openquake.hazardlib.geo import Point, geodetic
from openquake.hazardlib.geo.nodalplane import NodalPlane
from openquake.hazardlib.geo.surface.planar import (
    build_planar_surfaces, planin_dt)
from openquake.hazardlib.pmf import PMF
from openquake.hazardlib.source.base import ParametricSeismicSource
from openquake.hazardlib.source.rupture import (
    ParametricProbabilisticRupture, PointRupture)
from openquake.hazardlib.geo.utils import get_bounding_box, angular_distance


def _get_rupture_dimensions(planin):
    """
    Calculate and return the rupture length and width
    for given magnitude surface parameters.
    :returns:
        array with rupture length, rupture width, rupture height

    The rupture area is calculated using method
    :meth:`~openquake.hazardlib.scalerel.base.BaseMSR.get_median_area`
    of source's
    magnitude-scaling relationship. In any case the returned
    dimensions multiplication is equal to that value. Than
    the area is decomposed to length and width with respect
    to source's rupture aspect ratio.

    If calculated rupture width being inclined by nodal plane's
    dip angle would not fit in between upper and lower seismogenic
    depth, the rupture width is shrunken to a maximum possible
    and rupture length is extended to preserve the same area.
    """
    rup_length = math.sqrt(planin.area * planin.rar)
    rup_width = planin.area / rup_length
    seismogenic_layer_width = planin.lsd - planin.usd
    rdip = math.radians(planin.dip)
    max_width = seismogenic_layer_width / math.sin(rdip)
    if rup_width > max_width:
        rup_width = max_width
        rup_length = planin.area / rup_width
    return numpy.array([rup_length, rup_width * math.cos(rdip),
                        rup_width * math.sin(rdip)])


def msr_name(src):
    """
    :returns: the name of MSR class or "Undefined" if not applicable
    """
    try:
        return src.magnitude_scaling_relationship.__class__.__name__
    except AttributeError:   # no MSR for nonparametric sources
        return 'Undefined'


def calc_average(pointsources):
    """
    :returns:
        a dict with average strike, dip, rake, lon, lat, dep,
        upper_seismogenic_depth, lower_seismogenic_depth
    """
    acc = dict(lon=[], lat=[], dep=[], strike=[], dip=[], rake=[],
               upper_seismogenic_depth=[], lower_seismogenic_depth=[],
               rupture_aspect_ratio=[])
    rates = []
    trt = pointsources[0].tectonic_region_type
    msr = msr_name(pointsources[0])
    for src in pointsources:
        assert src.tectonic_region_type == trt
        assert msr_name(src) == msr
        rates.append(sum(r for m, r in src.get_annual_occurrence_rates()))
        ws, ds = zip(*src.nodal_plane_distribution.data)
        strike = numpy.average([np.strike for np in ds], weights=ws)
        dip = numpy.average([np.dip for np in ds], weights=ws)
        rake = numpy.average([np.rake for np in ds], weights=ws)
        ws, deps = zip(*src.hypocenter_distribution.data)
        dep = numpy.average(deps, weights=ws)
        acc['lon'].append(src.location.x)
        acc['lat'].append(src.location.y)
        acc['dep'].append(dep)
        acc['strike'].append(strike)
        acc['dip'].append(dip)
        acc['rake'].append(rake)
        acc['upper_seismogenic_depth'].append(src.upper_seismogenic_depth)
        acc['lower_seismogenic_depth'].append(src.lower_seismogenic_depth)
        acc['rupture_aspect_ratio'].append(src.rupture_aspect_ratio)
    dic = {key: numpy.average(acc[key], weights=rates) for key in acc}
    dic['lon'] = numpy.round(dic['lon'], 6)
    dic['lat'] = numpy.round(dic['lat'], 6)
    return dic


class PointSource(ParametricSeismicSource):
    """
    Point source typology represents seismicity on a single geographical
    location.

    :param upper_seismogenic_depth:
        Minimum depth an earthquake rupture can reach, in km.
    :param lower_seismogenic_depth:
        Maximum depth an earthquake rupture can reach, in km.
    :param location:
        :class:`~openquake.hazardlib.geo.point.Point` object
        representing the location of the seismic source.
    :param nodal_plane_distribution:
        :class:`~openquake.hazardlib.pmf.PMF` object with values
        that are instances
        of :class:`openquake.hazardlib.geo.nodalplane.NodalPlane`.
        Shows the distribution
        of probability for rupture to have the certain nodal plane.
    :param hypocenter_distribution:
        :class:`~openquake.hazardlib.pmf.PMF` with values being float
        numbers in km representing the depth of the hypocenter. Latitude
        and longitude of the hypocenter is always set to ones of ``location``.

    See also :class:`openquake.hazardlib.source.base.ParametricSeismicSource`
    for description of other parameters.

    :raises ValueError:
        If upper seismogenic depth is below lower seismogenic
        depth,  if one or more of hypocenter depth values is shallower
        than upper seismogenic depth or deeper than lower seismogenic depth.
    """
    code = b'P'
    MODIFICATIONS = set()

    def __init__(self, source_id, name, tectonic_region_type,
                 mfd, rupture_mesh_spacing,
                 magnitude_scaling_relationship, rupture_aspect_ratio,
                 temporal_occurrence_model,
                 # point-specific parameters
                 upper_seismogenic_depth, lower_seismogenic_depth,
                 location, nodal_plane_distribution, hypocenter_distribution):
        super().__init__(
            source_id, name, tectonic_region_type, mfd, rupture_mesh_spacing,
            magnitude_scaling_relationship, rupture_aspect_ratio,
            temporal_occurrence_model)

        if not lower_seismogenic_depth > upper_seismogenic_depth:
            raise ValueError('lower seismogenic depth must be below '
                             'upper seismogenic depth')

        if not all(upper_seismogenic_depth <= depth <= lower_seismogenic_depth
                   for (prob, depth) in hypocenter_distribution.data):
            raise ValueError('depths of all hypocenters must be in between '
                             'lower and upper seismogenic depths')

        if not upper_seismogenic_depth > geodetic.EARTH_ELEVATION:
            raise ValueError(
                "Upper seismogenic depth must be greater than the "
                "maximum elevation on Earth's surface (-8.848 km)")

        self.location = location
        self.nodal_plane_distribution = nodal_plane_distribution
        self.hypocenter_distribution = hypocenter_distribution
        self.upper_seismogenic_depth = upper_seismogenic_depth
        self.lower_seismogenic_depth = lower_seismogenic_depth

    def restricted(self, nodalplane, depth):
        """
        :returns: source restricted to a single nodal plane and depth
        """
        new = copy.copy(self)
        new.nodal_plane_distribution = PMF([(1., nodalplane)])
        new.hypocenter_distribution = PMF([(1., depth)])
        return new

    def get_planin(self, magd, npd, hdd):
        """
        :return: array of dtype planin_dt of shape (#mags, #planes, #depths)
        """
        msr = self.magnitude_scaling_relationship
        planin = numpy.zeros((len(magd), len(npd), len(hdd)), planin_dt).view(
            numpy.recarray)
        for m, (mrate, mag) in enumerate(magd):
            for n, (nrate, np) in enumerate(npd):
                for d, (drate, dep) in enumerate(hdd):
                    rec = planin[m, n, d]
                    rec['usd'] = self.upper_seismogenic_depth
                    rec['lsd'] = self.lower_seismogenic_depth
                    rec['rar'] = self.rupture_aspect_ratio
                    rec['mag'] = mag
                    rec['area'] = msr.get_median_area(mag, np.rake)
                    rec['strike'] = np.strike
                    rec['dip'] = np.dip
                    rec['rake'] = np.rake
                    rec['dims'] = _get_rupture_dimensions(rec)
                    rec['rate'] = mrate * nrate * drate
        return planin

    def _get_max_rupture_projection_radius(self, mag=None):
        """
        Find a maximum radius of a circle on Earth surface enveloping a rupture
        produced by this source.

        :returns:
            Half of maximum rupture's diagonal surface projection.
        """
        if mag is None:
            mag, _rate = self.get_annual_occurrence_rates()[-1]
        radius = []
        _, nplanes = zip(*self.nodal_plane_distribution.data)
        for planin in self.get_planin([mag], nplanes)[0]:
            rup_length, rup_width, _ = planin.dims
            # the projection radius is half of the rupture diagonal
            radius.append(math.sqrt(rup_length ** 2 + rup_width ** 2) / 2.0)
        self.radius = max(radius)
        return self.radius

    def get_radius(self, rup, dip=90.):
        """
        :returns: half of maximum rupture's diagonal surface projection
        """
        [[planin]] = self.get_planin(
            [rup.mag], [NodalPlane(rup.surface.strike, dip, rup.rake)])
        rup_length, rup_width, _ = planin.dims
        return math.sqrt(rup_length ** 2 + rup_width ** 2) / 2.0

    def _gen_ruptures(self, shift_hypo=False, step=1):
        pointmsr = str(self.magnitude_scaling_relationship) == 'PointMSR'
<<<<<<< HEAD
        magd = [(r, mag) for mag, r in self.get_annual_occurrence_rates()]
        npd = self.nodal_plane_distribution.data
        hdd = self.hypocenter_distribution.data
        cdeps = [dep for drate, dep in hdd]
        clon, clat = self.location.x, self.location.y
        hc = Point(clon, clat, hdd[0])
        if step == 1:  # regular case, return full ruptures
            planin = self.get_planin(magd, npd, hdd)
            surfaces = build_planar_surfaces(
                planin, clon, clat, cdeps, shift_hypo)
            for m, (_rate, mag) in enumerate(magd):
                for surface in surfaces[m]:
                    strike, dip, rake = surface.array.sdr
                    rate = surface.array.wlr[2]
                    if pointmsr:
                        rup = PointRupture(
                            mag, rake, self.tectonic_region_type,
                            hc, strike, dip, rate,
                            self.temporal_occurrence_model)
                    else:
                        rup = ParametricProbabilisticRupture(
                            mag, rake, self.tectonic_region_type,
                            surface.hc, surface, rate,
                            self.temporal_occurrence_model)
                    rup.m = m
                    yield rup
        else:  # in preclassical return point ruptures (fast)
            nrate, np = npd[0]
            drate = hdd[0][0]
            for m, (mrate, mag) in magd[::step]:
                rate = mrate * nrate * drate
                rup = PointRupture(
                    mag, np.rake, self.tectonic_region_type, hc, np.strike,
                    np.dip, rate, self.temporal_occurrence_model)
                rup.m = m
                yield rup
=======
        mags, mrates = zip(*self.get_annual_occurrence_rates())
        np_probs, nplanes = zip(*self.nodal_plane_distribution.data)
        hc_probs, cdeps = zip(*self.hypocenter_distribution.data)
        clon, clat = self.location.x, self.location.y
        if step == 1 and not pointmsr:  # return planar ruptures
            planin = self.get_planin(mags, nplanes)
            surfaces = build_planar_surfaces(
                planin, clon, clat, cdeps, shift_hypo)
            for m, mag in enumerate(mags):
                for n, np in enumerate(nplanes):
                    for d, hc_prob in enumerate(hc_probs):
                        rate = mrates[m] * np_probs[n] * hc_prob
                        surface = surfaces[m, n, d]
                        rup = ParametricProbabilisticRupture(
                            mag, np.rake, self.tectonic_region_type,
                            surface.hc, surface, rate,
                            self.temporal_occurrence_model)
                        rup.m = m
                        yield rup
        else:  # return point ruptures
            magrates_ = list(enumerate((zip(mags, mrates))))
            nplanes_ = list(enumerate((nplanes)))
            cdeps_ = list(enumerate((cdeps)))
            for m, (mag, mrate) in magrates_[::step]:
                for n, np in nplanes_[::step]:
                    for d, cdep in cdeps_[::step]:
                        rate = mrate * np_probs[n] * hc_probs[d]
                        rup = PointRupture(
                            mag, np.rake, self.tectonic_region_type,
                            Point(clon, clat, cdep), np.strike, np.dip, rate,
                            self.temporal_occurrence_model)
                        rup.m = m
                        yield rup
>>>>>>> 14c1d8e2

    def iter_ruptures(self, **kwargs):
        """
        Generate one rupture for each combination of magnitude, nodal plane
        and hypocenter depth.
        """
        return self._gen_ruptures(
            shift_hypo=kwargs.get('shift_hypo'),
            step=kwargs.get('step', 1))

    # PointSource
    def iruptures(self):
        """
        Generate one rupture for each magnitude, called only if nphc > 1
        """
        avg = calc_average([self])  # over nodal planes and hypocenters
        np = NodalPlane(avg['strike'], avg['dip'], avg['rake'])
        yield from self.restricted(np, avg['dep'])._gen_ruptures()

    def count_nphc(self):
        """
        :returns: the number of nodal planes times the number of hypocenters
        """
        return len(self.nodal_plane_distribution.data) * len(
            self.hypocenter_distribution.data)

    def count_ruptures(self):
        """
        See :meth:
        `openquake.hazardlib.source.base.BaseSeismicSource.count_ruptures`.
        """
        return len(self.get_annual_occurrence_rates()) * self.count_nphc()

    @property
    def polygon(self):
        """
        Polygon corresponding to the max_rupture_projection_radius
        """
        radius = self._get_max_rupture_projection_radius()
        return self.location.to_polygon(radius)

    def get_bounding_box(self, maxdist):
        """
        Bounding box of the point, enlarged by the maximum distance
        """
        radius = self._get_max_rupture_projection_radius()
        return get_bounding_box([self.location], maxdist + radius)

    def wkt(self):
        """
        :returns: the geometry as a WKT string
        """
        loc = self.location
        return 'POINT(%s %s)' % (loc.x, loc.y)


class CollapsedPointSource(PointSource):
    """
    Source typology representing a cluster of point sources around a
    specific location. The underlying sources must all have the same
    tectonic region type, magnitude_scaling_relationship and
    temporal_occurrence_model.
    """
    code = b'p'
    MODIFICATIONS = set()

    def __init__(self, source_id, pointsources):
        self.source_id = source_id
        self.pointsources = pointsources
        self.tectonic_region_type = pointsources[0].tectonic_region_type
        self.magnitude_scaling_relationship = (
            pointsources[0].magnitude_scaling_relationship)
        self.temporal_occurrence_model = (
            pointsources[0].temporal_occurrence_model)
        vars(self).update(calc_average(pointsources))
        self.location = Point(self.lon, self.lat, self.dep)
        self.nodal_plane_distribution = PMF(
            [(1., NodalPlane(self.strike, self.dip, self.rake))])

    def get_annual_occurrence_rates(self):
        """
        :returns: a list of pairs [(mag, mag_occur_rate), ...]
        """
        acc = AccumDict(accum=0)
        for psource in self.pointsources:
            acc += dict(psource.get_annual_occurrence_rates())
        return sorted(acc.items())

    def count_nphc(self):
        """
        :returns: the total number of nodal planes and hypocenters
        """
        return sum(src.count_nphc() for src in self.pointsources)

    def iter_ruptures(self, **kwargs):
        """
        :returns: an iterator over the underlying ruptures
        """
        step = kwargs.get('step', 1)
        for src in self.pointsources[::step]:
            yield from src.iter_ruptures(**kwargs)

    # CollapsedPointSource
    def iruptures(self):
        """
        :yields: the underlying ruptures with mean nodal plane and hypocenter
        """
        np = NodalPlane(self.strike, self.dip, self.rake)
        yield from self.restricted(np, self.location.z)._gen_ruptures()

    def count_ruptures(self):
        """
        :returns: the total number of underlying ruptures
        """
        return sum(src.count_ruptures() for src in self.pointsources)


def grid_point_sources(sources, ps_grid_spacing, monitor=Monitor()):
    """
    :param sources:
        a list of sources with the same grp_id (point sources and not)
    :param ps_grid_spacing:
        value of the point source grid spacing in km; if None, do nothing
    :returns:
        a dict grp_id -> list of non-point sources and collapsed point sources
    """
    grp_id = sources[0].grp_id
    for src in sources[1:]:
        assert src.grp_id == grp_id, (src.grp_id, grp_id)
    if not ps_grid_spacing:
        return {grp_id: sources}
    out = [src for src in sources if not hasattr(src, 'location')]
    ps = numpy.array([src for src in sources if hasattr(src, 'location')])
    if len(ps) < 2:  # nothing to collapse
        return {grp_id: out + list(ps)}
    coords = numpy.zeros((len(ps), 3))
    for p, psource in enumerate(ps):
        coords[p, 0] = psource.location.x
        coords[p, 1] = psource.location.y
        coords[p, 2] = psource.location.z
    deltax = angular_distance(ps_grid_spacing, lat=coords[:, 1].mean())
    deltay = angular_distance(ps_grid_spacing)
    grid = groupby_grid(coords[:, 0], coords[:, 1], deltax, deltay)
    task_no = getattr(monitor, 'task_no', 0)
    for i, idxs in enumerate(grid.values()):
        if len(idxs) > 1:
            cps = CollapsedPointSource('cps-%d-%d' % (task_no, i), ps[idxs])
            cps.grp_id = ps[0].grp_id
            cps.trt_smr = ps[0].trt_smr
            out.append(cps)
        else:  # there is a single source
            out.append(ps[idxs[0]])
    return {grp_id: out}<|MERGE_RESOLUTION|>--- conflicted
+++ resolved
@@ -239,14 +239,12 @@
 
     def _gen_ruptures(self, shift_hypo=False, step=1):
         pointmsr = str(self.magnitude_scaling_relationship) == 'PointMSR'
-<<<<<<< HEAD
         magd = [(r, mag) for mag, r in self.get_annual_occurrence_rates()]
         npd = self.nodal_plane_distribution.data
         hdd = self.hypocenter_distribution.data
         cdeps = [dep for drate, dep in hdd]
         clon, clat = self.location.x, self.location.y
-        hc = Point(clon, clat, hdd[0])
-        if step == 1:  # regular case, return full ruptures
+        if step == 1 and not pointmsr:  # return full ruptures
             planin = self.get_planin(magd, npd, hdd)
             surfaces = build_planar_surfaces(
                 planin, clon, clat, cdeps, shift_hypo)
@@ -254,63 +252,26 @@
                 for surface in surfaces[m]:
                     strike, dip, rake = surface.array.sdr
                     rate = surface.array.wlr[2]
-                    if pointmsr:
-                        rup = PointRupture(
-                            mag, rake, self.tectonic_region_type,
-                            hc, strike, dip, rate,
-                            self.temporal_occurrence_model)
-                    else:
-                        rup = ParametricProbabilisticRupture(
-                            mag, rake, self.tectonic_region_type,
-                            surface.hc, surface, rate,
-                            self.temporal_occurrence_model)
+                    rup = ParametricProbabilisticRupture(
+                        mag, rake, self.tectonic_region_type,
+                        surface.hc, surface, rate,
+                        self.temporal_occurrence_model)
                     rup.m = m
                     yield rup
-        else:  # in preclassical return point ruptures (fast)
-            nrate, np = npd[0]
-            drate = hdd[0][0]
-            for m, (mrate, mag) in magd[::step]:
-                rate = mrate * nrate * drate
-                rup = PointRupture(
-                    mag, np.rake, self.tectonic_region_type, hc, np.strike,
-                    np.dip, rate, self.temporal_occurrence_model)
-                rup.m = m
-                yield rup
-=======
-        mags, mrates = zip(*self.get_annual_occurrence_rates())
-        np_probs, nplanes = zip(*self.nodal_plane_distribution.data)
-        hc_probs, cdeps = zip(*self.hypocenter_distribution.data)
-        clon, clat = self.location.x, self.location.y
-        if step == 1 and not pointmsr:  # return planar ruptures
-            planin = self.get_planin(mags, nplanes)
-            surfaces = build_planar_surfaces(
-                planin, clon, clat, cdeps, shift_hypo)
-            for m, mag in enumerate(mags):
-                for n, np in enumerate(nplanes):
-                    for d, hc_prob in enumerate(hc_probs):
-                        rate = mrates[m] * np_probs[n] * hc_prob
-                        surface = surfaces[m, n, d]
-                        rup = ParametricProbabilisticRupture(
-                            mag, np.rake, self.tectonic_region_type,
-                            surface.hc, surface, rate,
-                            self.temporal_occurrence_model)
-                        rup.m = m
-                        yield rup
-        else:  # return point ruptures
-            magrates_ = list(enumerate((zip(mags, mrates))))
-            nplanes_ = list(enumerate((nplanes)))
-            cdeps_ = list(enumerate((cdeps)))
-            for m, (mag, mrate) in magrates_[::step]:
-                for n, np in nplanes_[::step]:
-                    for d, cdep in cdeps_[::step]:
-                        rate = mrate * np_probs[n] * hc_probs[d]
+        else:  # return point ruptures (fast)
+            magd_ = list(enumerate(magd))
+            npd_ = list(enumerate(npd))
+            hdd_ = list(enumerate(hdd))
+            for m, (mrate, mag) in magd_[::step]:
+                for n, (nrate, np) in npd_[::step]:
+                    for d, (drate, cdep) in hdd_[::step]:
+                        rate = mrate * nrate * drate
                         rup = PointRupture(
                             mag, np.rake, self.tectonic_region_type,
                             Point(clon, clat, cdep), np.strike, np.dip, rate,
                             self.temporal_occurrence_model)
                         rup.m = m
                         yield rup
->>>>>>> 14c1d8e2
 
     def iter_ruptures(self, **kwargs):
         """
