# -*- coding: utf-8 -*-
# vim: tabstop=4 shiftwidth=4 softtabstop=4

# Copyright (c) 2010-2012, GEM Foundation.
#
# OpenQuake is free software: you can redistribute it and/or modify it
# under the terms of the GNU Affero General Public License as published
# by the Free Software Foundation, either version 3 of the License, or
# (at your option) any later version.
#
# OpenQuake is distributed in the hope that it will be useful,
# but WITHOUT ANY WARRANTY; without even the implied warranty of
# MERCHANTABILITY or FITNESS FOR A PARTICULAR PURPOSE.  See the
# GNU General Public License for more details.
#
# You should have received a copy of the GNU Affero General Public License
# along with OpenQuake.  If not, see <http://www.gnu.org/licenses/>.

# Disable 'Missing docstring' warnings because of all of the Meta classes.
# pylint: disable=C0111
# Disable 'Too many lines in module'
# pylint: disable=C0302

'''
Model representations of the OpenQuake DB tables.
'''

import os

from collections import namedtuple
from datetime import datetime
from django.contrib.gis.db import models as djm
from django.contrib.gis.geos.geometry import GEOSGeometry


def profile4job(job_id):
    """Return the job profile for the given job.

    :param int job_id: identifier of the job in question
    :returns: a :py:class:`openquake.db.models.OqJobProfile` instance
    """
    [j2p] = Job2profile.objects.extra(where=["oq_job_id=%s"], params=[job_id])
    return j2p.oq_job_profile


def inputs4job(job_id, input_type=None, path=None):
    """Return the inputs for the given job, input type and path.

    :param int job_id: identifier of the job in question
    :param str input_type: a valid input type
    :param str path: the path of the desired input.
    :returns: a list of :py:class:`openquake.db.models.Input` instances
    """
    i2js = Input2job.objects.extra(where=["oq_job_id=%s"], params=[job_id])
    if not input_type and not path:
        return list(i.input for i in i2js.all())
    qargs = []
    if input_type:
        qargs.append(("input__input_type", input_type))
    if path:
        qargs.append(("input__path", path))
    qargs = dict(qargs)
    return list(i.input for i in i2js.filter(**qargs))


def per_asset_value(exd):
    """Return per-asset value for the given exposure data set.

    Calculate per asset value by considering the given exposure data (`exd`)
    as follows:

        case 1: cost type: aggregated:
            cost = economic value
        case 2: cost type: per asset:
            cost * number (of assets) = economic value
        case 3: cost type: per area and area type: aggregated:
            cost * area = economic value
        case 4: cost type: per area and area type: per asset:
            cost * area * number = economic value

    The same "formula" applies to contenst/retrofitting cost analogously.

    :param exd: a named tuple with the following properties:
        - cost
        - cost_type
        - area
        - area_type
        - number_of_units
    :returns: the per-asset value as a `float`
    :raises: `ValueError` in case of a malformed (risk exposure data) input
    """
    if exd.cost_type == "aggregated":
        return exd.cost
    elif exd.cost_type == "per_asset":
        return exd.cost * exd.number_of_units
    elif exd.cost_type == "per_area":
        if exd.area_type == "aggregated":
            return exd.cost * exd.area
        elif exd.area_type == "per_asset":
            return exd.cost * exd.area * exd.number_of_units
    raise ValueError("Invalid input: '%s'" % str(exd))


def model_equals(model_a, model_b, ignore=None):
    """Compare two Django model objects for equality. The two objects are
    considered equal if the values of the all of the fields of both models are
    equal.

    If you want to ignore some attributes (such as `id`) and compare the rest
    of the attributes, you can specify a list or tuple of attributes to ignore.

    :param model_a:
        A :class:`django.db.models.Model` instance.
    :param model_b:
        A :class:`django.db.models.Model` instance.
    :param ignore:
        Optional. A list or tuple of attribute names (as strings) to ignore in
        the comparison. For example::
            ('id', 'last_updated')

    :returns:
        `True` if the contents each model object are equal, taking into account
        any ignores.
    """
    if not model_a.__class__ == model_b.__class__:
        # Not the same class type; these are definitely not equal.
        return False

    # Now get each field name and compare the attributes in both objects.
    for field_name in model_a.__dict__.keys():
        # Ignore _state; this is an ever-present attribute of the model
        # __dict__ which we don't care about. It doesn't affect our equality
        # comparison.
        if field_name == '_state':
            continue

        # Make sure we ignore the attributes that were specified.
        if ignore is not None and field_name in ignore:
            continue

        a_val = getattr(model_a, field_name)
        b_val = getattr(model_b, field_name)

        # If the attribute is a geometry object,
        # use the GEOSGeometry.equals method to compare:
        if isinstance(a_val, GEOSGeometry):
            if not a_val.equals(b_val):
                return False
        else:
            if not a_val == b_val:
                return False

    return True


class FloatArrayField(djm.Field):  # pylint: disable=R0904
    """This field models a postgres `float` array."""

    def db_type(self, connection):
        return 'float[]'

    def get_prep_value(self, value):
        if value is not None:
            return "{" + ', '.join(str(v) for v in value) + "}"
        else:
            return None


class CharArrayField(djm.Field):  # pylint: disable=R0904
    """This field models a postgres `varchar` array."""

    def db_type(self, _connection):
        return 'varchar[]'

    def get_prep_value(self, value):
        """Return data in a format that has been prepared for use as a
        parameter in a query.

        :param value: sequence of string values to be saved in a varchar[]
            field
        :type value: list or tuple

        >>> caf = CharArrayField()
        >>> caf.get_prep_value(['foo', 'bar', 'baz123'])
        '{"foo", "bar", "baz123"}'
        """
        if value is not None:
            return '{' + ', '.join('"%s"' % str(v) for v in value) + '}'
        else:
            return None


## Tables in the 'admin' schema.


class Organization(djm.Model):
    '''
    Organizations for grouping users
    '''
    name = djm.TextField()
    address = djm.TextField(null=True)
    url = djm.TextField(null=True)
    last_update = djm.DateTimeField(editable=False, default=datetime.utcnow)

    class Meta:
        db_table = 'admin\".\"organization'


class OqUser(djm.Model):
    '''
    OpenQuake users
    '''
    user_name = djm.TextField()
    full_name = djm.TextField()
    organization = djm.ForeignKey('Organization')
    data_is_open = djm.BooleanField(default=True)
    last_update = djm.DateTimeField(editable=False, default=datetime.utcnow)

    def __str__(self):
        return "%s||%s" % (self.user_name, self.organization.id)

    class Meta:
        db_table = 'admin\".\"oq_user'


class RevisionInfo(djm.Model):
    '''
    Revision information
    '''
    artefact = djm.TextField(unique=True)
    revision = djm.TextField()
    step = djm.IntegerField(default=0)
    last_update = djm.DateTimeField(editable=False, default=datetime.utcnow)

    class Meta:
        db_table = 'admin\".\"revision_info'


## Tables in the 'eqcat' schema.


class Catalog(djm.Model):
    '''
    Earthquake catalog
    '''
    owner = djm.ForeignKey('OqUser')
    eventid = djm.IntegerField()
    agency = djm.TextField()
    identifier = djm.TextField()
    time = djm.DateTimeField()
    time_error = djm.FloatField()
    depth = djm.FloatField()
    depth_error = djm.FloatField()
    EVENT_CLASS_CHOICES = (
        (u'aftershock', u'Aftershock'),
        (u'foreshock', u'Foreshock'),
    )
    event_class = djm.TextField(null=True, choices=EVENT_CLASS_CHOICES)
    magnitude = djm.ForeignKey('Magnitude')
    surface = djm.ForeignKey('Surface')
    last_update = djm.DateTimeField(editable=False, default=datetime.utcnow)
    point = djm.PointField(srid=4326)

    class Meta:
        db_table = 'eqcat\".\"catalog'


class Magnitude(djm.Model):
    '''
    Earthquake event magnitudes
    '''
    mb_val = djm.FloatField(null=True)
    mb_val_error = djm.FloatField(null=True)
    ml_val = djm.FloatField(null=True)
    ml_val_error = djm.FloatField(null=True)
    ms_val = djm.FloatField(null=True)
    ms_val_error = djm.FloatField(null=True)
    mw_val = djm.FloatField(null=True)
    mw_val_error = djm.FloatField(null=True)
    last_update = djm.DateTimeField(editable=False, default=datetime.utcnow)

    class Meta:
        db_table = 'eqcat\".\"magnitude'


class Surface(djm.Model):
    '''
    Earthquake event surface (ellipse with an angle)
    '''
    semi_minor = djm.FloatField()
    semi_major = djm.FloatField()
    strike = djm.FloatField()
    last_update = djm.DateTimeField(editable=False, default=datetime.utcnow)

    class Meta:
        db_table = 'eqcat\".\"surface'


## Tables in the 'hzrdi' (Hazard Input) schema.


class Rupture(djm.Model):
    '''
    Rupture
    '''
    owner = djm.ForeignKey('OqUser')
    input = djm.ForeignKey('Input')
    gid = djm.TextField()
    name = djm.TextField(null=True)
    description = djm.TextField(null=True)
    SI_TYPE_CHOICES = (
        (u'complex', u'Complex'),
        (u'point', u'Point'),
        (u'simple', u'Simple'),
    )
    si_type = djm.TextField(choices=SI_TYPE_CHOICES, default='simple')
    TECT_REG_CHOICES = (
        (u'active', u'Active Shallow Crust'),
        (u'stable', u'Stable Shallow Crust'),
        (u'interface', u'Subduction Interface'),
        (u'intraslab', u'Subduction Intraslab'),
        (u'volcanic', u'Volcanic'),
    )
    tectonic_region = djm.TextField(choices=TECT_REG_CHOICES)
    rake = djm.FloatField(null=True)
    magnitude = djm.FloatField()
    MAG_TYPE_CHOICES = (
        (u'Mb', u'Body Wave Magnitude'),
        (u'Md', u'Duration Magnitude'),
        (u'Ml', u'Local Magnitude'),
        (u'Ms', u'Surface Wave Magnitude'),
        (u'Mw', u'Moment Magnitude'),
    )
    magnitude_type = djm.CharField(max_length=2, choices=MAG_TYPE_CHOICES,
        default='Mw')
    simple_fault = djm.ForeignKey('SimpleFault')
    complex_fault = djm.ForeignKey('ComplexFault')
    last_update = djm.DateTimeField(editable=False, default=datetime.utcnow)
    point = djm.PointField(srid=4326)

    class Meta:
        db_table = 'hzrdi\".\"rupture'


class Source(djm.Model):
    '''
    Source
    '''
    owner = djm.ForeignKey('OqUser')
    input = djm.ForeignKey('Input')
    gid = djm.TextField()
    name = djm.TextField(null=True)
    description = djm.TextField(null=True)
    SI_TYPE_CHOICES = (
        (u'area', u'Area'),
        (u'point', u'Point'),
        (u'complex', u'Complex'),
        (u'simple', u'Simple'),
    )
    si_type = djm.TextField(choices=SI_TYPE_CHOICES, default='simple')
    TECT_REG_CHOICES = (
        (u'active', u'Active Shallow Crust'),
        (u'stable', u'Stable Shallow Crust'),
        (u'interface', u'Subduction Interface'),
        (u'intraslab', u'Subduction Intraslab'),
        (u'volcanic', u'Volcanic'),
    )
    tectonic_region = djm.TextField(choices=TECT_REG_CHOICES)
    simple_fault = djm.ForeignKey('SimpleFault')
    complex_fault = djm.ForeignKey('ComplexFault')
    rake = djm.FloatField(null=True)
    hypocentral_depth = djm.FloatField(null=True)
    r_depth_distr = djm.ForeignKey('RDepthDistr')
    last_update = djm.DateTimeField(editable=False, default=datetime.utcnow)
    point = djm.PointField(srid=4326)
    area = djm.PolygonField(srid=4326)

    class Meta:
        db_table = 'hzrdi\".\"source'


class SimpleFault(djm.Model):
    '''
    Simple fault geometry
    '''
    owner = djm.ForeignKey('OqUser')
    gid = djm.TextField()
    name = djm.TextField(null=True)
    description = djm.TextField(null=True)
    dip = djm.FloatField()
    upper_depth = djm.FloatField()
    lower_depth = djm.FloatField()
    mfd_tgr = djm.ForeignKey('MfdTgr')
    mfd_evd = djm.ForeignKey('MfdEvd')
    last_update = djm.DateTimeField(editable=False, default=datetime.utcnow)
    edge = djm.LineStringField(srid=4326)
    outline = djm.PolygonField(srid=4326)

    class Meta:
        db_table = 'hzrdi\".\"simple_fault'


class MfdEvd(djm.Model):
    '''
    Magnitude Frequency Distribution, evenly discretized
    '''
    owner = djm.ForeignKey('OqUser')
    MAG_TYPE_CHOICES = (
        (u'Mb', u'Body Wave Magnitude'),
        (u'Md', u'Duration Magnitude'),
        (u'Ml', u'Local Magnitude'),
        (u'Ms', u'Surface Wave Magnitude'),
        (u'Mw', u'Moment Magnitude'),
    )
    magnitude_type = djm.CharField(max_length=2, choices=MAG_TYPE_CHOICES,
        default='Mw')
    min_val = djm.FloatField()
    max_val = djm.FloatField(default=-1.0)
    bin_size = djm.FloatField()
    mfd_values = FloatArrayField()
    total_cumulative_rate = djm.FloatField(null=True)
    total_moment_rate = djm.FloatField(null=True)
    last_update = djm.DateTimeField(editable=False, default=datetime.utcnow)

    class Meta:
        db_table = 'hzrdi\".\"mfd_evd'


class MfdTgr(djm.Model):
    '''
    Magnitude Frequency Distribution, truncated Gutenberg-Richter
    '''
    owner = djm.ForeignKey('OqUser')
    MAG_TYPE_CHOICES = (
        (u'Mb', u'Body Wave Magnitude'),
        (u'Md', u'Duration Magnitude'),
        (u'Ml', u'Local Magnitude'),
        (u'Ms', u'Surface Wave Magnitude'),
        (u'Mw', u'Moment Magnitude'),
    )
    magnitude_type = djm.CharField(max_length=2, choices=MAG_TYPE_CHOICES,
        default='Mw')
    min_val = djm.FloatField()
    max_val = djm.FloatField()
    a_val = djm.FloatField()
    b_val = djm.FloatField()
    total_cumulative_rate = djm.FloatField(null=True)
    total_moment_rate = djm.FloatField(null=True)
    last_update = djm.DateTimeField(editable=False, default=datetime.utcnow)

    class Meta:
        db_table = 'hzrdi\".\"mfd_tgr'


class ComplexFault(djm.Model):
    '''
    Complex fault geometry
    '''
    owner = djm.ForeignKey('OqUser')
    gid = djm.TextField()
    name = djm.TextField(null=True)
    description = djm.TextField(null=True)
    mfd_tgr = djm.ForeignKey('MfdTgr')
    mfd_evd = djm.ForeignKey('MfdEvd')
    fault_edge = djm.ForeignKey('FaultEdge')
    last_update = djm.DateTimeField(editable=False, default=datetime.utcnow)
    outline = djm.PolygonField(srid=4326)

    class Meta:
        db_table = 'hzrdi\".\"complex_fault'


class FaultEdge(djm.Model):
    '''
    Fault edge
    '''
    owner = djm.ForeignKey('OqUser')
    gid = djm.TextField()
    name = djm.TextField(null=True)
    description = djm.TextField(null=True)
    last_update = djm.DateTimeField(editable=False, default=datetime.utcnow)
    top = djm.LineStringField(srid=4326)
    bottom = djm.LineStringField(srid=4326)

    class Meta:
        db_table = 'hzrdi\".\"fault_edge'


class RDepthDistr(djm.Model):
    '''
    Rupture Depth Distribution
    '''
    owner = djm.ForeignKey('OqUser')
    gid = djm.TextField()
    name = djm.TextField(null=True)
    description = djm.TextField(null=True)
    magnitude_type = djm.CharField(max_length=2)
    magnitude = FloatArrayField()
    depth = FloatArrayField()
    last_update = djm.DateTimeField(editable=False, default=datetime.utcnow)

    class Meta:
        db_table = 'hzrdi\".\"r_depth_distr'


class RRateMdl(djm.Model):
    '''
    Rupture Rate Model
    '''
    owner = djm.ForeignKey('OqUser')
    gid = djm.TextField()
    name = djm.TextField(null=True)
    description = djm.TextField(null=True)
    mfd_tgr = djm.ForeignKey('MfdTgr')
    mfd_evd = djm.ForeignKey('MfdEvd')
    focal_mechanism = djm.ForeignKey('FocalMechanism')
    source = djm.ForeignKey('Source')
    last_update = djm.DateTimeField(editable=False, default=datetime.utcnow)

    class Meta:
        db_table = 'hzrdi\".\"r_rate_mdl'


class FocalMechanism(djm.Model):
    '''
    Holds strike, dip and rake values with the respective constraints
    '''
    owner = djm.ForeignKey('OqUser')
    gid = djm.TextField()
    name = djm.TextField(null=True)
    description = djm.TextField(null=True)
    strike = djm.FloatField(null=True)
    dip = djm.FloatField(null=True)
    rake = djm.FloatField(null=True)
    last_update = djm.DateTimeField(editable=False, default=datetime.utcnow)

    class Meta:
        db_table = 'hzrdi\".\"focal_mechanism'


class SiteModel(djm.Model):
    '''
     A model for site-specific parameters.

    Used in Hazard calculations.
    '''

    input = djm.ForeignKey('Input')
    # Average shear wave velocity for top 30 m. Units m/s.
    vs30 = djm.FloatField()
    # 'measured' or 'inferred'. Identifies if vs30 value has been measured or
    # inferred.
    vs30_type = djm.TextField()
    # Depth to shear wave velocity of 1.0 km/s. Units m.
    z1pt0 = djm.FloatField()
    # Depth to shear wave velocity of 2.5 km/s. Units km.
    z2pt5 = djm.FloatField()
    location = djm.PointField(srid=4326)

    class Meta:
        db_table = 'hzrdi\".\"site_model'


## Tables in the 'uiapi' schema.


class Upload(djm.Model):
    '''
    A batch of OpenQuake input files uploaded by the user
    '''
    owner = djm.ForeignKey('OqUser')
    description = djm.TextField(default='')
    path = djm.TextField(unique=True)
    STATUS_CHOICES = (
        (u'pending', u'Pending'),
        (u'running', u'Running'),
        (u'failed', u'Failed'),
        (u'succeeded', u'Succeeded'),
    )
    status = djm.TextField(choices=STATUS_CHOICES, default='pending')
    job_pid = djm.IntegerField(default=0)
    last_update = djm.DateTimeField(editable=False, default=datetime.utcnow)

    class Meta:
        db_table = 'uiapi\".\"upload'


class Input(djm.Model):
    '''
    A single OpenQuake input file uploaded by the user.
    '''
    owner = djm.ForeignKey('OqUser')
    model_content = djm.ForeignKey('ModelContent')
    digest = djm.TextField(help_text="32 byte md5sum digest, used to "
                                     "detect identical input model files")
    path = djm.TextField()
    INPUT_TYPE_CHOICES = (
        (u'unknown', u'Unknown'),
        (u'source', u'Source Model'),
        (u'lt_source', u'Source Model Logic Tree'),
        (u'lt_gmpe', u'GMPE Logic Tree'),
        (u'exposure', u'Exposure'),
        (u'fragility', u'Fragility'),
        (u'vulnerability', u'Vulnerability'),
        (u'vulnerability_retrofitted', u'Vulnerability Retroffited'),
        (u'rupture', u'Rupture'),
        (u'site_model', u'Site Model'),
    )
    input_type = djm.TextField(choices=INPUT_TYPE_CHOICES)
    # Number of bytes in the file:
    size = djm.IntegerField()
    last_update = djm.DateTimeField(editable=False, default=datetime.utcnow)

    def model(self):
        """The model associated with this input or `None`.

        :returns: the appropriate model if one exists or `None`
        """
        assert self.input_type in ("exposure", "fragility"), (
            "unsupported model type (%s)" % self.input_type)
        attr = "%smodel_set" % self.input_type
        qm = getattr(self, attr)
        models = qm.all()
        if models:
            return models[0]

    def __str__(self):
        path_suffix = "/".join(self.path.rsplit(os.sep, 2)[1:])
        return "%s||%s||%s||%s" % (
            self.id, self.input_type, self.digest[:16], path_suffix)

    class Meta:
        db_table = 'uiapi\".\"input'


class ModelContent(djm.Model):
    '''
    Stores raw content for the various input model files.
    '''

    # contains the raw text of an input file
    raw_content = djm.TextField()
    # `content_type` should be used to indicate the file format
    # (xml, csv, etc.)
    content_type = djm.TextField()
    last_update = djm.DateTimeField(editable=False, default=datetime.utcnow)

<<<<<<< HEAD
    class Meta:  # pylint: disable=C0111,W0232
=======
    class Meta:
>>>>>>> 374e4040
        db_table = 'uiapi\".\"model_content'


class Input2job(djm.Model):
    '''
    Associates input model files and jobs.
    '''
    input = djm.ForeignKey('Input')
    oq_job = djm.ForeignKey('OqJob')

    class Meta:
        db_table = 'uiapi\".\"input2job'


class Input2upload(djm.Model):
    '''
    Associates input model files and uploads.
    '''
    input = djm.ForeignKey('Input')
    upload = djm.ForeignKey('Upload')

    class Meta:
        db_table = 'uiapi\".\"input2upload'


class OqJob(djm.Model):
    '''
    An OpenQuake engine run started by the user
    '''
    owner = djm.ForeignKey('OqUser')
    description = djm.TextField(default='')
    path = djm.TextField(null=True, unique=True)
    STATUS_CHOICES = (
        (u'pending', u'Pending'),
        (u'running', u'Running'),
        (u'failed', u'Failed'),
        (u'succeeded', u'Succeeded'),
    )
    status = djm.TextField(choices=STATUS_CHOICES, default='pending')
    duration = djm.IntegerField(default=0)
    job_pid = djm.IntegerField(default=0)
    supervisor_pid = djm.IntegerField(default=0)
    last_update = djm.DateTimeField(editable=False, default=datetime.utcnow)

    def profile(self):
        """Return the associated job prfile."""
        return profile4job(self.id)

    class Meta:
        db_table = 'uiapi\".\"oq_job'


class JobStats(djm.Model):
    '''
    Capture various statistics about a job.
    '''
    oq_job = djm.ForeignKey('OqJob')
    start_time = djm.DateTimeField(editable=False)
    stop_time = djm.DateTimeField(editable=False)
    # The number of total sites in job
    num_sites = djm.IntegerField()
    # The number of logic tree samples
    # (for hazard jobs of all types except scenario)
    realizations = djm.IntegerField(null=True)

    class Meta:
        db_table = 'uiapi\".\"job_stats'


class Job2profile(djm.Model):
    '''
    Associates jobs with their profiles.
    '''
    oq_job = djm.ForeignKey('OqJob')
    oq_job_profile = djm.ForeignKey('OqJobProfile')

    class Meta:
        db_table = 'uiapi\".\"job2profile'


class OqJobProfile(djm.Model):
    '''
    Parameters needed to run an OpenQuake job
    '''
    owner = djm.ForeignKey('OqUser')
    description = djm.TextField(default='')
    force_inputs = djm.BooleanField(
        default=False, help_text="whether the model inputs should be parsed "
        "and their content be written to the db no matter what")
    CALC_MODE_CHOICES = (
        (u'classical', u'Classical PSHA'),
        (u'event_based', u'Probabilistic Event-Based'),
        (u'scenario', u'Scenario'),
        (u'scenario_damage', u'Scenario Damage'),
        (u'disaggregation', u'Disaggregation'),
        (u'uhs', u'UHS'),  # Uniform Hazard Spectra
        # Benefit-cost ratio calculator based on Classical PSHA risk calc
        (u'classical_bcr', u'Classical BCR'),
        # Benefit-cost ratio calculator based on Event Based risk calc
        (u'event_based_bcr', u'Probabilistic Event-Based BCR'),
    )
    calc_mode = djm.TextField(choices=CALC_MODE_CHOICES)
    job_type = CharArrayField()
    min_magnitude = djm.FloatField(null=True)
    investigation_time = djm.FloatField(null=True)
    COMPONENT_CHOICES = (
        (u'average', u'Average horizontal'),
        (u'gmroti50', u'Average horizontal (GMRotI50)'),
    )
    component = djm.TextField(choices=COMPONENT_CHOICES)
    IMT_CHOICES = (
       (u'pga', u'Peak Ground Acceleration'),
       (u'sa', u'Spectral Acceleration'),
       (u'pgv', u'Peak Ground Velocity'),
       (u'pgd', u'Peak Ground Displacement'),
       (u'ia', u'Arias Intensity'),
       (u'rsd', u'Relative Significant Duration'),
       (u'mmi', u'Modified Mercalli Intensity'),
    )
    imt = djm.TextField(choices=IMT_CHOICES)
    period = djm.FloatField(null=True)
    damping = djm.FloatField(null=True)
    TRUNC_TYPE_CHOICES = (
       (u'none', u'None'),
       (u'onesided', u'One-sided'),
       (u'twosided', u'Two-sided'),
    )
    truncation_type = djm.TextField(choices=TRUNC_TYPE_CHOICES)
    # TODO(LB): We should probably find out why (from a science perspective)
    # the default is 3.0 and document it. I definitely don't remember why it's
    # 3.0.
    truncation_level = djm.FloatField(default=3.0)
    reference_vs30_value = djm.FloatField(
        "Average shear-wave velocity in the upper 30 meters of a site")
    imls = FloatArrayField(null=True)
    poes = FloatArrayField(null=True)
    realizations = djm.IntegerField(null=True)
    histories = djm.IntegerField(null=True)
    gm_correlated = djm.NullBooleanField(null=True)
    gmf_calculation_number = djm.IntegerField(null=True)
    rupture_surface_discretization = djm.FloatField(null=True)
    last_update = djm.DateTimeField(editable=False, default=datetime.utcnow)

    # We can specify a (region and region_grid_spacing) or sites, but not both.
    region = djm.PolygonField(srid=4326, null=True)
    region_grid_spacing = djm.FloatField(null=True)
    sites = djm.MultiPointField(srid=4326, null=True)

    area_source_discretization = djm.FloatField(null=True)
    area_source_magnitude_scaling_relationship = djm.TextField(null=True)

    ASSET_CORRELATION_CHOICES = (
        (u'perfect', u'Perfect'),
        (u'uncorrelated', u'Uncorrelated'),
    )
    asset_correlation = djm.TextField(null=True,
                                      choices=ASSET_CORRELATION_CHOICES)
    compute_mean_hazard_curve = djm.NullBooleanField(null=True)
    conditional_loss_poe = FloatArrayField(null=True)
    fault_magnitude_scaling_relationship = djm.TextField(null=True)
    fault_magnitude_scaling_sigma = djm.FloatField(null=True)
    fault_rupture_offset = djm.FloatField(null=True)
    fault_surface_discretization = djm.FloatField(null=True)
    gmf_random_seed = djm.IntegerField(null=True)
    gmpe_lt_random_seed = djm.IntegerField(null=True)
    gmpe_model_name = djm.TextField(null=True)
    grid_source_magnitude_scaling_relationship = djm.TextField(null=True)
    include_area_sources = djm.NullBooleanField(null=True)
    include_fault_source = djm.NullBooleanField(null=True)
    include_grid_sources = djm.NullBooleanField(null=True)
    include_subduction_fault_source = djm.NullBooleanField(null=True)
    lrem_steps_per_interval = djm.IntegerField(null=True)
    loss_curves_output_prefix = djm.TextField(null=True)
    # Only used for Event-Based Risk calculations.
    loss_histogram_bins = djm.IntegerField(null=True)
    maximum_distance = djm.FloatField(null=True)
    quantile_levels = FloatArrayField(null=True)
    reference_depth_to_2pt5km_per_sec_param = djm.FloatField(null=True)
    rupture_aspect_ratio = djm.FloatField(null=True)
    RUPTURE_FLOATING_TYPE_CHOICES = (
        ('alongstrike', 'Only along strike ( rupture full DDW)'),
        ('downdip', 'Along strike and down dip'),
        ('centereddowndip', 'Along strike & centered down dip'),
    )
    rupture_floating_type = djm.TextField(
        null=True, choices=RUPTURE_FLOATING_TYPE_CHOICES)
    SADIGH_SITE_TYPE_CHOICES = (
        ('rock', 'Rock'),
        ('deepsoil', 'Deep-Soil'),
    )
    sadigh_site_type = djm.TextField(
        null=True, choices=SADIGH_SITE_TYPE_CHOICES)
    source_model_lt_random_seed = djm.IntegerField(null=True)
    STANDARD_DEVIATION_TYPE_CHOICES = (
        ('total', 'Total'),
        ('interevent', 'Inter-Event'),
        ('intraevent', 'Intra-Event'),
        ('zero', 'None (zero)'),
        ('total_mag_dependent', 'Total (Mag Dependent)'),
        ('total_pga_dependent', 'Total (PGA Dependent)'),
        ('intraevent_mag_dependent', 'Intra-Event (Mag Dependent)'),
    )
    standard_deviation_type = djm.TextField(
        null=True, choices=STANDARD_DEVIATION_TYPE_CHOICES)
    subduction_fault_magnitude_scaling_relationship = \
        djm.TextField(null=True)
    subduction_fault_magnitude_scaling_sigma = djm.FloatField(null=True)
    subduction_fault_rupture_offset = djm.FloatField(null=True)
    subduction_fault_surface_discretization = djm.FloatField(null=True)
    subduction_rupture_aspect_ratio = djm.FloatField(null=True)
    subduction_rupture_floating_type = djm.TextField(
        null=True, choices=RUPTURE_FLOATING_TYPE_CHOICES)
    SOURCE_AS_CHOICES = (
        ('pointsources', 'Point Sources'),
        ('linesources', 'Line Sources (random or given strike)'),
        ('crosshairsources', 'Cross Hair Line Sources'),
        ('16spokedsources', '16 Spoked Line Sources'),
    )
    treat_area_source_as = djm.TextField(
        null=True, choices=SOURCE_AS_CHOICES)
    treat_grid_source_as = djm.TextField(
        null=True, choices=SOURCE_AS_CHOICES)
    width_of_mfd_bin = djm.FloatField(null=True)

    # The following bin limits fields are for the Disaggregation calculator
    # only:
    lat_bin_limits = FloatArrayField(null=True)
    lon_bin_limits = FloatArrayField(null=True)
    mag_bin_limits = FloatArrayField(null=True)
    epsilon_bin_limits = FloatArrayField(null=True)
    distance_bin_limits = FloatArrayField(null=True)
    # PMF (Probability Mass Function) result choices for the Disaggregation
    # calculator
    # TODO(LB), Sept. 23, 2011: We should consider implementing some custom
    # constraint checking for disagg_results. For now, I'm just going to let
    # the database check the constraints.
    # The following are the valid options for each element of this array field:
    #   MagPMF (Magnitude Probability Mass Function)
    #   DistPMF (Distance PMF)
    #   TRTPMF (Tectonic Region Type PMF)
    #   MagDistPMF (Magnitude-Distance PMF)
    #   MagDistEpsPMF (Magnitude-Distance-Epsilon PMF)
    #   LatLonPMF (Latitude-Longitude PMF)
    #   LatLonMagPMF (Latitude-Longitude-Magnitude PMF)
    #   LatLonMagEpsPMF (Latitude-Longitude-Magnitude-Epsilon PMF)
    #   MagTRTPMF (Magnitude-Tectonic Region Type PMF)
    #   LatLonTRTPMF (Latitude-Longitude-Tectonic Region Type PMF)
    #   FullDisaggMatrix (The full disaggregation matrix; includes
    #       Lat, Lon, Magnitude, Epsilon, and Tectonic Region Type)
    disagg_results = CharArrayField(null=True)
    uhs_periods = FloatArrayField(null=True)
    VS30_TYPE_CHOICES = (
       (u"measured", u"Value obtained from on-site measurements"),
       (u"inferred", u"Estimated value"),
    )
    vs30_type = djm.TextField(choices=VS30_TYPE_CHOICES, default="measured")
    depth_to_1pt_0km_per_sec = djm.FloatField(default=100.0)
    asset_life_expectancy = djm.FloatField(null=True)
    interest_rate = djm.FloatField(null=True)
    epsilon_random_seed = djm.IntegerField(null=True)

    class Meta:
        db_table = 'uiapi\".\"oq_job_profile'


class Output(djm.Model):
    '''
    A single artifact which is a result of an OpenQuake job.
    The data may reside in a file or in the database.
    '''
    owner = djm.ForeignKey('OqUser')
    oq_job = djm.ForeignKey('OqJob')
    path = djm.TextField(null=True, unique=True)
    display_name = djm.TextField()
    db_backed = djm.BooleanField(default=False)
    OUTPUT_TYPE_CHOICES = (
        (u'unknown', u'Unknown'),
        (u'hazard_curve', u'Hazard Curve'),
        (u'hazard_map', u'Hazard Map'),
        (u'gmf', u'Ground Motion Field'),
        (u'loss_curve', u'Loss Curve'),
        (u'loss_map', u'Loss Map'),
        (u'collapse_map', u'Collapse map'),
        (u'bcr_distribution', u'Benefit-cost ratio distribution'),
        (u'uh_spectra', u'Uniform Hazard Spectra'),
        (u'agg_loss_curve', u'Aggregate Loss Curve'),
        (u'dmg_dist_per_asset', u'Damage Distribution Per Asset'),
        (u'dmg_dist_per_taxonomy', u'Damage Distribution Per Taxonomy'),
        (u'dmg_dist_total', u'Total Damage Distribution'),
    )
    output_type = djm.TextField(choices=OUTPUT_TYPE_CHOICES)
    # Number of bytes in the file:
    size = djm.IntegerField(default=0)
    # TODO(LB): We should consider removing shapefile_path; as far I know, it's
    # obsolete.
    shapefile_path = djm.TextField(null=True)
    min_value = djm.FloatField(null=True)
    max_value = djm.FloatField(null=True)

    last_update = djm.DateTimeField(editable=False, default=datetime.utcnow)

    class Meta:
        db_table = 'uiapi\".\"output'


class ErrorMsg(djm.Model):
    '''
    Error information associated with a job failure
    '''
    oq_job = djm.ForeignKey('OqJob')
    brief = djm.TextField()
    detailed = djm.TextField()

    class Meta:
        db_table = 'uiapi\".\"error_msg'


## Tables in the 'hzrdr' schema.


class HazardMap(djm.Model):
    '''
    Hazard Map header (information which pertains to entire map)
    '''
    output = djm.ForeignKey('Output')
    poe = djm.FloatField()
    STAT_CHOICES = (
        (u'mean', u'Mean'),
        (u'quantile', u'Quantile'),
    )
    statistic_type = djm.TextField(choices=STAT_CHOICES)
    quantile = djm.FloatField(null=True)

    class Meta:
        db_table = 'hzrdr\".\"hazard_map'


class HazardMapData(djm.Model):
    '''
    Hazard Map data (data for a single point in the map)
    '''
    hazard_map = djm.ForeignKey('HazardMap')
    value = djm.FloatField()
    location = djm.PointField(srid=4326)

    class Meta:
        db_table = 'hzrdr\".\"hazard_map_data'


class HazardCurve(djm.Model):
    '''
    Hazard Curve header information
    '''
    output = djm.ForeignKey('Output')
    end_branch_label = djm.TextField(null=True)
    STAT_CHOICES = (
        (u'mean', u'Mean'),
        (u'median', u'Median'),
        (u'quantile', u'Quantile'),
    )
    statistic_type = djm.TextField(null=True, choices=STAT_CHOICES)
    quantile = djm.FloatField(null=True)

    class Meta:
        db_table = 'hzrdr\".\"hazard_curve'


class HazardCurveData(djm.Model):
    '''
    Hazard Curve data

    Contains an list of PoE (Probability of Exceedance)
    values and the geographical point associated with the curve
    '''
    hazard_curve = djm.ForeignKey('HazardCurve')
    poes = FloatArrayField()
    location = djm.PointField(srid=4326)

    class Meta:
        db_table = 'hzrdr\".\"hazard_curve_data'


class GmfData(djm.Model):
    '''
    Ground Motion Field data
    '''
    output = djm.ForeignKey('Output')
    ground_motion = djm.FloatField()
    location = djm.PointField(srid=4326)

    class Meta:
        db_table = 'hzrdr\".\"gmf_data'


class UhSpectra(djm.Model):
    """Uniform Hazard Spectra

    A Collection of Uniform Hazard Spectrum which share a set of periods.
    A UH Spectrum has a PoE (Probability of Exceedence) and is conceptually
    composed of a set of 2D matrices, 1 matrix per site/point of interest.
    Each 2D matrix has a number of row equal to ``realizations`` and a number
    of columns equal to the number of ``periods``.
    """
    output = djm.ForeignKey('Output')
    timespan = djm.FloatField()
    realizations = djm.IntegerField()
    periods = FloatArrayField()

    class Meta:
        db_table = 'hzrdr\".\"uh_spectra'


class UhSpectrum(djm.Model):
    """Uniform Hazard Spectrum

    * "Uniform" meaning "the same PoE"
    * "Spectrum" because it covers a range/band of periods/frequencies
    """
    uh_spectra = djm.ForeignKey('UhSpectra')
    poe = djm.FloatField()

    class Meta:
        db_table = 'hzrdr\".\"uh_spectrum'


class UhSpectrumData(djm.Model):
    """Uniform Hazard Spectrum Data

    A single "row" of data in a UHS matrix for a specific site/point of
    interest.
    """
    uh_spectrum = djm.ForeignKey('UhSpectrum')
    realization = djm.IntegerField()
    sa_values = FloatArrayField()
    location = djm.PointField(srid=4326)

    class Meta:
        db_table = 'hzrdr\".\"uh_spectrum_data'


## Tables in the 'riskr' schema.


class LossMap(djm.Model):
    '''
    Holds metadata for loss maps
    '''

    output = djm.ForeignKey("Output")
    scenario = djm.BooleanField()
    loss_map_ref = djm.TextField(null=True)
    end_branch_label = djm.TextField(null=True)
    category = djm.TextField(null=True)
    unit = djm.TextField(null=True)
    timespan = djm.FloatField(null=True)
    poe = djm.FloatField(null=True)

    class Meta:
        db_table = 'riskr\".\"loss_map'


class LossMapData(djm.Model):
    '''
    Holds an asset, its position and a value plus (for
    non-scenario maps) the standard deviation for its loss
    '''

    loss_map = djm.ForeignKey("LossMap")
    asset_ref = djm.TextField()
    value = djm.FloatField()
    std_dev = djm.FloatField(default=0.0)
    location = djm.PointField(srid=4326)

    class Meta:
        db_table = 'riskr\".\"loss_map_data'


class LossCurve(djm.Model):
    '''
    Holds the parameters common to a set of loss curves
    '''

    output = djm.ForeignKey("Output")
    aggregate = djm.BooleanField(default=False)
    end_branch_label = djm.TextField(null=True)
    category = djm.TextField(null=True)
    unit = djm.TextField(null=True)

    class Meta:
        db_table = 'riskr\".\"loss_curve'


class LossCurveData(djm.Model):
    '''
    Holds the probabilities of exceedance for a given loss curve
    '''

    loss_curve = djm.ForeignKey("LossCurve")
    asset_ref = djm.TextField()
    losses = FloatArrayField()
    poes = FloatArrayField()
    location = djm.PointField(srid=4326)

    class Meta:
        db_table = 'riskr\".\"loss_curve_data'


class AggregateLossCurveData(djm.Model):
    '''
    Holds the probabilities of exceedance for the whole exposure model
    '''

    loss_curve = djm.ForeignKey("LossCurve")
    losses = FloatArrayField()
    poes = FloatArrayField()

    class Meta:
        db_table = 'riskr\".\"aggregate_loss_curve_data'


class CollapseMap(djm.Model):
    '''
    Holds metadata for the collapse map
    '''

    output = djm.ForeignKey("Output")
    exposure_model = djm.ForeignKey("ExposureModel")

    class Meta:
        db_table = 'riskr\".\"collapse_map'


class CollapseMapData(djm.Model):
    '''
    Holds the actual data for the collapse map
    '''

    collapse_map = djm.ForeignKey("CollapseMap")
    asset_ref = djm.TextField()
    value = djm.FloatField()
    std_dev = djm.FloatField()
    location = djm.PointField(srid=4326)

    class Meta:
        db_table = 'riskr\".\"collapse_map_data'


class BCRDistribution(djm.Model):
    '''
    Holds metadata for the benefit-cost ratio distribution
    '''

    output = djm.ForeignKey("Output")
    exposure_model = djm.ForeignKey("ExposureModel")

    class Meta:
        db_table = 'riskr\".\"bcr_distribution'


class BCRDistributionData(djm.Model):
    '''
    Holds the actual data for the benefit-cost ratio distribution
    '''

    bcr_distribution = djm.ForeignKey("BCRDistribution")
    asset_ref = djm.TextField()
    bcr = djm.FloatField()
    location = djm.PointField(srid=4326)

    class Meta:
        db_table = 'riskr\".\"bcr_distribution_data'


class DmgDistPerAsset(djm.Model):
    """Holds metadata for damage distributions per asset."""

    output = djm.ForeignKey("Output")
    dmg_states = CharArrayField()
    end_branch_label = djm.TextField(null=True)

    class Meta:
        db_table = 'riskr\".\"dmg_dist_per_asset'


class DmgDistPerAssetData(djm.Model):
    """Holds the actual data for damage distributions per asset."""

    dmg_dist_per_asset = djm.ForeignKey("DmgDistPerAsset")
    exposure_data = djm.ForeignKey("ExposureData")
    dmg_state = djm.TextField()
    mean = djm.FloatField()
    stddev = djm.FloatField()
    # geometry for the computation cell which contains the referenced asset
    location = djm.PointField(srid=4326)

    class Meta:
        db_table = 'riskr\".\"dmg_dist_per_asset_data'


class DmgDistPerTaxonomy(djm.Model):
    """Hold metdata for damage distributions per taxonomy."""

    output = djm.ForeignKey("Output")
    dmg_states = CharArrayField()
    end_branch_label = djm.TextField(null=True)

    class Meta:
        db_table = 'riskr\".\"dmg_dist_per_taxonomy'


class DmgDistPerTaxonomyData(djm.Model):
    """Holds the actual data for damage distributions per taxonomy."""

    dmg_dist_per_taxonomy = djm.ForeignKey("DmgDistPerTaxonomy")
    taxonomy = djm.TextField()
    dmg_state = djm.TextField()
    mean = djm.FloatField()
    stddev = djm.FloatField()

    class Meta:
        db_table = 'riskr\".\"dmg_dist_per_taxonomy_data'


class DmgDistTotal(djm.Model):
    """Holds metadata for 'total damage distribution' values for an entire
    calculation. This is the total over all assets and GMFs."""

    output = djm.ForeignKey("Output")
    dmg_states = CharArrayField()
    end_branch_label = djm.TextField(null=True)

    class Meta:
        db_table = 'riskr\".\"dmg_dist_total'


class DmgDistTotalData(djm.Model):
    """Holds the actual 'total damage distribution' values for for an entire
    calculation. There should be  one record per calculation per damage state.
    """

    dmg_dist_total = djm.ForeignKey("DmgDistTotal")
    dmg_state = djm.TextField()
    mean = djm.FloatField()
    stddev = djm.FloatField()

    class Meta:
        db_table = 'riskr\".\"dmg_dist_total_data'


## Tables in the 'oqmif' schema.


class ExposureModel(djm.Model):
    '''
    A risk exposure model
    '''

    owner = djm.ForeignKey("OqUser")
    input = djm.ForeignKey("Input")
    name = djm.TextField()
    description = djm.TextField(null=True)
    category = djm.TextField()
    taxonomy_source = djm.TextField(
        null=True, help_text="the taxonomy system used to classify the assets")
    AREA_CHOICES = (
        (u'aggregated', u'Aggregated area value'),
        (u'per_asset', u'Per asset area value'),
    )
    area_type = djm.TextField(null=True, choices=AREA_CHOICES)
    area_unit = djm.TextField(null=True)
    COST_CHOICES = (
        (u'aggregated', u'Aggregated economic value'),
        (u'per_area', u'Per area economic value'),
        (u'per_asset', u'Per asset economic value'),
    )
    stco_type = djm.TextField(null=True, choices=COST_CHOICES,
                                 help_text="structural cost type")
    stco_unit = djm.TextField(null=True, help_text="structural cost unit")
    reco_type = djm.TextField(null=True, choices=COST_CHOICES,
                                 help_text="retrofitting cost type")
    reco_unit = djm.TextField(null=True, help_text="retrofitting cost unit")
    coco_type = djm.TextField(null=True, choices=COST_CHOICES,
                                 help_text="contents cost type")
    coco_unit = djm.TextField(null=True, help_text="contents cost unit")

    last_update = djm.DateTimeField(editable=False, default=datetime.utcnow)

    class Meta:
        db_table = 'oqmif\".\"exposure_model'


class Occupancy(djm.Model):
    '''
    Asset occupancy data
    '''

    exposure_data = djm.ForeignKey("ExposureData")
    description = djm.TextField()
    occupants = djm.IntegerField()

    class Meta:
        db_table = 'oqmif\".\"occupancy'


class ExposureData(djm.Model):
    '''
    Per-asset risk exposure data
    '''

    REXD = namedtuple(
        "REXD", "cost, cost_type, area, area_type, number_of_units")

    exposure_model = djm.ForeignKey("ExposureModel")
    asset_ref = djm.TextField()
    taxonomy = djm.TextField()
    site = djm.PointField(srid=4326)
    # Override the default manager with a GeoManager instance in order to
    # enable spatial queries.
    objects = djm.GeoManager()

    stco = djm.FloatField(null=True, help_text="structural cost")
    reco = djm.FloatField(null=True, help_text="retrofitting cost")
    coco = djm.FloatField(null=True, help_text="contents cost")

    number_of_units = djm.FloatField(
        null=True, help_text="number of assets, people etc.")
    area = djm.FloatField(null=True)

    ins_limit = djm.FloatField(
        null=True, help_text="insurance coverage limit")
    deductible = djm.FloatField(
        null=True, help_text="insurance deductible")

    last_update = djm.DateTimeField(editable=False, default=datetime.utcnow)

    @property
    def value(self):
        """The structural per-asset value."""
        exd = self.REXD(
            cost=self.stco, cost_type=self.exposure_model.stco_type,
            area=self.area, area_type=self.exposure_model.area_type,
            number_of_units=self.number_of_units)
        return per_asset_value(exd)

    @property
    def retrofitting_cost(self):
        """The retrofitting per-asset value."""
        exd = self.REXD(
            cost=self.reco, cost_type=self.exposure_model.reco_type,
            area=self.area, area_type=self.exposure_model.area_type,
            number_of_units=self.number_of_units)
        return per_asset_value(exd)

    class Meta:
        db_table = 'oqmif\".\"exposure_data'


## Tables in the 'riski' schema.


class VulnerabilityModel(djm.Model):
    '''
    A risk vulnerability model
    '''

    owner = djm.ForeignKey("OqUser")
    input = djm.ForeignKey("Input")
    name = djm.TextField()
    description = djm.TextField(null=True)
    imt = djm.TextField(choices=OqJobProfile.IMT_CHOICES)
    imls = FloatArrayField()
    category = djm.TextField()
    last_update = djm.DateTimeField(editable=False, default=datetime.utcnow)

    class Meta:
        db_table = 'riski\".\"vulnerability_model'


class VulnerabilityFunction(djm.Model):
    '''
    A risk vulnerability function
    '''

    vulnerability_model = djm.ForeignKey("VulnerabilityModel")
    taxonomy = djm.TextField()
    loss_ratios = FloatArrayField()
    covs = FloatArrayField()
    last_update = djm.DateTimeField(editable=False, default=datetime.utcnow)

    class Meta:
        db_table = 'riski\".\"vulnerability_function'


class FragilityModel(djm.Model):
    """A risk fragility model"""

    owner = djm.ForeignKey("OqUser")
    input = djm.ForeignKey("Input")
    description = djm.TextField(null=True)
    FORMAT_CHOICES = (
        (u"continuous", u"Continuous fragility model"),
        (u"discrete", u"Discrete fragility model"),
    )
    format = djm.TextField(choices=FORMAT_CHOICES)
    lss = CharArrayField(help_text="limit states")
    imls = FloatArrayField(null=True, help_text="Intensity measure levels")
    imt = djm.TextField(null=True, choices=OqJobProfile.IMT_CHOICES,
                           help_text="Intensity measure type")
    iml_unit = djm.TextField(null=True, help_text="IML unit of measurement")
    min_iml = djm.FloatField(
        null=True, help_text="Minimum IML value, for continuous models only")
    max_iml = djm.FloatField(
        null=True, help_text="Maximum IML value, for continuous models only")
    last_update = djm.DateTimeField(editable=False, default=datetime.utcnow)

    class Meta:
        db_table = 'riski\".\"fragility_model'


class Ffc(djm.Model):
    """A continuous fragility function"""

    fragility_model = djm.ForeignKey("FragilityModel")
    lsi = djm.PositiveSmallIntegerField(
        help_text="limit state index, facilitates ordering of fragility "
                  "function in accordance with the limit states")
    ls = djm.TextField(help_text="limit state")
    taxonomy = djm.TextField()
    ftype = djm.TextField(null=True, help_text="function/distribution type")
    mean = djm.FloatField(help_text="Mean value")
    stddev = djm.FloatField(help_text="Standard deviation")
    last_update = djm.DateTimeField(editable=False, default=datetime.utcnow)

    class Meta:
        db_table = 'riski\".\"ffc'


class Ffd(djm.Model):
    """A discrete fragility function"""

    fragility_model = djm.ForeignKey("FragilityModel")
    lsi = djm.PositiveSmallIntegerField(
        help_text="limit state index, facilitates ordering of fragility "
                  "function in accordance with the limit states")
    ls = djm.TextField(help_text="limit state")
    taxonomy = djm.TextField()
    poes = FloatArrayField(help_text="Probabilities of exceedance")
    last_update = djm.DateTimeField(editable=False, default=datetime.utcnow)

    class Meta:
        db_table = 'riski\".\"ffd'<|MERGE_RESOLUTION|>--- conflicted
+++ resolved
@@ -645,11 +645,7 @@
     content_type = djm.TextField()
     last_update = djm.DateTimeField(editable=False, default=datetime.utcnow)
 
-<<<<<<< HEAD
-    class Meta:  # pylint: disable=C0111,W0232
-=======
-    class Meta:
->>>>>>> 374e4040
+    class Meta:
         db_table = 'uiapi\".\"model_content'
 
 
