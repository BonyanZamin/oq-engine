# -*- coding: utf-8 -*-
# vim: tabstop=4 shiftwidth=4 softtabstop=4
#
# Copyright (C) 2014-2017 GEM Foundation
#
# OpenQuake is free software: you can redistribute it and/or modify it
# under the terms of the GNU Affero General Public License as published
# by the Free Software Foundation, either version 3 of the License, or
# (at your option) any later version.
#
# OpenQuake is distributed in the hope that it will be useful,
# but WITHOUT ANY WARRANTY; without even the implied warranty of
# MERCHANTABILITY or FITNESS FOR A PARTICULAR PURPOSE.  See the
# GNU Affero General Public License for more details.
#
# You should have received a copy of the GNU Affero General Public License
# along with OpenQuake. If not, see <http://www.gnu.org/licenses/>.

from __future__ import print_function
import os
import mock
import logging
import operator
import collections
import numpy
from openquake.baselib import sap
from openquake.baselib.general import groupby
from openquake.baselib.performance import Monitor
from openquake.baselib.parallel import get_pickled_sizes
from openquake.hazardlib import nrml
from openquake.hazardlib import gsim
from openquake.commonlib import readinput
from openquake.calculators.export import export
from openquake.calculators import base, reportwriter
from openquake.calculators.views import view, rst_table


def source_model_info(node):
    """
    Extract information about a NRML/0.5 source model
    """
    trts = []
    counters = []
    src_classes = set()
    for src_group in node:
        c = collections.Counter()
        trts.append(src_group['tectonicRegion'])
        for src in src_group:
            tag = src.tag.split('}')[1]
            c[tag] += 1
        counters.append(c)
        src_classes.update(c)
    dtlist = [('TRT', (bytes, 30))] + [
        (name, int) for name in sorted(src_classes)]
<<<<<<< HEAD
    out = numpy.zeros(len(node), dtlist)
=======
    out = numpy.zeros(len(node) + 1, dtlist)
>>>>>>> df92ed8b
    for i, c in enumerate(counters):
        out[i]['TRT'] = trts[i]
        for name in src_classes:
            out[i][name] = c[name]
<<<<<<< HEAD
=======
    out[-1]['TRT'] = 'Total'
    for name in out.dtype.names[1:]:
        out[-1][name] = out[name][:-1].sum()
>>>>>>> df92ed8b
    return rst_table(out)


def print_csm_info(fname):
    """
    Parse the composite source model without instantiating the sources and
    prints information about its composition and the full logic tree
    """
    oqparam = readinput.get_oqparam(fname)
    csm = readinput.get_composite_source_model(oqparam, in_memory=False)
    print(csm.info)
    print('See https://github.com/gem/oq-risklib/blob/master/doc/'
          'effective-realizations.rst for an explanation')
    rlzs_assoc = csm.info.get_rlzs_assoc()
    print(rlzs_assoc)
    tot, pairs = get_pickled_sizes(rlzs_assoc)
    print(rst_table(pairs, ['attribute', 'nbytes']))


def do_build_reports(directory):
    """
    Walk the directory and builds pre-calculation reports for all the
    job.ini files found.
    """
    for cwd, dirs, files in os.walk(directory):
        for f in sorted(files):
            if f in ('job.ini', 'job_h.ini', 'job_haz.ini', 'job_hazard.ini'):
                job_ini = os.path.join(cwd, f)
                logging.info(job_ini)
                try:
                    reportwriter.build_report(job_ini, cwd)
                except Exception as e:
                    logging.error(str(e))


# the documentation about how to use this feature can be found
# in the file effective-realizations.rst
@sap.Script
def info(calculators, gsims, views, exports, report, input_file=''):
    """
    Give information. You can pass the name of an available calculator,
    a job.ini file, or a zip archive with the input files.
    """
    logging.basicConfig(level=logging.INFO)
    if calculators:
        for calc in sorted(base.calculators):
            print(calc)
    if gsims:
        for gs in gsim.get_available_gsims():
            print(gs)
    if views:
        for name in sorted(view):
            print(name)
    if exports:
        dic = groupby(export, operator.itemgetter(0),
                      lambda group: [r[1] for r in group])
        n = 0
        for exporter, formats in dic.items():
            print(exporter, formats)
            n += len(formats)
        print('There are %d exporters defined.' % n)
    if os.path.isdir(input_file) and report:
        with Monitor('info', measuremem=True) as mon:
            with mock.patch.object(logging.root, 'info'):  # reduce logging
                do_build_reports(input_file)
        print(mon)
    elif input_file.endswith('.xml'):
        node = nrml.read(input_file)
        if node[0].tag.endswith('sourceModel'):
            assert node['xmlns'].endswith('nrml/0.5'), node['xmlns']
            print(source_model_info(node[0]))
        else:
            print(node.to_str())
    elif input_file.endswith(('.ini', '.zip')):
        with Monitor('info', measuremem=True) as mon:
            if report:
                print('Generated', reportwriter.build_report(input_file))
            else:
                print_csm_info(input_file)
        if mon.duration > 1:
            print(mon)
    elif input_file:
        print("No info for '%s'" % input_file)

info.flg('calculators', 'list available calculators')
info.flg('gsims', 'list available GSIMs')
info.flg('views', 'list available views')
info.flg('exports', 'list available exports')
info.flg('report', 'build short report(s) in rst format')
info.arg('input_file', 'job.ini file or zip archive')<|MERGE_RESOLUTION|>--- conflicted
+++ resolved
@@ -52,21 +52,14 @@
         src_classes.update(c)
     dtlist = [('TRT', (bytes, 30))] + [
         (name, int) for name in sorted(src_classes)]
-<<<<<<< HEAD
-    out = numpy.zeros(len(node), dtlist)
-=======
     out = numpy.zeros(len(node) + 1, dtlist)
->>>>>>> df92ed8b
     for i, c in enumerate(counters):
         out[i]['TRT'] = trts[i]
         for name in src_classes:
             out[i][name] = c[name]
-<<<<<<< HEAD
-=======
     out[-1]['TRT'] = 'Total'
     for name in out.dtype.names[1:]:
         out[-1][name] = out[name][:-1].sum()
->>>>>>> df92ed8b
     return rst_table(out)
 
 
