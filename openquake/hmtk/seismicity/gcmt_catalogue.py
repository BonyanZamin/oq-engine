--- conflicted
+++ resolved
@@ -505,15 +505,7 @@
         """
         Serialise the catalogue to a simple csv format, designed for
         comptibility with the GEM Hazard Modeller's Toolkit
-<<<<<<< HEAD
-        '''
-        header_list = ['eventID', 'Agency', 'year', 'month', 'day', 'hour',
-                       'minute', 'second', 'timeError', 'longitude',
-                       'latitude', 'SemiMajor90', 'SemiMinor90', 'ErrorStrike',
-                       'depth', 'depthError', 'magnitude', 'sigmaMagnitude', 'magnitudeType',
-                       'str1', 'dip1', 'rake1', 'str2', 'dip2', 'rake2']
-        with open(filename, 'wt') as fid:
-=======
+
         """
         header_list = [
             "eventID",
@@ -534,31 +526,22 @@
             "depthError",
             "magnitude",
             "sigmaMagnitude",
+            'str1', 
+            'dip1', 
+            'rake1', 
+            'str2', 
+            'dip2', 
+            'rake2'
         ]
         with open(filename, "wt", newline="") as fid:
->>>>>>> 21cf2685
+
             writer = csv.DictWriter(fid, fieldnames=header_list)
             headers = dict((header, header) for header in header_list)
             writer.writerow(headers)
             print("Writing to simple csv format ...")
             for iloc, tensor in enumerate(self.gcmts):
                 # Generic Data
-<<<<<<< HEAD
-                cmt_dict = {'eventID': iloc + 100000,
-                            'Agency': 'GCMT',
-                            'SemiMajor90': None,
-                            'SemiMinor90': None,
-                            'ErrorStrike': None,
-                            'magnitude': tensor.magnitude,
-                            'sigmaMagnitude': None,
-                            'magnitudeType': 'Mw',
-                            'str1': tensor.nodal_planes.nodal_plane_1['strike'],
-                            'dip1': tensor.nodal_planes.nodal_plane_1['dip'],
-                            'rake1': tensor.nodal_planes.nodal_plane_1['rake'],
-                            'str2': tensor.nodal_planes.nodal_plane_2['strike'],
-                            'dip2': tensor.nodal_planes.nodal_plane_2['dip'],
-                            'rake2': tensor.nodal_planes.nodal_plane_2['rake']}
-=======
+
                 cmt_dict = {
                     "eventID": iloc + 100000,
                     "Agency": "GCMT",
@@ -569,8 +552,14 @@
                     "sigmaMagnitude": None,
                     "depth": None,
                     "depthError": None,
+                    'magnitudeType': 'Mw',
+                    'str1': tensor.nodal_planes.nodal_plane_1['strike'],
+                    'dip1': tensor.nodal_planes.nodal_plane_1['dip'],
+                    'rake1': tensor.nodal_planes.nodal_plane_1['rake'],
+                    'str2': tensor.nodal_planes.nodal_plane_2['strike'],
+                    'dip2': tensor.nodal_planes.nodal_plane_2['dip'],
+                    'rake2': tensor.nodal_planes.nodal_plane_2['rake']}
                 }
->>>>>>> 21cf2685
 
                 if centroid_location:
                     # Time and location come from centroid
@@ -591,22 +580,6 @@
                     cmt_dict["depthError"] = tensor.centroid.depth_error
                 else:
                     # Time and location come from hypocentre
-<<<<<<< HEAD
-                    cmt_dict['year'] = tensor.hypocentre.date.year
-                    cmt_dict['month'] = tensor.hypocentre.date.month
-                    cmt_dict['day'] = tensor.hypocentre.date.day
-                    cmt_dict['hour'] = tensor.hypocentre.time.hour
-                    cmt_dict['minute'] = tensor.hypocentre.time.minute
-                    cmt_dict['second'] = np.round(
-                        float(tensor.hypocentre.time.second) + 
-                        float(tensor.hypocentre.time.microsecond) / 1000000., 2)
-                    cmt_dict['timeError'] = None
-                    cmt_dict['longitude'] = tensor.hypocentre.longitude
-                    cmt_dict['latitude'] = tensor.hypocentre.latitude
-                    cmt_dict['depth'] = tensor.hypocentre.depth
-                    cmt_dict['depthError'] = None
-                
-=======
                     cmt_dict["year"] = tensor.hypocentre.date.year
                     cmt_dict["month"] = tensor.hypocentre.date.month
                     cmt_dict["day"] = tensor.hypocentre.date.day
@@ -623,7 +596,7 @@
                     cmt_dict["latitude"] = tensor.hypocentre.latitude
                     cmt_dict["depth"] = tensor.hypocentre.depth
                     cmt_dict["depthError"] = None
->>>>>>> 21cf2685
+
                 writer.writerow(cmt_dict)
         print("done!")
 
