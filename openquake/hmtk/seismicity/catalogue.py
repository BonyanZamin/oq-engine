# -*- coding: utf-8 -*-
# vim: tabstop=4 shiftwidth=4 softtabstop=4

#
# LICENSE
#
# Copyright (C) 2010-2023 GEM Foundation, G. Weatherill, M. Pagani,
# D. Monelli.
#
# The Hazard Modeller's Toolkit is free software: you can redistribute
# it and/or modify it under the terms of the GNU Affero General Public
# License as published by the Free Software Foundation, either version
# 3 of the License, or (at your option) any later version.
#
# You should have received a copy of the GNU Affero General Public License
# along with OpenQuake. If not, see <http://www.gnu.org/licenses/>
#
# DISCLAIMER
#
# The software Hazard Modeller's Toolkit (openquake.hmtk) provided herein
# is released as a prototype implementation on behalf of
# scientists and engineers working within the GEM Foundation (Global
# Earthquake Model).
#
# It is distributed for the purpose of open collaboration and in the
# hope that it will be useful to the scientific, engineering, disaster
# risk and software design communities.
#
# The software is NOT distributed as part of GEM’s OpenQuake suite
# (https://www.globalquakemodel.org/tools-products) and must be considered as a
# separate entity. The software provided herein is designed and implemented
# by scientific staff. It is not developed to the design standards, nor
# subject to same level of critical review by professional software
# developers, as GEM’s OpenQuake software suite.
#
# Feedback and contribution to the software is welcome, and can be
# directed to the hazard scientific staff of the GEM Model Facility
# (hazard@globalquakemodel.org).
#
# The Hazard Modeller's Toolkit (openquake.hmtk) is therefore distributed WITHOUT
# ANY WARRANTY; without even the implied warranty of MERCHANTABILITY or
# FITNESS FOR A PARTICULAR PURPOSE. See the GNU General Public License
# for more details.
#
# The GEM Foundation, and the authors of the software, assume no
# liability for use of the software.

"""
Prototype of a 'Catalogue' class
"""

import csv
import numpy as np
from openquake.hazardlib.pmf import PMF
from openquake.hazardlib.geo.mesh import Mesh
from openquake.hazardlib.geo.utils import spherical_to_cartesian
from openquake.hmtk.seismicity.utils import (
    decimal_time,
    bootstrap_histogram_1D,
    bootstrap_histogram_2D,
)


class Catalogue(object):
    """
    General Catalogue Class
    """

    FLOAT_ATTRIBUTE_LIST = [
<<<<<<< HEAD
        'second', 'timeError', 'longitude', 'latitude',
        'semimajor90', 'semiminor90', 'ErrorStrike', 'depth',
        'depth_error', 'magnitude', 'sigmaMagnitude', 'str1', 
        'dip1', 'rake1', 'str2', 'dip2', 'rake2']

    INT_ATTRIBUTE_LIST = ['year', 'month', 'day', 'hour', 'minute',
                          'flag']

    STRING_ATTRIBUTE_LIST = ['eventID', 'Agency', 'magnitudeType', 'comment']
=======
        "second",
        "timeError",
        "longitude",
        "latitude",
        "SemiMajor90",
        "SemiMinor90",
        "ErrorStrike",
        "depth",
        "depthError",
        "magnitude",
        "sigmaMagnitude",
    ]

    INT_ATTRIBUTE_LIST = ["year", "month", "day", "hour", "minute", "flag"]

    STRING_ATTRIBUTE_LIST = ["eventID", "Agency", "magnitudeType", "comment"]
>>>>>>> 21cf2685

    TOTAL_ATTRIBUTE_LIST = list(
        (set(FLOAT_ATTRIBUTE_LIST).union(set(INT_ATTRIBUTE_LIST))).union(
            set(STRING_ATTRIBUTE_LIST)
        )
    )

    SORTED_ATTRIBUTE_LIST = [
<<<<<<< HEAD
        'eventID', 'Agency', 'year', 'month', 'day', 'hour',
        'minute', 'second', 'timeError', 'longitude', 'latitude',
        'semimajor90', 'semiminor90', 'ErrorStrike',
        'depth', 'depth_error', 'magnitude', 'sigmaMagnitude',
        'magnitudeType', 'str1', 'dip1', 'rake1', 'str2', 'dip2', 'rake2']
=======
        "eventID",
        "Agency",
        "year",
        "month",
        "day",
        "hour",
        "minute",
        "second",
        "timeError",
        "longitude",
        "latitude",
        "SemiMajor90",
        "SemiMinor90",
        "ErrorStrike",
        "depth",
        "depthError",
        "magnitude",
        "sigmaMagnitude",
        "magnitudeType",
    ]
>>>>>>> 21cf2685

    def __init__(self):
        """
        Initialise the catalogue dictionary
        """
        self.data = {}
        self.end_year = None
        self.start_year = None

        self.processes = {
            "declustering": None,
            "completeness": None,
            "recurrence": None,
            "Poisson Tests": None,
        }

        for attribute in self.TOTAL_ATTRIBUTE_LIST:
            if attribute in self.FLOAT_ATTRIBUTE_LIST:
                self.data[attribute] = np.array([], dtype=float)
            elif attribute in self.INT_ATTRIBUTE_LIST:
                self.data[attribute] = np.array([], dtype=int)
            else:
                self.data[attribute] = []
        self.number_earthquakes = 0

    def get_number_events(self):
        return len(self.data["eventID"])

    def __len__(self):
        return self.get_number_events()

    def __str__(self):
        """
        Returns a shortened print of the catalogue
        """
        neq = self.get_number_events()
        if not neq:
            return "<Catalogue Object>No events"
        elif neq > 20:
            # Too many events to print, show 1st 10 and last 10
            row_set = ["<Catalogue Object>{:g} events".format(neq)]
            for i in range(10):
                row_set.append(self._get_row_str(i))
            row_set.append("...")
            for i in range(-10, 0, 1):
                row_set.append(self._get_row_str(i))
        else:
            # Show all events
            row_set = ["<Catalogue Object>{:g} events".format(neq)]
            for i in range(neq):
                row_set.append(self._get_row_str(i))
        return "\n".join(row_set)

    def _get_row_str(self, i):
        """
        Returns a string representation of the key information in a row
        """
        row_data = [
            "{:s}".format(self.data["eventID"][i]),
            "{:g}".format(self.data["year"][i]),
            "{:g}".format(self.data["month"][i]),
            "{:g}".format(self.data["day"][i]),
            "{:g}".format(self.data["hour"][i]),
            "{:g}".format(self.data["minute"][i]),
            "{:.1f}".format(self.data["second"][i]),
            "{:.3f}".format(self.data["longitude"][i]),
            "{:.3f}".format(self.data["latitude"][i]),
            "{:.1f}".format(self.data["depth"][i]),
            "{:.1f}".format(self.data["magnitude"][i]),
        ]
        return " ".join(row_data)

    def __getitem__(self, key):
        """
        If the key is provided as an int, return a data for that index,
        otherwise if it is a string then return the data column
        """
        if isinstance(key, int):
            # Gets the row specied
            row = []
            for attr in self.SORTED_ATTRIBUTE_LIST:
                if len(self.data[attr]):
                    row.append(self.data[attr][key])
                else:
                    # For empty columns just append None
                    row.append(None)
            return row
        elif isinstance(key, str):
            return self.data[key]
        else:
            raise ValueError("__getitem__ requires integer or string")

    def __iter__(self):
        """
        Iteration yields for each event a list of data
        """
        for i in range(len(self)):
            row = []
            for key in self.SORTED_ATTRIBUTE_LIST:
                if len(self.data[key]):
                    row.append(self.data[key][i])
                else:
                    # For empty columns just append None
                    row.append(None)
            yield row

    def add_event(self):
        raise NotImplementedError

    def write_catalogue(self, output_file, key_list=SORTED_ATTRIBUTE_LIST):
        """
        Writes the catalogue to file using HTMK format (CSV).

        :param output_file:
            Name of the output file
        :param key_list:
            Optional list of attribute keys to be exported
        """

        with open(output_file, "w") as of:
            writer = csv.DictWriter(of, fieldnames=key_list)
            writer.writeheader()
            for i in range(self.get_number_events()):
                row_dict = {}
                for key in key_list:
                    if len(self.data[key]) > 0:
                        data = self.data[key][i]
                        if key in self.INT_ATTRIBUTE_LIST:
                            if np.isnan(data):
                                data = ""
                            else:
                                data = int(data)
                        if key in self.FLOAT_ATTRIBUTE_LIST:
                            if np.isnan(data):
                                data = ""
                            else:
                                data = float(data)
                    row_dict[key] = data
                writer.writerow(row_dict)

    def load_to_array(self, keys):
        """
        This loads the data contained in the catalogue into a numpy array. The
        method works only for float data

        :param keys:
            A list of keys to be uploaded into the array
        :type list:
        """
        # Preallocate the numpy array
        data = np.empty((len(self.data[keys[0]]), len(keys)))
        for i in range(0, len(self.data[keys[0]])):
            for j, key in enumerate(keys):
                data[i, j] = self.data[key][i]
        return data

    def load_from_array(self, keys, data_array):
        """
        This loads the data contained in an array into the catalogue object

        :param keys:
            A list of keys explaining the content of the columns in the array
        :type list:
        """

        if len(keys) != np.shape(data_array)[1]:
            raise ValueError("Key list does not match shape of array!")

        for i, key in enumerate(keys):
            if key in self.INT_ATTRIBUTE_LIST:
                self.data[key] = data_array[:, i].astype(int)
            else:
                self.data[key] = data_array[:, i]
            if key not in self.TOTAL_ATTRIBUTE_LIST:
                print("Key %s not a recognised catalogue attribute" % key)

        self.update_end_year()

    @classmethod
    def make_from_dict(cls, data):
        cat = cls()
        cat.data = data
        cat.update_end_year()
        return cat

    def update_end_year(self):
        """
        NOTE: To be called only when the catalogue is loaded (not when
        it is modified by declustering or completeness-based filtering)
        """
        self.end_year = np.max(self.data["year"])

    def update_start_year(self):
        """
        NOTE: To be called only when the catalogue is loaded (not when
        it is modified by declustering or completeness-based filtering)
        """
        self.start_year = np.min(self.data["year"])

    def catalogue_mt_filter(self, mt_table, flag=None):
        """
        Filter the catalogue using a magnitude-time table. The table has
        two columns and n-rows.

        :param nump.ndarray mt_table:
            Magnitude time table with n-rows where column 1 is year and column
            2 is magnitude

        """
        if flag is None:
            # No flag defined, therefore all events are initially valid
            flag = np.ones(self.get_number_events(), dtype=bool)

        for comp_val in mt_table:
            id0 = np.logical_and(
                self.data["year"].astype(float) < comp_val[0],
                self.data["magnitude"] < comp_val[1],
            )
            print(id0)
            flag[id0] = False
        if not np.all(flag):
            self.purge_catalogue(flag)

    def get_bounding_box(self):
        """
        Returns the bounding box of the catalogue

        :returns: (West, East, South, North)
        """
        return (
            np.min(self.data["longitude"]),
            np.max(self.data["longitude"]),
            np.min(self.data["latitude"]),
            np.max(self.data["latitude"]),
        )

    def get_observed_mmax_sigma(self, default=None):
        """
        :returns: the sigma for the maximum observed magnitude
        """
        if not isinstance(self.data["sigmaMagnitude"], np.ndarray):
            obsmaxsig = default
        else:
            obsmaxsig = self.data["sigmaMagnitude"][
                np.argmax(self.data["magnitude"])
            ]
        return obsmaxsig

    def get_decimal_time(self):
        """
        Returns the time of the catalogue as a decimal
        """
        return decimal_time(
            self.data["year"],
            self.data["month"],
            self.data["day"],
            self.data["hour"],
            self.data["minute"],
            self.data["second"],
        )

    def hypocentres_as_mesh(self):
        """
        Render the hypocentres to a nhlib.geo.mesh.Mesh object
        """
        return Mesh(
            self.data["longitude"], self.data["latitude"], self.data["depth"]
        )

    def hypocentres_to_cartesian(self):
        """
        Render the hypocentres to a cartesian array
        """
        return spherical_to_cartesian(
            self.data["longitude"], self.data["latitude"], self.data["depth"]
        )

    def sort_catalogue_chronologically(self):
        """
        Sorts the catalogue into chronological order
        """
        dec_time = self.get_decimal_time()
        idx = np.argsort(dec_time)
        if np.all((idx[1:] - idx[:-1]) > 0.0):
            # Catalogue was already in chronological order
            return
        self.select_catalogue_events(idx)

    def purge_catalogue(self, flag_vector):
        """
        Purges present catalogue with invalid events defined by flag_vector

        :param numpy.ndarray flag_vector:
            Boolean vector showing if events are selected (True) or not (False)

        """
        id0 = np.where(flag_vector)[0]
        self.select_catalogue_events(id0)
        self.get_number_events()

    def select_catalogue_events(self, id0):
        """
        Orders the events in the catalogue according to an indexing vector.

        :param np.ndarray id0:
            Pointer array indicating the locations of selected events
        """
        for key in self.data:
            if (
                isinstance(self.data[key], np.ndarray)
                and len(self.data[key]) > 0
            ):
                # Dictionary element is numpy array - use logical indexing
                self.data[key] = self.data[key][id0]
            elif isinstance(self.data[key], list) and len(self.data[key]) > 0:
                # Dictionary element is list
                self.data[key] = [self.data[key][iloc] for iloc in id0]
            else:
                continue

    def get_depth_distribution(
        self, depth_bins, normalisation=False, bootstrap=None
    ):
        """
        Gets the depth distribution of the earthquake catalogue to return a
        single histogram. Depths may be normalised. If uncertainties are found
        in the catalogue the distrbution may be bootstrap sampled

        :param numpy.ndarray depth_bins:
             getBin edges for the depths

        :param bool normalisation:
            Choose to normalise the results such that the total contributions
            sum to 1.0 (True) or not (False)

        :param int bootstrap:
            Number of bootstrap samples

        :returns:
            Histogram of depth values

        """
        if len(self.data["depth"]) == 0:
            # If depth information is missing
            raise ValueError("Depths missing in catalogue")

        if len(self.data["depthError"]) == 0:
            self.data["depthError"] = np.zeros(
                self.get_number_events(), dtype=float
            )

        return bootstrap_histogram_1D(
            self.data["depth"],
            depth_bins,
            self.data["depthError"],
            normalisation=normalisation,
            number_bootstraps=bootstrap,
            boundaries=(0.0, None),
        )

    def get_depth_pmf(self, depth_bins, default_depth=5.0, bootstrap=None):
        """
        Returns the depth distribution of the catalogue as a probability mass
        function
        """
        if len(self.data["depth"]) == 0:
            # If depth information is missing
            return PMF([(1.0, default_depth)])
        # Get the depth distribution
        depth_hist = self.get_depth_distribution(
            depth_bins, normalisation=True, bootstrap=bootstrap
        )
        # If the histogram does not sum to 1.0 then remove the difference
        # from the lowest bin
        depth_hist = np.around(depth_hist, 3)
        while depth_hist.sum() - 1.0:
            depth_hist[-1] -= depth_hist.sum() - 1.0
            depth_hist = np.around(depth_hist, 3)

        pmf_list = []
        for iloc, prob in enumerate(depth_hist):
            pmf_list.append(
                (prob, (depth_bins[iloc] + depth_bins[iloc + 1]) / 2.0)
            )
        return PMF(pmf_list)

    def get_magnitude_depth_distribution(
        self, magnitude_bins, depth_bins, normalisation=False, bootstrap=None
    ):
        """
        Returns a 2-D magnitude-depth histogram for the catalogue

        :param numpy.ndarray magnitude_bins:
             Bin edges for the magnitudes

        :param numpy.ndarray depth_bins:
            Bin edges for the depths

        :param bool normalisation:
            Choose to normalise the results such that the total contributions
            sum to 1.0 (True) or not (False)

        :param int bootstrap:
            Number of bootstrap samples

        :returns:
            2D histogram of events in magnitude-depth bins
        """
        if len(self.data["depth"]) == 0:
            # If depth information is missing
            raise ValueError("Depths missing in catalogue")

        if len(self.data["depthError"]) == 0:
            self.data["depthError"] = np.zeros(
                self.get_number_events(), dtype=float
            )

        if len(self.data["sigmaMagnitude"]) == 0:
            self.data["sigmaMagnitude"] = np.zeros(
                self.get_number_events(), dtype=float
            )

        return bootstrap_histogram_2D(
            self.data["magnitude"],
            self.data["depth"],
            magnitude_bins,
            depth_bins,
            boundaries=[(0.0, None), (None, None)],
            xsigma=self.data["sigmaMagnitude"],
            ysigma=self.data["depthError"],
            normalisation=normalisation,
            number_bootstraps=bootstrap,
        )

    def get_magnitude_time_distribution(
        self, magnitude_bins, time_bins, normalisation=False, bootstrap=None
    ):
        """
        Returns a 2-D histogram indicating the number of earthquakes in a
        set of time-magnitude bins. Time is in decimal years!

        :param numpy.ndarray magnitude_bins:
             Bin edges for the magnitudes

        :param numpy.ndarray time_bins:
            Bin edges for the times

        :param bool normalisation:
            Choose to normalise the results such that the total contributions
            sum to 1.0 (True) or not (False)

        :param int bootstrap:
            Number of bootstrap samples

        :returns:
            2D histogram of events in magnitude-year bins
        """
        return bootstrap_histogram_2D(
            self.get_decimal_time(),
            self.data["magnitude"],
            time_bins,
            magnitude_bins,
            xsigma=np.zeros(self.get_number_events()),
            ysigma=self.data["sigmaMagnitude"],
            normalisation=normalisation,
            number_bootstraps=bootstrap,
        )

    def concatenate(self, catalogue):
        """
        This method attaches one catalogue to the current one

        :parameter catalogue:
            An instance of :class:`htmk.seismicity.catalogue.Catalogue`
        """

        atts = getattr(self, "data")
        attn = getattr(catalogue, "data")
        data = _merge_data(atts, attn)

        if data is not None:
            setattr(self, "data", data)
            for attrib in vars(self):
                atts = getattr(self, attrib)
                attn = getattr(catalogue, attrib)
                if attrib == "end_year":
                    setattr(self, attrib, max(atts, attn))
                elif attrib == "start_year":
                    setattr(self, attrib, min(atts, attn))
                elif attrib == "data":
                    pass
                elif attrib == "number_earthquakes":
                    setattr(self, attrib, atts + attn)
                elif attrib == "processes":
                    if atts != attn:
                        raise ValueError(
                            "The catalogues cannot be merged"
                            + " since the they have"
                            + " a different processing history"
                        )
                else:
                    raise ValueError("unknown attribute: %s" % attrib)
        self.sort_catalogue_chronologically()


def _merge_data(dat1, dat2):
    """
    Merge two data dictionaries containing catalogue data

    :parameter dictionary dat1:
        Catalogue data dictionary

    :parameter dictionary dat2:
        Catalogue data dictionary

    :returns:
        A catalogue data dictionary containing the information originally
        included in dat1 and dat2
    """

    cnt = 0
    for key in dat1:
        flg1 = len(dat1[key]) > 0
        flg2 = len(dat2[key]) > 0
        if flg1 != flg2:
            cnt += 1

    if cnt:
        raise Warning("Cannot merge catalogues with different" + " attributes")
        return None
    else:
        for key in dat1:
            if isinstance(dat1[key], np.ndarray):
                dat1[key] = np.concatenate((dat1[key], dat2[key]), axis=0)
            elif isinstance(dat1[key], list):
                dat1[key] += dat2[key]
            else:
                raise ValueError("Unknown type")
        return dat1<|MERGE_RESOLUTION|>--- conflicted
+++ resolved
@@ -67,17 +67,6 @@
     """
 
     FLOAT_ATTRIBUTE_LIST = [
-<<<<<<< HEAD
-        'second', 'timeError', 'longitude', 'latitude',
-        'semimajor90', 'semiminor90', 'ErrorStrike', 'depth',
-        'depth_error', 'magnitude', 'sigmaMagnitude', 'str1', 
-        'dip1', 'rake1', 'str2', 'dip2', 'rake2']
-
-    INT_ATTRIBUTE_LIST = ['year', 'month', 'day', 'hour', 'minute',
-                          'flag']
-
-    STRING_ATTRIBUTE_LIST = ['eventID', 'Agency', 'magnitudeType', 'comment']
-=======
         "second",
         "timeError",
         "longitude",
@@ -89,12 +78,17 @@
         "depthError",
         "magnitude",
         "sigmaMagnitude",
+        'str1', 
+        'dip1', 
+        'rake1', 
+        'str2', 
+        'dip2', 
+        'rake2'
     ]
 
     INT_ATTRIBUTE_LIST = ["year", "month", "day", "hour", "minute", "flag"]
 
     STRING_ATTRIBUTE_LIST = ["eventID", "Agency", "magnitudeType", "comment"]
->>>>>>> 21cf2685
 
     TOTAL_ATTRIBUTE_LIST = list(
         (set(FLOAT_ATTRIBUTE_LIST).union(set(INT_ATTRIBUTE_LIST))).union(
@@ -103,13 +97,6 @@
     )
 
     SORTED_ATTRIBUTE_LIST = [
-<<<<<<< HEAD
-        'eventID', 'Agency', 'year', 'month', 'day', 'hour',
-        'minute', 'second', 'timeError', 'longitude', 'latitude',
-        'semimajor90', 'semiminor90', 'ErrorStrike',
-        'depth', 'depth_error', 'magnitude', 'sigmaMagnitude',
-        'magnitudeType', 'str1', 'dip1', 'rake1', 'str2', 'dip2', 'rake2']
-=======
         "eventID",
         "Agency",
         "year",
@@ -129,8 +116,14 @@
         "magnitude",
         "sigmaMagnitude",
         "magnitudeType",
+        'str1',
+        'dip1', 
+        'rake1', 
+        'str2', 
+        'dip2', 
+        'rake2'
+
     ]
->>>>>>> 21cf2685
 
     def __init__(self):
         """
