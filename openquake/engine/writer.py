# Copyright (c) 2010-2013, GEM Foundation.
#
# OpenQuake is free software: you can redistribute it and/or modify it
# under the terms of the GNU Affero General Public License as published
# by the Free Software Foundation, either version 3 of the License, or
# (at your option) any later version.
#
# OpenQuake is distributed in the hope that it will be useful,
# but WITHOUT ANY WARRANTY; without even the implied warranty of
# MERCHANTABILITY or FITNESS FOR A PARTICULAR PURPOSE.  See the
# GNU General Public License for more details.
#
# You should have received a copy of the GNU Affero General Public License
# along with OpenQuake.  If not, see <http://www.gnu.org/licenses/>.


# vim: tabstop=4 shiftwidth=4 softtabstop=4
"""
Base classes for the output methods of the various codecs.
"""

import logging
import weakref
import atexit
from cStringIO import StringIO

from django.db import transaction
from django.db import connections
from django.db import router
from django.contrib.gis.db.models.fields import GeometryField
from django.contrib.gis.geos.point import Point

LOGGER = logging.getLogger('serializer')


# pylint: disable=W0212
class BulkInserter(object):
    """Handle bulk object insertion"""

    def __init__(self, dj_model, max_cache_size=None):
        """
        Create a new bulk inserter for a Django model class

        :param dj_model:
            Django model class
        :param int max_cache_size:
            The number of entries to cache before flushing/inserting. This
            helps to limit memory consumption for large sets of inserts.

            The default value is `None`, which means there is no maximum.
        """
        self.table = dj_model
        self.max_cache_size = max_cache_size
        self.fields = None
        self.values = []
        self.count = 0

    def add_entry(self, **kwargs):
        """
        Add a new entry to be inserted

        The first time the method is called the field list is stored;
        subsequent add_entry() calls must provide the same set of
        keyword arguments.

        Handles PostGIS/GeoDjango types.
        """
        if not self.fields:
            self.fields = kwargs.keys()
        assert set(self.fields) == set(kwargs.keys())
        for k in self.fields:
            self.values.append(kwargs[k])
        self.count += 1

        # If we have hit the `max_cache_size` is set,
        if self.max_cache_size is not None:
            # check if we have hit the maximum insert the current batch.
            if len(self.values) >= self.max_cache_size:
                self.flush()

    def flush(self):
        """Inserts the entries in the database using a bulk insert query"""
        if not self.values:
            return

        alias = router.db_for_write(self.table)
        cursor = connections[alias].cursor()
        value_args = []

        field_map = dict()
        for f in self.table._meta.fields:
            field_map[f.column] = f

        for f in self.fields:
            col = field_map[f]
            if isinstance(col, GeometryField):
                value_args.append('GeomFromText(%%s, %d)' % col.srid)
            else:
                value_args.append('%s')

        sql = "INSERT INTO \"%s\" (%s) VALUES " % (
            self.table._meta.db_table, ", ".join(self.fields)) + \
            ", ".join(["(" + ", ".join(value_args) + ")"] * self.count)
        cursor.execute(sql, self.values)
        transaction.set_dirty(using=alias)

        self.fields = None
        self.values = []
        self.count = 0


class DummyMonitor(object):
    """
    This class makes it easy to disable the monitoring
    in client code. Disabling the monitor can improve the performance.
    """
    def __init__(self, operation='', job_id=0, *args, **kw):
        self.operation = operation
        self.job_id = job_id

    def __enter__(self):
        return self

    def copy(self, operation):
        return self.__class__(operation, self.job_id)

    def __exit__(self, etype, exc, tb):
        pass


# In the future this class may replace openquake.engine.writer.BulkInserter
# since it is much more efficient (even hundreds of times for bulky updates)
# being based on COPY FROM. CacheInserter objects are not thread-safe.
class CacheInserter(object):
    """
    Bulk insert bunches of Django objects by converting them in strings
    and by using COPY FROM.
    """
    instances = weakref.WeakSet()

    @classmethod
    def flushall(cls):
        """
        Flush the caches of all the instances of CacheInserter.
        """
        for instance in cls.instances:
            instance.flush()

    def __init__(self, dj_model, max_cache_size):
        self.table = dj_model
        self.max_cache_size = max_cache_size
        self.alias = router.db_for_write(dj_model)
        meta = dj_model._meta
        self.tname = '"%s"' % meta.db_table
        meta._fill_fields_cache()
        self.fields = [f.attname for f in meta._field_name_cache[1:]]
        # skip the first field, the id

        self.values = []
        self.instances.add(self)

    def add(self, obj):
        """
        :param obj: a Django model object

        Append an object to the list of objects to save. If the list exceeds
        the max_cache_size, flush it on the database.
        """
        assert isinstance(obj, self.table)
        self.values.append(obj)
        if len(self.values) >= self.max_cache_size:
            self.flush()

    def flush(self, monitor=DummyMonitor()):
        """
        Save the pending objects on the database with a COPY FROM.
        """
        if not self.values:
            return

        # perform some introspection
        objects = self.values

        # generate a big string with the objects and save it with COPY FROM
        text = '\n'.join(self.to_line(obj) for obj in objects)
        with transaction.commit_on_success(using=self.alias):
            curs = connections[self.alias].cursor()
            with monitor.copy('bulk inserting into %s' % self.tname):
                curs.copy_from(StringIO(text), self.tname, columns=self.fields)

        ## TODO: should we add an assert that the number of rows stored
        ## in the db is the expected one? I (MS) have seen a case where
        ## this fails silently (it was for True/False not converted in t/f)

        LOGGER.debug('saved %d rows in %s', len(self.values), self.tname)
        self.values = []

    def to_line(self, obj):
        """
        Convert the fields of a Django object into a line string suitable
        for import via COPY FROM. The encoding is UTF8.
        """
        cols = []
        for f in self.fields:
            col = getattr(obj, f)
            if col is None:
                col = r'\N'
<<<<<<< HEAD
=======
            elif isinstance(col, bool):
                col = 't' if col else 'f'
>>>>>>> 3ce8c91e
            elif isinstance(col, Point):
                col = 'SRID=4326;' + col.wkt
            elif isinstance(col, GeometryField):
                col = col.wkt()
            elif isinstance(col, list):  # for numeric arrays; this is fragile
                col = self.array_to_pgstring(col)
            else:
                col = unicode(col).encode('utf8')
            cols.append(col)
        return '\t'.join(cols)

    @staticmethod
    def array_to_pgstring(a):
        ls = []
        for n in a:
            s = str(n)
            if s.endswith('L'):  # strip the trailing "L"
                s = s[:-1]
            ls.append(s)
        return '{%s}' % ','.join(ls)


# just to make sure that flushall is always called
atexit.register(CacheInserter.flushall)<|MERGE_RESOLUTION|>--- conflicted
+++ resolved
@@ -205,11 +205,8 @@
             col = getattr(obj, f)
             if col is None:
                 col = r'\N'
-<<<<<<< HEAD
-=======
             elif isinstance(col, bool):
                 col = 't' if col else 'f'
->>>>>>> 3ce8c91e
             elif isinstance(col, Point):
                 col = 'SRID=4326;' + col.wkt
             elif isinstance(col, GeometryField):
