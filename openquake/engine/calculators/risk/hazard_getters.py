--- conflicted
+++ resolved
@@ -225,14 +225,7 @@
     Hazard getter for loading ground motion values.
     """
 
-<<<<<<< HEAD
-    def container(self, hazard_output):
-        return hazard_output.gmfcollection
-
     def __call__(self, rupture_ids=None, monitor=DummyMonitor()):
-=======
-    def __call__(self, monitor=DummyMonitor()):
->>>>>>> afface94
         """
         :param monitor:
             an instance of
