# Copyright (c) 2010-2013, GEM Foundation.
#
# OpenQuake is free software: you can redistribute it and/or modify it
# under the terms of the GNU Affero General Public License as published
# by the Free Software Foundation, either version 3 of the License, or
# (at your option) any later version.
#
# OpenQuake is distributed in the hope that it will be useful,
# but WITHOUT ANY WARRANTY; without even the implied warranty of
# MERCHANTABILITY or FITNESS FOR A PARTICULAR PURPOSE.  See the
# GNU General Public License for more details.
#
# You should have received a copy of the GNU Affero General Public License
# along with OpenQuake.  If not, see <http://www.gnu.org/licenses/>.

"""
Functions for exporting risk artifacts from the database.
"""


import os
import csv

from openquake.engine.db import models
from openquake.engine.export import core
from openquake.nrmllib.risk import writers


LOSS_CURVE_FILENAME_FMT = 'loss-curves-%(loss_curve_id)s.xml'
LOSS_MAP_FILENAME_FMT = 'loss-maps-%(loss_map_id)s-poe-%(poe)s.xml'
AGGREGATE_LOSS_FILENAME_FMT = 'aggregate-loss-%s.csv'
BCR_FILENAME_FMT = 'bcr-distribution-%(bcr_distribution_id)s.xml'


# for each output_type there must be a function
# export_<output_type>(output, target_dir)
def export(output_id, target_dir, file_format=None):
    """
    Export the given risk calculation output from the database to the
    specified directory. See `openquake.engine.export.hazard.export` for more
    details.
    """
    output = models.Output.objects.get(id=output_id)

    if file_format is None:
        fn_name = "export_%s" % output.output_type
    else:
        fn_name = "export_%s_%s" % (output.output_type, file_format)

    fn = globals().get(fn_name, core._export_fn_not_implemented)
    return [fn(output, os.path.expanduser(target_dir))]


def _export_common(output):
    """
    Returns a dict containing the output metadata which are serialized
    by nrml writers before actually writing the `output` data.
    """
    metadata = output.hazard_metadata
    if metadata.sm_path is not None:
        source_model_tree_path = core.LT_PATH_JOIN_TOKEN.join(
            metadata.sm_path)
    else:
        source_model_tree_path = None
    if metadata.gsim_path is not None:
        gsim_tree_path = core.LT_PATH_JOIN_TOKEN.join(metadata.gsim_path)
    else:
        gsim_tree_path = None

    unit = output.oq_job.risk_calculation.exposure_model.stco_unit

    return dict(investigation_time=metadata.investigation_time,
                statistics=metadata.statistics,
                quantile_value=metadata.quantile,
                source_model_tree_path=source_model_tree_path,
                gsim_tree_path=gsim_tree_path,
                unit=unit)


@core.makedirs
def export_agg_loss_curve_xml(output, target_dir):
    """
    Export `output` to `target_dir` by using a nrml loss curves
    serializer
    """
    args = _export_common(output)
    args['path'] = os.path.join(target_dir, LOSS_CURVE_FILENAME_FMT % {
        'loss_curve_id': output.loss_curve.id})
    writers.AggregateLossCurveXMLWriter(**args).serialize(
        output.loss_curve.aggregatelosscurvedata)
    return args['path']
export_agg_loss_curve = export_agg_loss_curve_xml


@core.makedirs
def export_loss_curve_xml(output, target_dir):
    """
    Export `output` to `target_dir` by using a nrml loss curves
    serializer
    """
    args = _export_common(output)
    args['path'] = os.path.join(target_dir, LOSS_CURVE_FILENAME_FMT % {
        'loss_curve_id': output.loss_curve.id})
    args['insured'] = output.loss_curve.insured

    data = output.loss_curve.losscurvedata_set.all().order_by('asset_ref')

    writers.LossCurveXMLWriter(**args).serialize(data)
    return args['path']

<<<<<<< HEAD
=======
export_loss_curve = export_loss_curve_xml

export_ins_loss_curve_xml = export_loss_curve_xml
export_ins_loss_curve = export_loss_curve

>>>>>>> 9d24a239

@core.makedirs
def export_loss_map_xml(output, target_dir):
    """
    Export `output` to `target_dir` by using a nrml loss map
    serializer
    """
    risk_calculation = output.oq_job.risk_calculation
    args = _export_common(output)
    args.update(
        dict(path=os.path.join(target_dir, LOSS_MAP_FILENAME_FMT % {
            'loss_map_id': output.loss_map.id,
            'poe': output.loss_map.poe}),
            poe=output.loss_map.poe,
            loss_category=risk_calculation.exposure_model.category))
    writers.LossMapXMLWriter(**args).serialize(
        output.loss_map.lossmapdata_set.all().order_by('asset_ref'))
    return args['path']

export_loss_map = export_loss_map_xml


@core.makedirs
def export_bcr_distribution_xml(output, target_dir):
    """
    Export `output` to `target_dir` by using a nrml bcr distribution
    serializer
    """
    risk_calculation = output.oq_job.risk_calculation
    args = _export_common(output)

    args.update(
        dict(path=os.path.join(target_dir, BCR_FILENAME_FMT % {
            'bcr_distribution_id': output.bcr_distribution.id}),
            interest_rate=risk_calculation.interest_rate,
            asset_life_expectancy=risk_calculation.asset_life_expectancy))
    del args['investigation_time']

    writers.BCRMapXMLWriter(**args).serialize(
        output.bcr_distribution.bcrdistributiondata_set.all().order_by(
            'asset_ref'))
    return args['path']

export_bcr_distribution = export_bcr_distribution_xml


def make_dmg_dist_export(damagecls, writercls, filename):
    # XXX: clearly this is not a good approach for large exposures
    @core.makedirs
    def export_dmg_dist(output, target_dir):
        """
        Export the damage distribution identified
        by the given output to the `target_dir`.

        :param output: db output record which identifies the distribution.
        :type output: :py:class:`openquake.engine.db.models.Output`
        :param target_dir: destination directory of the exported file.
        :type target_dir: string
        """
        job = output.oq_job
        rc_id = job.risk_calculation.id
        file_path = os.path.join(target_dir, filename % job.id)
        dmg_states = list(models.DmgState.objects.filter(
            risk_calculation__id=rc_id).order_by('lsi'))
        if writercls is writers.CollapseMapXMLWriter:  # special case
            writer = writercls(file_path)
            data = damagecls.objects.filter(dmg_state=dmg_states[-1])
        else:
            writer = writercls(file_path, [ds.dmg_state for ds in dmg_states])
            data = damagecls.objects.filter(
                dmg_state__risk_calculation__id=rc_id)
        writer.serialize(data.order_by('dmg_state__lsi'))
        return file_path

    return export_dmg_dist

export_dmg_dist_per_asset_xml = make_dmg_dist_export(
    models.DmgDistPerAsset, writers.DmgDistPerAssetXMLWriter,
    "dmg-dist-asset-%s.xml")

export_dmg_dist_per_asset = export_dmg_dist_per_asset_xml


export_dmg_dist_per_taxonomy_xml = make_dmg_dist_export(
    models.DmgDistPerTaxonomy, writers.DmgDistPerTaxonomyXMLWriter,
    "dmg-dist-taxonomy-%s.xml")

export_dmg_dist_per_taxonomy = export_dmg_dist_per_taxonomy_xml


export_dmg_dist_total_xml = make_dmg_dist_export(
    models.DmgDistTotal, writers.DmgDistTotalXMLWriter,
    "dmg-dist-total-%s.xml")

export_dmg_dist_total = export_dmg_dist_total_xml


export_collapse_map_xml = make_dmg_dist_export(
    models.DmgDistPerAsset, writers.CollapseMapXMLWriter,
    "collapse-map-%s.xml")

export_collapse_map = export_collapse_map_xml


def export_aggregate_loss_csv(output, target_dir):
    """
    Export aggregate losses in CSV
    """
    filepath = os.path.join(target_dir,
                            AGGREGATE_LOSS_FILENAME_FMT % (
                                output.aggregateloss.id))

    with open(filepath, 'wb') as csvfile:
        writer = csv.writer(csvfile, delimiter='|')
        writer.writerow(['Mean', 'Standard Deviation'])
        writer.writerow([output.aggregateloss.mean,
                        output.aggregateloss.std_dev])
    return filepath

export_aggregate_loss = export_aggregate_loss_csv<|MERGE_RESOLUTION|>--- conflicted
+++ resolved
@@ -108,14 +108,8 @@
     writers.LossCurveXMLWriter(**args).serialize(data)
     return args['path']
 
-<<<<<<< HEAD
-=======
 export_loss_curve = export_loss_curve_xml
 
-export_ins_loss_curve_xml = export_loss_curve_xml
-export_ins_loss_curve = export_loss_curve
-
->>>>>>> 9d24a239
 
 @core.makedirs
 def export_loss_map_xml(output, target_dir):
