--- conflicted
+++ resolved
@@ -3637,11 +3637,7 @@
     Contains the association exposure_data_id -> site_id, as generated
     by the current risk job.
     """
-<<<<<<< HEAD
-    risk_job = djm.ForeignKey('OqJob', null=False)
-=======
     job = djm.ForeignKey('OqJob', null=False)
->>>>>>> 5e1a5d0f
     asset = djm.ForeignKey('ExposureData', null=False)
     site = djm.ForeignKey('HazardSite', null=False)
 
