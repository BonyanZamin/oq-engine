--- conflicted
+++ resolved
@@ -914,13 +914,10 @@
     for key in ['dip', 'strike']:
         if key in rupdic and rupdic[key] is None:
             del rupdic[key]
-<<<<<<< HEAD
     if 'error' in rupdic:
         del rupdic['error']
-=======
     if not os.path.isfile(station_data_file):
         station_data_file = None
->>>>>>> cb71ce24
     try:
         allparams = get_aristotle_allparams(
             rupdic,
