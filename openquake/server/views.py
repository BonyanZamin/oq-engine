--- conflicted
+++ resolved
@@ -1255,18 +1255,10 @@
         params['aristotle_form_placeholders'] = ARISTOTLE_FORM_PLACEHOLDERS
         params['aristotle_default_usgs_id'] = \
             settings.ARISTOTLE_DEFAULT_USGS_ID
-<<<<<<< HEAD
         try:
             params['interface_level'] = request.user.profile.interface_level
         except AttributeError:
             params['interface_level'] = '0'
-=======
-        # TODO: determine the interface level from the user role
-        # (it needs to be passed as a string to the template)
-        # NOTE: using interface level 2 unless differently specified. We may prefer to
-        # force defining the interface level, raising an error otherwise
-        params['interface_level'] = str(getattr(settings, 'INTERFACE_LEVEL', 2))
->>>>>>> 587573ff
     return render(
         request, "engine/index.html", params)
 
