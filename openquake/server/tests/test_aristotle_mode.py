--- conflicted
+++ resolved
@@ -282,21 +282,11 @@
         # NOTE: values returned by the USGS often change with time, so we check
         # only that all the expected keys are present and a subset of stable
         # values
-<<<<<<< HEAD
-        expected_keys = [
-            'is_point_rup', 'local_timestamp', 'time_event', 'lon', 'lat',
-            'dep', 'mag', 'rake', 'usgs_id',
-            'rupture_file', 'rupture_from_usgs',
-            'mmi_map_png', 'pga_map_png',
-            'station_data_file_from_usgs',
-            'station_data_issue',
-            'trts', 'mosaic_models']
-=======
         expected_keys = ['dep', 'error', 'is_point_rup', 'lat', 'local_timestamp',
                          'lon', 'mag', 'mmi_map_png', 'mosaic_models', 'pga_map_png',
-                         'rake', 'rupture_file', 'rupture_file_from_usgs',
-                         'station_data_file_from_usgs', 'time_event', 'trts', 'usgs_id']
->>>>>>> 229bdd42
+                         'rake', 'rupture_file', 'rupture_from_usgs',
+                         'station_data_file_from_usgs', 'station_data_issue',
+                         'time_event', 'trts', 'usgs_id']
         self.assertEqual(sorted(ret_dict), sorted(expected_keys))
         self.assertEqual(ret_dict['local_timestamp'],
                          '2024-08-18 07:10:26+12:00')
