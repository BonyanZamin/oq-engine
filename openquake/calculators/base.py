# -*- coding: utf-8 -*-
# vim: tabstop=4 shiftwidth=4 softtabstop=4
#
# Copyright (C) 2014-2018 GEM Foundation
#
# OpenQuake is free software: you can redistribute it and/or modify it
# under the terms of the GNU Affero General Public License as published
# by the Free Software Foundation, either version 3 of the License, or
# (at your option) any later version.
#
# OpenQuake is distributed in the hope that it will be useful,
# but WITHOUT ANY WARRANTY; without even the implied warranty of
# MERCHANTABILITY or FITNESS FOR A PARTICULAR PURPOSE.  See the
# GNU Affero General Public License for more details.
#
# You should have received a copy of the GNU Affero General Public License
# along with OpenQuake. If not, see <http://www.gnu.org/licenses/>.
import os
import sys
import abc
import pdb
import logging
import operator
import traceback
import collections
from datetime import datetime
from shapely import wkt
import numpy

from openquake.baselib import (
    general, hdf5, datastore, __version__ as engine_version)
from openquake.baselib.performance import perf_dt, Monitor
from openquake.baselib import parallel
from openquake.hazardlib.calc.filters import SourceFilter
from openquake.hazardlib import InvalidFile
from openquake.hazardlib.calc.filters import split_sources, RtreeFilter
from openquake.hazardlib.source import rupture
from openquake.risklib import riskinput, riskmodels
from openquake.commonlib import (
    readinput, logictree, source, calc, writers, util)
from openquake.baselib.parallel import Starmap
from openquake.hazardlib.shakemap import get_sitecol_shakemap, to_gmfs
from openquake.calculators.ucerf_base import UcerfFilter
from openquake.calculators.export import export as exp
from openquake.calculators import getters

get_taxonomy = operator.attrgetter('taxonomy')
get_weight = operator.attrgetter('weight')
get_trt = operator.attrgetter('src_group_id')
get_imt = operator.attrgetter('imt')

calculators = general.CallableDict(operator.attrgetter('calculation_mode'))
U16 = numpy.uint16
U32 = numpy.uint32
U64 = numpy.uint64
F32 = numpy.float32
TWO16 = 2 ** 16
RUPTURES_PER_BLOCK = 10000  # used in split_filter


class InvalidCalculationID(Exception):
    """
    Raised when running a post-calculation on top of an incompatible
    pre-calculation
    """

<<<<<<< HEAD

PRECALC_MAP = dict(
    classical=['psha'],
    disaggregation=['psha'],
    scenario_risk=['scenario'],
    scenario_damage=['scenario'],
    classical_risk=['classical'],
    classical_bcr=['classical'],
    classical_damage=['classical'],
    event_based=['event_based', 'event_based_risk', 'ucerf_hazard',
                 'event_based_advanced'],
    event_based_risk=['event_based', 'event_based_risk', 'ucerf_hazard'],
    ebrisk=['event_based', 'event_based_risk', 'ucerf_hazard'],
    ucerf_classical=['ucerf_psha'],
    ucerf_hazard=['ucerf_hazard'])


=======
>>>>>>> f5d6fdfc
def fix_ones(pmap):
    """
    Physically, an extremely small intensity measure level can have an
    extremely large probability of exceedence, however that probability
    cannot be exactly 1 unless the level is exactly 0. Numerically, the
    PoE can be 1 and this give issues when calculating the damage (there
    is a log(0) in
    :class:`openquake.risklib.scientific.annual_frequency_of_exceedence`).
    Here we solve the issue by replacing the unphysical probabilities 1
    with .9999999999999999 (the float64 closest to 1).
    """
    for sid in pmap:
        array = pmap[sid].array
        array[array == 1.] = .9999999999999999
    return pmap


def build_weights(realizations, imt_dt):
    """
    :returns: an array with the realization weights of dtype imt_dt
    """
    arr = numpy.zeros(len(realizations), imt_dt)
    for imt in imt_dt.names:
        arr[imt] = [rlz.weight[imt] for rlz in realizations]
    return arr


def set_array(longarray, shortarray):
    """
    :param longarray: a numpy array of floats of length L >= l
    :param shortarray: a numpy array of floats of length l

    Fill `longarray` with the values of `shortarray`, starting from the left.
    If `shortarry` is shorter than `longarray`, then the remaining elements on
    the right are filled with `numpy.nan` values.
    """
    longarray[:len(shortarray)] = shortarray
    longarray[len(shortarray):] = numpy.nan


MAXSITES = 1000
CORRELATION_MATRIX_TOO_LARGE = '''\
You have a correlation matrix which is too large: %%d sites > %d.
To avoid that, set a proper `region_grid_spacing` so that your exposure
takes less sites.''' % MAXSITES


def split_filter(srcs, srcfilter, seed, monitor):
    """
    Split the given source and filter the subsources by distance and by
    magnitude. Perform sampling  if a nontrivial sample_factor is passed.
    Yields a pair (split_sources, split_time) if split_sources is non-empty.
    """
    splits, stime = split_sources(srcs)
    if splits and seed:
        # debugging tip to reduce the size of a calculation
        splits = readinput.random_filtered_sources(splits, srcfilter, seed)
        # NB: for performance, sample before splitting
    if splits and srcfilter:
        splits = list(srcfilter.filter(splits))
    if splits:
        yield splits, stime


def only_filter(srcs, srcfilter, dummy, monitor):
    """
    Filter the given sources. Yield a pair (filtered_sources, {src.id: 0})
    if there are filtered sources.
    """
    srcs = list(srcfilter.filter(srcs))
    if srcs:
        yield srcs, {src.id: 0 for src in srcs}


def parallel_split_filter(csm, srcfilter, split, monitor):
    """
    Apply :func:`split_filter` in parallel to the composite source model.

    :returns: a new :class:`openquake.commonlib.source.CompositeSourceModel`
    """
    seed = int(os.environ.get('OQ_SAMPLE_SOURCES', 0))
    msg = 'Splitting/filtering' if split else 'Filtering'
    logging.info('%s sources with %s', msg, srcfilter.__class__.__name__)
    trt_sources = csm.get_trt_sources(optimize_same_id=False)
    tot_sources = sum(len(sources) for trt, sources in trt_sources)
    if split:
        dist = None  # use the default distribution
    else:  # use Rtree and the processpool
        dist = ('no' if os.environ.get('OQ_DISTRIBUTE') == 'no'
                else 'processpool')
    if monitor.hdf5:
        source_info = monitor.hdf5['source_info']
        source_info.attrs['has_dupl_sources'] = csm.has_dupl_sources
    srcs_by_grp = collections.defaultdict(list)
    arr = numpy.zeros((tot_sources, 2), F32)
    smap = parallel.Starmap(
        only_filter, monitor=monitor, distribute=dist, progress=logging.debug)
    for trt, sources in trt_sources:
        if hasattr(sources, 'atomic') and sources.atomic:
            smap.submit(sources, srcfilter, seed)
        else:  # regular sources
            for block in general.block_splitter(
                    sources, RUPTURES_PER_BLOCK,
                    operator.attrgetter('num_ruptures')):
                smap.submit(block, srcfilter, seed,
                            func=split_filter if split else only_filter)
    for splits, stime in smap:
        for src in splits:
            i = src.id
            arr[i, 0] += stime[i]  # split_time
            arr[i, 1] += 1         # num_split
            srcs_by_grp[src.src_group_id].append(src)
    if not srcs_by_grp:
        raise RuntimeError('All sources were filtered away!')
    elif monitor.hdf5:
        source_info[:, 'split_time'] = arr[:, 0]
        source_info[:, 'num_split'] = arr[:, 1]
    return csm.new(srcs_by_grp)


class BaseCalculator(metaclass=abc.ABCMeta):
    """
    Abstract base class for all calculators.

    :param oqparam: OqParam object
    :param monitor: monitor object
    :param calc_id: numeric calculation ID
    """
    precalc = None
    accept_precalc = []
    from_engine = False  # set by engine.run_calc
    is_stochastic = False  # True for scenario and event based calculators

    def __init__(self, oqparam, calc_id=None):
        self.datastore = datastore.DataStore(calc_id)
        self._monitor = Monitor(
            '%s.run' % self.__class__.__name__, measuremem=True)
        self.oqparam = oqparam
        if 'performance_data' not in self.datastore:
            self.datastore.create_dset('performance_data', perf_dt)

    def monitor(self, operation='', **kw):
        """
        :returns: a new Monitor instance
        """
        mon = self._monitor(operation, hdf5=self.datastore.hdf5)
        self._monitor.calc_id = mon.calc_id = self.datastore.calc_id
        vars(mon).update(kw)
        return mon

    def save_params(self, **kw):
        """
        Update the current calculation parameters and save engine_version
        """
        if ('hazard_calculation_id' in kw and
                kw['hazard_calculation_id'] is None):
            del kw['hazard_calculation_id']
        vars(self.oqparam).update(**kw)
        self.datastore['oqparam'] = self.oqparam  # save the updated oqparam
        attrs = self.datastore['/'].attrs
        attrs['engine_version'] = engine_version
        attrs['date'] = datetime.now().isoformat()[:19]
        if 'checksum32' not in attrs:
            attrs['checksum32'] = readinput.get_checksum32(self.oqparam)
        self.datastore.flush()

    def check_precalc(self, precalc_mode):
        """
        Defensive programming against users providing an incorrect
        pre-calculation ID (with ``--hazard-calculation-id``).

        :param precalc_mode:
            calculation_mode of the previous calculation
        """
        calc_mode = self.oqparam.calculation_mode
        ok_mode = self.accept_precalc
        if calc_mode != precalc_mode and precalc_mode not in ok_mode:
            raise InvalidCalculationID(
                'In order to run a calculation of kind %r, '
                'you need to provide a calculation of kind %r, '
                'but you provided a %r instead' %
                (calc_mode, ok_mode, precalc_mode))

    def run(self, pre_execute=True, concurrent_tasks=None, close=True, **kw):
        """
        Run the calculation and return the exported outputs.
        """
        with self._monitor:
            self._monitor.username = kw.get('username', '')
            self._monitor.hdf5 = self.datastore.hdf5
            if concurrent_tasks is None:  # use the job.ini parameter
                ct = self.oqparam.concurrent_tasks
            else:  # used the parameter passed in the command-line
                ct = concurrent_tasks
            if ct == 0:  # disable distribution temporarily
                oq_distribute = os.environ.get('OQ_DISTRIBUTE')
                os.environ['OQ_DISTRIBUTE'] = 'no'
            if ct != self.oqparam.concurrent_tasks:
                # save the used concurrent_tasks
                self.oqparam.concurrent_tasks = ct
            self.save_params(**kw)
            try:
                if pre_execute:
                    self.pre_execute()
                self.result = self.execute()
                if self.result is not None:
                    self.post_execute(self.result)
                self.before_export()
                self.export(kw.get('exports', ''))
            except Exception:
                if kw.get('pdb'):  # post-mortem debug
                    tb = sys.exc_info()[2]
                    traceback.print_tb(tb)
                    pdb.post_mortem(tb)
                else:
                    logging.critical('', exc_info=True)
                    raise
            finally:
                # cleanup globals
                if ct == 0:  # restore OQ_DISTRIBUTE
                    if oq_distribute is None:  # was not set
                        del os.environ['OQ_DISTRIBUTE']
                    else:
                        os.environ['OQ_DISTRIBUTE'] = oq_distribute
                readinput.pmap = None
                readinput.exposure = None
                readinput.gmfs = None
                readinput.eids = None
                self._monitor.flush()

                if close:  # in the engine we close later
                    self.result = None
                    try:
                        self.datastore.close()
                    except (RuntimeError, ValueError):
                        # sometimes produces errors but they are difficult to
                        # reproduce
                        logging.warning('', exc_info=True)

        return getattr(self, 'exported', {})

    def core_task(*args):
        """
        Core routine running on the workers.
        """
        raise NotImplementedError

    @abc.abstractmethod
    def pre_execute(self):
        """
        Initialization phase.
        """

    @abc.abstractmethod
    def execute(self):
        """
        Execution phase. Usually will run in parallel the core
        function and return a dictionary with the results.
        """

    @abc.abstractmethod
    def post_execute(self, result):
        """
        Post-processing phase of the aggregated output. It must be
        overridden with the export code. It will return a dictionary
        of output files.
        """

    def export(self, exports=None):
        """
        Export all the outputs in the datastore in the given export formats.
        Individual outputs are not exported if there are multiple realizations.
        """
        self.exported = getattr(self.precalc, 'exported', {})
        if isinstance(exports, tuple):
            fmts = exports
        elif exports:  # is a string
            fmts = exports.split(',')
        elif isinstance(self.oqparam.exports, tuple):
            fmts = self.oqparam.exports
        else:  # is a string
            fmts = self.oqparam.exports.split(',')
        keys = set(self.datastore)
        has_hcurves = ('hcurves-stats' in self.datastore or
                       'hcurves-rlzs' in self.datastore)
        if has_hcurves:
            keys.add('hcurves')
        for fmt in fmts:
            if not fmt:
                continue
            for key in sorted(keys):  # top level keys
                if 'rlzs' in key and self.R > 1:
                    continue  # skip individual curves
                self._export((key, fmt))
            if has_hcurves and self.oqparam.hazard_maps:
                self._export(('hmaps', fmt))
            if has_hcurves and self.oqparam.uniform_hazard_spectra:
                self._export(('uhs', fmt))

    def _export(self, ekey):
        if ekey not in exp or self.exported.get(ekey):  # already exported
            return
        with self.monitor('export'):
            try:
                self.exported[ekey] = fnames = exp(ekey, self.datastore)
            except Exception as exc:
                fnames = []
                logging.error('Could not export %s: %s', ekey, exc)
            if fnames:
                logging.info('exported %s: %s', ekey[0], fnames)

    def before_export(self):
        """
        Set the attributes nbytes
        """
        # sanity check that eff_ruptures have been set, i.e. are not -1
        try:
            csm_info = self.datastore['csm_info']
        except KeyError:
            csm_info = self.datastore['csm_info'] = self.csm.info
        for sm in csm_info.source_models:
            for sg in sm.src_groups:
                assert sg.eff_ruptures != -1, sg

        for key in self.datastore:
            self.datastore.set_nbytes(key)
        self.datastore.flush()


def check_time_event(oqparam, occupancy_periods):
    """
    Check the `time_event` parameter in the datastore, by comparing
    with the periods found in the exposure.
    """
    time_event = oqparam.time_event
    if time_event and time_event not in occupancy_periods:
        raise ValueError(
            'time_event is %s in %s, but the exposure contains %s' %
            (time_event, oqparam.inputs['job_ini'],
             ', '.join(occupancy_periods)))


class HazardCalculator(BaseCalculator):
    """
    Base class for hazard calculators based on source models
    """
    def block_splitter(self, sources, weight=get_weight, key=lambda src: 1):
        """
        :param sources: a list of sources
        :param weight: a weight function (default .weight)
        :param key: None or 'src_group_id'
        :returns: an iterator over blocks of sources
        """
        ct = self.oqparam.concurrent_tasks or 1
        maxweight = self.csm.get_maxweight(weight, ct, source.MINWEIGHT)
        if not hasattr(self, 'logged'):
            if maxweight == source.MINWEIGHT:
                logging.info('Using minweight=%d', source.MINWEIGHT)
            else:
                logging.info('Using maxweight=%d', maxweight)
            self.logged = True
        return general.block_splitter(sources, maxweight, weight, key)

    @general.cached_property
    def src_filter(self):
        """
        :returns: a SourceFilter/UcerfFilter
        """
        oq = self.oqparam
        self.hdf5cache = self.datastore.hdf5cache()
        sitecol = self.sitecol.complete if self.sitecol else None
        if 'ucerf' in oq.calculation_mode:
            return UcerfFilter(sitecol, oq.maximum_distance, self.hdf5cache)
        return SourceFilter(sitecol, oq.maximum_distance, self.hdf5cache)

    @general.cached_property
    def rtree_filter(self):
        """
        :returns: an RtreeFilter
        """
        return RtreeFilter(self.src_filter.sitecol,
                           self.oqparam.maximum_distance,
                           self.src_filter.filename)

    @property
    def E(self):
        """
        :returns: the number of stored events
        """
        try:
            return len(self.datastore['events'])
        except KeyError:
            return 0

    @property
    def N(self):
        """
        :returns: the total number of sites
        """
        if hasattr(self, 'sitecol'):
            return len(self.sitecol.complete) if self.sitecol else None
        return len(self.datastore['sitecol/array'])

    def check_overflow(self):
        """Overridden in event based"""

    def check_floating_spinning(self):
        op = '=' if self.oqparam.pointsource_distance == {} else '<'
        f, s = self.csm.get_floating_spinning_factors()
        if f != 1:
            logging.info('Rupture floating factor %s %s', op, f)
        if s != 1:
            logging.info('Rupture spinning factor %s %s', op, s)

    def read_inputs(self):
        """
        Read risk data and sources if any
        """
        oq = self.oqparam
        self._read_risk_data()
        self.check_overflow()  # check if self.sitecol is too large
        if ('source_model_logic_tree' in oq.inputs and
                oq.hazard_calculation_id is None):
            csm = readinput.get_composite_source_model(
                oq, self.monitor(), srcfilter=self.src_filter)
            if (self.sitecol is not None and oq.prefilter_sources != 'no' and
                    oq.calculation_mode not in 'ucerf_hazard ucerf_risk'):
                split = not oq.is_event_based()
                dist = os.environ.get('OQ_DISTRIBUTE', 'processpool')
                if dist == 'celery' or 'ucerf' in oq.calculation_mode:
                    # move the prefiltering on the workers
                    srcfilter = self.src_filter
                else:
                    # prefilter on the controller node with Rtree
                    srcfilter = self.rtree_filter
                self.csm = parallel_split_filter(
                    csm, srcfilter, split, self.monitor())
            else:
                self.csm = csm
        self.init()  # do this at the end of pre-execute

    def pre_execute(self):
        """
        Check if there is a previous calculation ID.
        If yes, read the inputs by retrieving the previous calculation;
        if not, read the inputs directly.
        """
        oq = self.oqparam
        if 'gmfs' in oq.inputs:  # read hazard from file
            assert not oq.hazard_calculation_id, (
                'You cannot use --hc together with gmfs_file')
            self.read_inputs()
            save_gmfs(self)
        elif 'hazard_curves' in oq.inputs:  # read hazard from file
            assert not oq.hazard_calculation_id, (
                'You cannot use --hc together with hazard_curves')
            haz_sitecol = readinput.get_site_collection(oq)
            # NB: horrible: get_site_collection calls get_pmap_from_nrml
            # that sets oq.investigation_time, so it must be called first
            self.load_riskmodel()  # must be after get_site_collection
            self.read_exposure(haz_sitecol)  # define .assets_by_site
            self.datastore['poes/grp-00'] = fix_ones(readinput.pmap)
            self.datastore['sitecol'] = self.sitecol
            self.datastore['assetcol'] = self.assetcol
            self.datastore['csm_info'] = fake = source.CompositionInfo.fake()
            self.rlzs_assoc = fake.get_rlzs_assoc()
        elif oq.hazard_calculation_id:
            parent = util.read(oq.hazard_calculation_id)
            self.check_precalc(parent['oqparam'].calculation_mode)
            self.datastore.parent = parent
            # copy missing parameters from the parent
            params = {name: value for name, value in
                      vars(parent['oqparam']).items()
                      if name not in vars(self.oqparam)}
            self.save_params(**params)
            self.read_inputs()
            oqp = parent['oqparam']
            if oqp.investigation_time != oq.investigation_time:
                raise ValueError(
                    'The parent calculation was using investigation_time=%s'
                    ' != %s' % (oqp.investigation_time, oq.investigation_time))
            if oqp.minimum_intensity != oq.minimum_intensity:
                raise ValueError(
                    'The parent calculation was using minimum_intensity=%s'
                    ' != %s' % (oqp.minimum_intensity, oq.minimum_intensity))
            missing_imts = set(oq.risk_imtls) - set(oqp.imtls)
            if missing_imts:
                raise ValueError(
                    'The parent calculation is missing the IMT(s) %s' %
                    ', '.join(missing_imts))
        elif self.__class__.precalc:
            calc = calculators[self.__class__.precalc](
                self.oqparam, self.datastore.calc_id)
            calc.run()
            self.param = calc.param
            self.sitecol = calc.sitecol
            self.assetcol = calc.assetcol
            self.riskmodel = calc.riskmodel
            self.rlzs_assoc = calc.rlzs_assoc
            if hasattr(calc, 'csm'):  # no scenario
                self.csm = calc.csm
        else:
            self.read_inputs()
        if self.riskmodel:
            self.save_riskmodel()

    def init(self):
        """
        To be overridden to initialize the datasets needed by the calculation
        """
        oq = self.oqparam
        if not oq.risk_imtls:
            if self.datastore.parent:
                oq.risk_imtls = (
                    self.datastore.parent['oqparam'].risk_imtls)
            elif not oq.imtls:
                raise ValueError('Missing intensity_measure_types!')
        if 'precalc' in vars(self):
            self.rlzs_assoc = self.precalc.rlzs_assoc
        elif 'csm_info' in self.datastore:
            csm_info = self.datastore['csm_info']
            if oq.hazard_calculation_id and 'gsim_logic_tree' in oq.inputs:
                # redefine the realizations by reading the weights from the
                # gsim_logic_tree_file that could be different from the parent
                csm_info.gsim_lt = logictree.GsimLogicTree(
                    oq.inputs['gsim_logic_tree'], set(csm_info.trts))
            self.rlzs_assoc = csm_info.get_rlzs_assoc()
        elif hasattr(self, 'csm'):
            self.check_floating_spinning()
            self.rlzs_assoc = self.csm.info.get_rlzs_assoc()
        else:  # build a fake; used by risk-from-file calculators
            self.datastore['csm_info'] = fake = source.CompositionInfo.fake()
            self.rlzs_assoc = fake.get_rlzs_assoc()

    @general.cached_property
    def R(self):
        """
        :returns: the number of realizations
        """
        try:
            return self.csm.info.get_num_rlzs()
        except AttributeError:  # no self.csm
            return self.datastore['csm_info'].get_num_rlzs()

    def read_exposure(self, haz_sitecol=None):  # after load_risk_model
        """
        Read the exposure, the riskmodel and update the attributes
        .sitecol, .assetcol
        """
        with self.monitor('reading exposure', autoflush=True):
            self.sitecol, self.assetcol, discarded = (
                readinput.get_sitecol_assetcol(
                    self.oqparam, haz_sitecol, self.riskmodel.loss_types))
            if len(discarded):
                self.datastore['discarded'] = discarded
                if hasattr(self, 'rup'):
                    # this is normal for the case of scenario from rupture
                    logging.info('%d assets were discarded because too far '
                                 'from the rupture; use `oq show discarded` '
                                 'to show them and `oq plot_assets` to plot '
                                 'them' % len(discarded))
                elif not self.oqparam.discard_assets:  # raise an error
                    self.datastore['sitecol'] = self.sitecol
                    self.datastore['assetcol'] = self.assetcol
                    raise RuntimeError(
                        '%d assets were discarded; use `oq show discarded` to'
                        ' show them and `oq plot_assets` to plot them' %
                        len(discarded))

        # reduce the riskmodel to the relevant taxonomies
        taxonomies = set(taxo for taxo in self.assetcol.tagcol.taxonomy
                         if taxo != '?')
        if len(self.riskmodel.taxonomies) > len(taxonomies):
            logging.info('Reducing risk model from %d to %d taxonomies',
                         len(self.riskmodel.taxonomies), len(taxonomies))
            self.riskmodel = self.riskmodel.reduce(taxonomies)
        return readinput.exposure

    def load_riskmodel(self):
        # to be called before read_exposure
        # NB: this is called even if there is no risk model
        """
        Read the risk model and set the attribute .riskmodel.
        The riskmodel can be empty for hazard calculations.
        Save the loss ratios (if any) in the datastore.
        """
        logging.info('Reading the risk model if present')
        self.riskmodel = readinput.get_risk_model(self.oqparam)
        if not self.riskmodel:
            parent = self.datastore.parent
            if 'fragility' in parent or 'vulnerability' in parent:
                self.riskmodel = riskinput.read_composite_risk_model(parent)
            return
        if self.oqparam.ground_motion_fields and not self.oqparam.imtls:
            raise InvalidFile('No intensity_measure_types specified in %s' %
                              self.oqparam.inputs['job_ini'])
        self.save_params()  # re-save oqparam

    def save_riskmodel(self):
        """
        Save the risk models in the datastore
        """
        oq = self.oqparam
        self.datastore[oq.risk_model] = rm = self.riskmodel
        attrs = self.datastore.getitem(oq.risk_model).attrs
        attrs['min_iml'] = hdf5.array_of_vstr(sorted(rm.min_iml.items()))
        self.datastore.set_nbytes(oq.risk_model)

    def _read_risk_data(self):
        # read the exposure (if any), the risk model (if any) and then the
        # site collection, possibly extracted from the exposure.
        oq = self.oqparam
        self.load_riskmodel()  # must be called first

        if oq.hazard_calculation_id:
            with util.read(oq.hazard_calculation_id) as dstore:
                haz_sitecol = dstore['sitecol'].complete
        else:
            haz_sitecol = readinput.get_site_collection(oq)
            if hasattr(self, 'rup'):
                # for scenario we reduce the site collection to the sites
                # within the maximum distance from the rupture
                haz_sitecol, _dctx = self.cmaker.filter(
                    haz_sitecol, self.rup)
                haz_sitecol.make_complete()

            if 'site_model' in oq.inputs:
                self.datastore['site_model'] = readinput.get_site_model(oq)

        oq_hazard = (self.datastore.parent['oqparam']
                     if self.datastore.parent else None)
        if 'exposure' in oq.inputs:
            exposure = self.read_exposure(haz_sitecol)
            self.datastore['assetcol'] = self.assetcol
            self.datastore['assetcol/num_taxonomies'] = (
                self.assetcol.num_taxonomies_by_site())
            if hasattr(readinput.exposure, 'exposures'):
                self.datastore['assetcol/exposures'] = (
                    numpy.array(exposure.exposures, hdf5.vstr))
        elif 'assetcol' in self.datastore.parent:
            assetcol = self.datastore.parent['assetcol']
            if oq.region:
                region = wkt.loads(oq.region)
                self.sitecol = haz_sitecol.within(region)
            if oq.shakemap_id or 'shakemap' in oq.inputs:
                self.sitecol, self.assetcol = self.read_shakemap(
                    haz_sitecol, assetcol)
                self.datastore['assetcol'] = self.assetcol
                logging.info('Extracted %d/%d assets',
                             len(self.assetcol), len(assetcol))
                nsites = len(self.sitecol)
                if (oq.spatial_correlation != 'no' and
                        nsites > MAXSITES):  # hard-coded, heuristic
                    raise ValueError(CORRELATION_MATRIX_TOO_LARGE % nsites)
            elif hasattr(self, 'sitecol') and general.not_equal(
                    self.sitecol.sids, haz_sitecol.sids):
                self.assetcol = assetcol.reduce(self.sitecol)
                self.datastore['assetcol'] = self.assetcol
                self.datastore['assetcol/num_taxonomies'] = (
                    self.assetcol.num_taxonomies_by_site())
                logging.info('Extracted %d/%d assets',
                             len(self.assetcol), len(assetcol))
            else:
                self.assetcol = assetcol
        else:  # no exposure
            self.sitecol = haz_sitecol
            if self.sitecol:
                logging.info('Read %d hazard sites', len(self.sitecol))

        if oq_hazard:
            parent = self.datastore.parent
            if 'assetcol' in parent:
                check_time_event(oq, parent['assetcol'].occupancy_periods)
            elif oq.job_type == 'risk' and 'exposure' not in oq.inputs:
                raise ValueError('Missing exposure both in hazard and risk!')
            if oq_hazard.time_event and oq_hazard.time_event != oq.time_event:
                raise ValueError(
                    'The risk configuration file has time_event=%s but the '
                    'hazard was computed with time_event=%s' % (
                        oq.time_event, oq_hazard.time_event))

        if oq.job_type == 'risk':
            taxonomies = set(taxo for taxo in self.assetcol.tagcol.taxonomy
                             if taxo != '?')

            # check that we are covering all the taxonomies in the exposure
            missing = taxonomies - set(self.riskmodel.taxonomies)
            if self.riskmodel and missing:
                raise RuntimeError('The exposure contains the taxonomies %s '
                                   'which are not in the risk model' % missing)

            # same check for the consequence models, if any
            consequence_models = riskmodels.get_risk_models(
                oq, 'consequence')
            for lt, cm in consequence_models.items():
                missing = taxonomies - set(cm)
                if missing:
                    raise ValueError(
                        'Missing consequenceFunctions for %s' %
                        ' '.join(missing))

        if hasattr(self, 'sitecol') and self.sitecol:
            self.datastore['sitecol'] = self.sitecol.complete
        # used in the risk calculators
        self.param = dict(individual_curves=oq.individual_curves,
                          avg_losses=oq.avg_losses)

        # store the `exposed_value` if there is an exposure
        if 'exposed_value' not in set(self.datastore) and hasattr(
                self, 'assetcol'):
            self.datastore['exposed_value'] = self.assetcol.agg_value(
                *oq.aggregate_by)

    def store_rlz_info(self, eff_ruptures=None):
        """
        Save info about the composite source model inside the csm_info dataset
        """
        if hasattr(self, 'csm'):  # no scenario
            self.csm.info.update_eff_ruptures(eff_ruptures)
            self.rlzs_assoc = self.csm.info.get_rlzs_assoc(
                self.oqparam.sm_lt_path)
            if not self.rlzs_assoc:
                raise RuntimeError('Empty logic tree: too much filtering?')
            self.datastore['csm_info'] = self.csm.info
        R = len(self.rlzs_assoc.realizations)
        logging.info('There are %d realization(s)', R)
        if self.oqparam.imtls:
            self.datastore['weights'] = arr = build_weights(
                self.rlzs_assoc.realizations, self.oqparam.imt_dt())
            self.datastore.set_attrs('weights', nbytes=arr.nbytes)
            if hasattr(self, 'hdf5cache'):  # no scenario
                with hdf5.File(self.hdf5cache, 'r+') as cache:
                    cache['weights'] = arr
        if 'event_based' in self.oqparam.calculation_mode and R >= TWO16:
            # rlzi is 16 bit integer in the GMFs, so there is hard limit or R
            raise ValueError(
                'The logic tree has %d realizations, the maximum '
                'is %d' % (R, TWO16))
        elif R > 10000:
            logging.warning(
                'The logic tree has %d realizations(!), please consider '
                'sampling it', R)
        self.datastore.flush()

    def store_source_info(self, calc_times):
        """
        Save (weight, num_sites, calc_time) inside the source_info dataset
        """
        if calc_times:
            source_info = self.datastore['source_info']
            arr = numpy.zeros((len(source_info), 3), F32)
            ids, vals = zip(*sorted(calc_times.items()))
            arr[numpy.array(ids)] = vals
            source_info['weight'] += arr[:, 0]
            source_info['num_sites'] += arr[:, 1]
            source_info['calc_time'] += arr[:, 2]

    def post_process(self):
        """For compatibility with the engine"""


def build_hmaps(hcurves_by_kind, slice_, imtls, poes, monitor):
    """
    Build hazard maps from a slice of hazard curves.
    :returns: a pair ({kind: hmaps}, slice)
    """
    dic = {}
    for kind, hcurves in hcurves_by_kind.items():
        dic[kind] = calc.make_hmap_array(hcurves, imtls, poes, len(hcurves))
    return dic, slice_


class RiskCalculator(HazardCalculator):
    """
    Base class for all risk calculators. A risk calculator must set the
    attributes .riskmodel, .sitecol, .assetcol, .riskinputs in the
    pre_execute phase.
    """
    def read_shakemap(self, haz_sitecol, assetcol):
        """
        Enabled only if there is a shakemap_id parameter in the job.ini.
        Download, unzip, parse USGS shakemap files and build a corresponding
        set of GMFs which are then filtered with the hazard site collection
        and stored in the datastore.
        """
        oq = self.oqparam
        E = oq.number_of_ground_motion_fields
        oq.risk_imtls = oq.imtls or self.datastore.parent['oqparam'].imtls
        extra = self.riskmodel.get_extra_imts(oq.risk_imtls)
        if extra:
            logging.warning('There are risk functions for not available IMTs '
                            'which will be ignored: %s' % extra)

        logging.info('Getting/reducing shakemap')
        with self.monitor('getting/reducing shakemap'):
            smap = oq.shakemap_id if oq.shakemap_id else numpy.load(
                oq.inputs['shakemap'])
            sitecol, shakemap, discarded = get_sitecol_shakemap(
                smap, oq.imtls, haz_sitecol, oq.asset_hazard_distance,
                oq.discard_assets)
            if len(discarded):
                self.datastore['discarded'] = discarded
            assetcol = assetcol.reduce_also(sitecol)

        logging.info('Building GMFs')
        with self.monitor('building/saving GMFs'):
            imts, gmfs = to_gmfs(
                shakemap, oq.spatial_correlation, oq.cross_correlation,
                oq.site_effects, oq.truncation_level, E, oq.random_seed,
                oq.imtls)
            save_gmf_data(self.datastore, sitecol, gmfs, imts)
        return sitecol, assetcol

    def build_riskinputs(self, kind, eps=None, num_events=0):
        """
        :param kind:
            kind of hazard getter, can be 'poe' or 'gmf'
        :param eps:
            a matrix of epsilons (or None)
        :param num_events:
            how many events there are
        :returns:
            a list of RiskInputs objects, sorted by IMT.
        """
        logging.info('Building risk inputs from %d realization(s)', self.R)
        imtls = self.oqparam.imtls
        if not set(self.oqparam.risk_imtls) & set(imtls):
            rsk = ', '.join(self.oqparam.risk_imtls)
            haz = ', '.join(imtls)
            raise ValueError('The IMTs in the risk models (%s) are disjoint '
                             "from the IMTs in the hazard (%s)" % (rsk, haz))
        self.riskmodel.taxonomy = self.assetcol.tagcol.taxonomy
        with self.monitor('building riskinputs', autoflush=True):
            riskinputs = list(self._gen_riskinputs(kind, eps, num_events))
        assert riskinputs
        logging.info('Built %d risk inputs', len(riskinputs))
        return riskinputs

    def get_getter(self, kind, sid):
        """
        :param kind: 'poe' or 'gmf'
        :param sid: a site ID
        :returns: a PmapGetter or GmfDataGetter
        """
        hdf5cache = getattr(self, 'hdf5cache', None)
        if hdf5cache:
            dstore = hdf5cache
        elif (self.oqparam.hazard_calculation_id and
              'gmf_data' not in self.datastore):
            # 'gmf_data' in self.datastore happens for ShakeMap calculations
            self.datastore.parent.close()  # make sure it is closed
            dstore = self.datastore.parent
        else:
            dstore = self.datastore
        if kind == 'poe':  # hcurves, shape (R, N)
            getter = getters.PmapGetter(dstore, self.rlzs_assoc, [sid])
        else:  # gmf
            getter = getters.GmfDataGetter(dstore, [sid], self.R)
        if dstore is self.datastore:
            getter.init()
        return getter

    def _gen_riskinputs(self, kind, eps, num_events):
        rinfo_dt = numpy.dtype([('sid', U16), ('num_assets', U16)])
        rinfo = []
        assets_by_site = self.assetcol.assets_by_site()
        for sid, assets in enumerate(assets_by_site):
            if len(assets) == 0:
                continue
            getter = self.get_getter(kind, sid)
            for block in general.block_splitter(
                    assets, self.oqparam.assets_per_site_limit):
                # dictionary of epsilons for the reduced assets
                reduced_eps = {ass.ordinal: eps[ass.ordinal]
                               for ass in block
                               if eps is not None and len(eps)}
                yield riskinput.RiskInput(getter, [block], reduced_eps)
            rinfo.append((sid, len(block)))
            if len(block) >= TWO16:
                logging.error('There are %d assets on site #%d!',
                              len(block), sid)
        self.datastore['riskinput_info'] = numpy.array(rinfo, rinfo_dt)

    def execute(self):
        """
        Parallelize on the riskinputs and returns a dictionary of results.
        Require a `.core_task` to be defined with signature
        (riskinputs, riskmodel, rlzs_assoc, monitor).
        """
        if not hasattr(self, 'riskinputs'):  # in the reportwriter
            return
        res = Starmap.apply(
            self.core_task.__func__,
            (self.riskinputs, self.riskmodel, self.param, self.monitor()),
            concurrent_tasks=self.oqparam.concurrent_tasks or 1,
            weight=get_weight
        ).reduce(self.combine)
        return res

    def combine(self, acc, res):
        return acc + res


def get_gmv_data(sids, gmfs, events):
    """
    Convert an array of shape (N, E, M) into an array of type gmv_data_dt
    """
    N, E, M = gmfs.shape
    gmv_data_dt = numpy.dtype(
        [('rlzi', U16), ('sid', U32), ('eid', U64), ('gmv', (F32, (M,)))])
    # NB: ordering of the loops: first site, then event
    lst = [(event['rlz'], sids[s], ei, gmfs[s, ei])
           for s in numpy.arange(N, dtype=U32)
           for ei, event in enumerate(events)]
    return numpy.array(lst, gmv_data_dt)


def save_gmfs(calculator):
    """
    :param calculator: a scenario_risk/damage or event_based_risk calculator
    :returns: a pair (eids, R) where R is the number of realizations
    """
    dstore = calculator.datastore
    oq = calculator.oqparam
    logging.info('Reading gmfs from file')
    if oq.inputs['gmfs'].endswith('.csv'):
        # TODO: check if import_gmfs can be removed
        eids = import_gmfs(
            dstore, oq.inputs['gmfs'], calculator.sitecol.complete.sids)
    else:  # XML
        eids, gmfs = readinput.eids, readinput.gmfs
    E = len(eids)
    events = numpy.zeros(E, rupture.events_dt)
    events['eid'] = eids
    calculator.eids = eids
    if hasattr(oq, 'number_of_ground_motion_fields'):
        if oq.number_of_ground_motion_fields != E:
            raise RuntimeError(
                'Expected %d ground motion fields, found %d' %
                (oq.number_of_ground_motion_fields, E))
    else:  # set the number of GMFs from the file
        oq.number_of_ground_motion_fields = E
    # NB: save_gmfs redefine oq.sites in case of GMFs from XML or CSV
    if oq.inputs['gmfs'].endswith('.xml'):
        haz_sitecol = readinput.get_site_collection(oq)
        N, E, M = gmfs.shape
        save_gmf_data(dstore, haz_sitecol, gmfs[haz_sitecol.sids],
                      oq.imtls, events)


def save_gmf_data(dstore, sitecol, gmfs, imts, events=()):
    """
    :param dstore: a :class:`openquake.baselib.datastore.DataStore` instance
    :param sitecol: a :class:`openquake.hazardlib.site.SiteCollection` instance
    :param gmfs: an array of shape (N, E, M)
    :param imts: a list of IMT strings
    :param events: E event IDs or the empty tuple
    """
    if len(events) == 0:
        E = gmfs.shape[1]
        events = numpy.zeros(E, rupture.events_dt)
        events['eid'] = numpy.arange(E, dtype=U64)
    dstore['events'] = events
    offset = 0
    gmfa = get_gmv_data(sitecol.sids, gmfs, events)
    dstore['gmf_data/data'] = gmfa
    dic = general.group_array(gmfa, 'sid')
    lst = []
    all_sids = sitecol.complete.sids
    for sid in all_sids:
        rows = dic.get(sid, ())
        n = len(rows)
        lst.append((offset, offset + n))
        offset += n
    dstore['gmf_data/imts'] = ' '.join(imts)
    dstore['gmf_data/indices'] = numpy.array(lst, U32)


def get_idxs(data, eid2idx):
    """
    Convert from event IDs to event indices.

    :param data: an array with a field eid
    :param eid2idx: a dictionary eid -> idx
    :returns: the array of event indices
    """
    uniq, inv = numpy.unique(data['eid'], return_inverse=True)
    idxs = numpy.array([eid2idx[eid] for eid in uniq])[inv]
    return idxs


def import_gmfs(dstore, fname, sids):
    """
    Import in the datastore a ground motion field CSV file.

    :param dstore: the datastore
    :param fname: the CSV file
    :param sids: the site IDs (complete)
    :returns: event_ids, num_rlzs
    """
    array = writers.read_composite_array(fname).array
    # has header rlzi, sid, eid, gmv_PGA, ...
    imts = [name[4:] for name in array.dtype.names[3:]]
    n_imts = len(imts)
    gmf_data_dt = numpy.dtype(
        [('rlzi', U16), ('sid', U32), ('eid', U64), ('gmv', (F32, (n_imts,)))])
    # store the events
    eids = numpy.unique(array['eid'])
    eids.sort()
    E = len(eids)
    eid2idx = dict(zip(eids, range(E)))
    events = numpy.zeros(E, rupture.events_dt)
    events['eid'] = eids
    dstore['events'] = events
    # store the GMFs
    dic = general.group_array(array.view(gmf_data_dt), 'sid')
    lst = []
    offset = 0
    for sid in sids:
        n = len(dic.get(sid, []))
        lst.append((offset, offset + n))
        if n:
            offset += n
            gmvs = dic[sid]
            gmvs['eid'] = get_idxs(gmvs, eid2idx)
            gmvs['rlzi'] = 0   # effectively there is only 1 realization
            dstore.extend('gmf_data/data', gmvs)
    dstore['gmf_data/indices'] = numpy.array(lst, U32)
    dstore['gmf_data/imts'] = ' '.join(imts)

    return eids<|MERGE_RESOLUTION|>--- conflicted
+++ resolved
@@ -64,26 +64,6 @@
     pre-calculation
     """
 
-<<<<<<< HEAD
-
-PRECALC_MAP = dict(
-    classical=['psha'],
-    disaggregation=['psha'],
-    scenario_risk=['scenario'],
-    scenario_damage=['scenario'],
-    classical_risk=['classical'],
-    classical_bcr=['classical'],
-    classical_damage=['classical'],
-    event_based=['event_based', 'event_based_risk', 'ucerf_hazard',
-                 'event_based_advanced'],
-    event_based_risk=['event_based', 'event_based_risk', 'ucerf_hazard'],
-    ebrisk=['event_based', 'event_based_risk', 'ucerf_hazard'],
-    ucerf_classical=['ucerf_psha'],
-    ucerf_hazard=['ucerf_hazard'])
-
-
-=======
->>>>>>> f5d6fdfc
 def fix_ones(pmap):
     """
     Physically, an extremely small intensity measure level can have an
