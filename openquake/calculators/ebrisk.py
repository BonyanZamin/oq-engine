--- conflicted
+++ resolved
@@ -179,7 +179,6 @@
         self.param['ses_ratio'] = oq.ses_ratio
         self.param['aggregate_by'] = oq.aggregate_by
         self.param['asset_loss_table'] = oq.asset_loss_table
-        self.param['cachepath'] = self.cachepath
         self.param.pop('oqparam', None)  # unneeded
         self.L = L = len(lba.loss_names)
         A = len(self.assetcol)
@@ -224,12 +223,7 @@
         eslices = self.datastore['eslices']
         allargs = []
         allpairs = list(enumerate(n_occ))
-<<<<<<< HEAD
-        srcfilter = self.src_filter(self.cachepath)
-=======
-        srcfilter = self.src_filter
-        srcfilter.filename = dstore.filename
->>>>>>> c4e0e148
+        srcfilter = self.src_filter(dstore.filename)
         for grp_id, rlzs_by_gsim in rlzs_by_gsim_grp.items():
             start, stop = grp_indices[grp_id]
             if start == stop:  # no ruptures for the given grp_id
