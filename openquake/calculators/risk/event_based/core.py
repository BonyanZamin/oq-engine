--- conflicted
+++ resolved
@@ -183,19 +183,7 @@
             curve_data.poes = aggregate_loss_curve.ordinates.tolist()
             curve_data.save()
 
-<<<<<<< HEAD
-        # then compute mean/quantile curves for
-        # individual/aggregate/insured loss curves
-
-        super(EventBasedRiskCalculator, self).post_process()
-        super(EventBasedRiskCalculator, self).post_process(aggregate=True)
-        if self.rc.insured_losses:
-            super(EventBasedRiskCalculator, self).post_process(insured=True)
-
-    def hazard_id(self, hazard_output):
-=======
     def hazard_output(self, output):
->>>>>>> b55857a8
         """
         :returns: the ID of the
         :class:`openquake.db.models.GmfCollection` object that stores
