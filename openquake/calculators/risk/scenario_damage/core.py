--- conflicted
+++ resolved
@@ -121,8 +121,6 @@
         """
         Sum the fractions (of each damage state per building taxonomy)
         of each computation block.
-<<<<<<< HEAD
-=======
 
         :param region_fractions: fractions for each damage state
             per building taxonomy for each different block computed.
@@ -131,7 +129,6 @@
             the lowest to the highest). Each row represents the
             values for that damage state for a particular
             ground motion value.
->>>>>>> e0184e08
         """
 
         for bfractions in region_fractions:
@@ -192,24 +189,15 @@
 
                 current_fractions = ddt_fractions.get(
                     asset.taxonomy, numpy.zeros((len(gmf), len(funcs) + 1)))
-<<<<<<< HEAD
 
                 ddt_fractions[asset.taxonomy] = current_fractions + fractions
                 self._store_dda(fractions, asset, fm)
 
-=======
-
-                ddt_fractions[asset.taxonomy] = current_fractions + fractions
-                self._store_dda(fractions, asset, fm)
-
->>>>>>> e0184e08
         return ddt_fractions
 
     def _store_dda(self, fractions, asset, fm):
         """
         Store the damage distribution per asset.
-<<<<<<< HEAD
-=======
 
         :param fm: fragility model associated to
             the distribution being stored.
@@ -224,7 +212,6 @@
             to the highest). Each row represents the
             values for that damage state for a particular
             ground motion value.
->>>>>>> e0184e08
         """
 
         [dds] = DmgDistPerAsset.objects.filter(
@@ -293,17 +280,10 @@
             [output] = Output.objects.filter(
                 oq_job=self.job_ctxt.oq_job.id,
                 output_type="dmg_dist_per_taxonomy")
-<<<<<<< HEAD
 
             export_dmg_dist_per_taxonomy(output, target_dir)
 
 
-=======
-
-            export_dmg_dist_per_taxonomy(output, target_dir)
-
-
->>>>>>> e0184e08
 def compute_gmf_fractions(gmf, funcs):
     """
     Compute the fractions of each damage state for
