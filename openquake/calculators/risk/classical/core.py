--- conflicted
+++ resolved
@@ -20,12 +20,7 @@
 from django.db import transaction
 
 from openquake.calculators.risk import general
-<<<<<<< HEAD
 from openquake.utils import tasks, stats
-=======
-from openquake.utils import tasks
-from openquake.utils import stats
->>>>>>> f106f298
 from openquake import logs
 from risklib import api
 
