# -*- coding: utf-8 -*-
# vim: tabstop=4 shiftwidth=4 softtabstop=4
#
# Copyright (C) 2015-2020 GEM Foundation
#
# OpenQuake is free software: you can redistribute it and/or modify it
# under the terms of the GNU Affero General Public License as published
# by the Free Software Foundation, either version 3 of the License, or
# (at your option) any later version.
#
# OpenQuake is distributed in the hope that it will be useful,
# but WITHOUT ANY WARRANTY; without even the implied warranty of
# MERCHANTABILITY or FITNESS FOR A PARTICULAR PURPOSE.  See the
# GNU Affero General Public License for more details.
#
# You should have received a copy of the GNU Affero General Public License
# along with OpenQuake. If not, see <http://www.gnu.org/licenses/>.

"""
Disaggregation calculator core functionality
"""
import logging
import operator
import numpy
import pandas

from openquake.baselib import parallel, hdf5
from openquake.baselib.general import (
    AccumDict, block_splitter, get_array_nbytes, humansize, pprod)
from openquake.baselib.python3compat import encode
from openquake.hazardlib import stats
from openquake.hazardlib.calc import disagg
from openquake.hazardlib.imt import from_string
from openquake.hazardlib.gsim.base import ContextMaker
from openquake.hazardlib.contexts import RuptureContext
from openquake.hazardlib.tom import PoissonTOM
from openquake.commonlib import util
from openquake.calculators import getters
from openquake.calculators import base

weight = operator.attrgetter('weight')
DISAGG_RES_FMT = '%(imt)s-%(sid)s-%(poe)s/'
POE_TOO_BIG = '''\
Site #%d: you are trying to disaggregate for poe=%s.
However the source model produces at most probabilities
of %.7f for rlz=#%d, IMT=%s.
The disaggregation PoE is too big or your model is wrong,
producing too small PoEs.'''


def _check_curves(sid, rlzs, curves, imtls, poes_disagg):
    # there may be sites where the sources are too small to produce
    # an effect at the given poes_disagg
    bad = 0
    for rlz, curve in zip(rlzs, curves):
        for imt in imtls:
            max_poe = curve[imt].max()
            for poe in poes_disagg:
                if poe > max_poe:
                    logging.warning(POE_TOO_BIG, sid, poe, max_poe, rlz, imt)
                    bad += 1
    return bool(bad)


def _matrix(matrices, num_trts, num_mag_bins):
    # convert a dict trti, magi -> matrix into a single matrix
    trti, magi = next(iter(matrices))
    mat = numpy.zeros((num_trts, num_mag_bins) + matrices[trti, magi].shape)
    for trti, magi in matrices:
        mat[trti, magi] = matrices[trti, magi]
    return mat


def _iml4(rlzs, iml_disagg, imtls, poes_disagg, curves):
    # a list of ArrayWrappers sid -> (M, P, Z)
    N, Z = rlzs.shape
    P = len(poes_disagg)
    M = len(imtls)
    imts = [from_string(imt) for imt in imtls]
    lst = [hdf5.ArrayWrapper(numpy.empty((M, P, Z)),
                             {'rlzs': rlzs[s], 'imts': imts})
           for s in range(N)]
    for m, imt in enumerate(imtls):
        for (s, z), rlz in numpy.ndenumerate(rlzs):
            curve = curves[s][z]
            if poes_disagg == (None,):
                lst[s][m, 0, z] = imtls[imt]
            elif curve:
                poes = curve[imt][::-1]
                imls = imtls[imt][::-1]
                lst[s][m, :, z] = numpy.interp(poes_disagg, poes, imls)
    return lst


def _prepare_ctxs(rupdata, sid, cmaker, sitecol, cfactors):
    # returns ctxs
    maxdist = cmaker.maximum_distance(cmaker.trt)
    ok, = numpy.where(rupdata['rrup_'][:, sid] <= maxdist)
    singlesite = sitecol.filtered([sid])
    ctxs = []
    for u in ok:  # consider only the ruptures close to the site
        ctx = RuptureContext()
        for par in rupdata:
            if not par.endswith('_'):
                setattr(ctx, par, rupdata[par][u])
            else:  # site-dependent parameter
                setattr(ctx, par[:-1], rupdata[par][u, [sid]])
        for par in cmaker.REQUIRES_SITES_PARAMETERS:
            setattr(ctx, par, singlesite[par])
        ctx.sids = singlesite.sids
        ctxs.append(ctx)
    if not ctxs:
        return []

    # collapse the contexts if the collapse_level is high enough
    if cmaker.collapse_level >= 2:
        ctxs_collapsed = cmaker.collapse_the_ctxs(ctxs)
        cfactors.append(len(ctxs_collapsed) / len(ctxs))
        ctxs = ctxs_collapsed
    else:
        cfactors.append(1.)
    return ctxs


def compute_disagg(dstore, idxs, cmaker, iml4, trti, magi, bin_edges, oq,
                   monitor):
    # see https://bugs.launchpad.net/oq-engine/+bug/1279247 for an explanation
    # of the algorithm used
    """
    :param dstore
        a DataStore instance
    :param idxs:
        an array of indices to ruptures
    :param cmaker:
        a :class:`openquake.hazardlib.gsim.base.ContextMaker` instance
    :param iml4:
        a list sid -> ArrayWrapper of shape (M, P, Z)
    :param trti:
        tectonic region type index
    :param magi:
        magnitude bin index
    :param bin_egdes:
        a quartet (dist_edges, lon_edges, lat_edges, eps_edges)
    :param monitor:
        monitor of the currently running job
    :returns:
        a dictionary sid -> 7D-array
    """
    res = {'trti': trti, 'magi': magi}
    with monitor('reading rupdata', measuremem=True):
        dstore.open('r')
        sitecol = dstore['sitecol']
        # NB: using dstore['rup/' + k][idxs] would be ultraslow!
        a, b = idxs.min(), idxs.max() + 1
        rupdata = {k: dstore['rup/' + k][a:b][idxs-a] for k in dstore['rup']}
    RuptureContext.temporal_occurrence_model = PoissonTOM(
        oq.investigation_time)
    pne_mon = monitor('disaggregate_pne', measuremem=False)
    mat_mon = monitor('build_disagg_matrix', measuremem=False)
    ms_mon = monitor('disagg mean_std', measuremem=False)
    pre_mon = monitor('preparing contexts', measuremem=False)
    eps3 = disagg._eps3(cmaker.trunclevel, oq.num_epsilon_bins)
    cfactors = []
    for sid, iml3 in enumerate(iml4):
        with pre_mon:
            ctxs = _prepare_ctxs(rupdata, sid, cmaker, sitecol, cfactors)
        if not ctxs:
            continue

        # z indices by gsim
        M, P, Z = iml3.shape
        zs_by_gsim = AccumDict(accum=[])
        for gsim, rlzs in cmaker.gsims.items():
            for z in range(Z):
                if iml3.rlzs[z] in rlzs:
                    zs_by_gsim[gsim].append(z)

        # sanity check: the zs are disjoint
        counts = numpy.zeros(Z, numpy.uint8)
        for zs in zs_by_gsim.values():
            counts[zs] += 1
        assert (counts <= 1).all(), counts

        # dist_bins, lon_bins, lat_bins, eps_bins
        bins = bin_edges[0], bin_edges[1][sid], bin_edges[2][sid], bin_edges[3]
        # build 7D-matrix #distbins, #lonbins, #latbins, #epsbins, M, P, Z
        matrix = disagg.disaggregate(
            ctxs, iml3.imts, zs_by_gsim, iml3.array, eps3, bins,
            ms_mon, pne_mon, mat_mon)
        if matrix.any():
            res[sid] = matrix
    res['collapse_factor'] = numpy.mean(cfactors)
    return res


def agg_probs(*probs):
    """
    Aggregate probabilities withe the usual formula 1 - (1 - P1) ... (1 - Pn)
    """
    acc = 1. - probs[0]
    for prob in probs[1:]:
        acc *= 1. - prob
    return 1. - acc


def get_indices_by_gidx_mag(dstore, mag_edges):
    """
    :returns: a dictionary gidx, magi -> indices
    """
    acc = AccumDict(accum=[])  # gidx, magi -> indices
    df = pandas.DataFrame(dict(gidx=dstore['rup/grp_id'][:],
                               mag=dstore['rup/mag'][:]))
    for (gidx, mag), d in df.groupby(['gidx', 'mag']):
        magi = numpy.searchsorted(mag_edges, mag) - 1
        acc[gidx, magi].extend(d.index)
    return {gm: sorted(idxs) for gm, idxs in acc.items()}


def get_outputs_size(shapedic, disagg_outputs):
    """
    :returns: the total size of the outputs
    """
    tot = AccumDict(accum=0)
    for out in disagg_outputs:
        tot[out] = 8
        for key in out.lower().split('_'):
            tot[out] *= shapedic[key]
    return tot * shapedic['N'] * shapedic['M'] * shapedic['P'] * shapedic['Z']


@base.calculators.add('disaggregation')
class DisaggregationCalculator(base.HazardCalculator):
    """
    Classical PSHA disaggregation calculator
    """
    precalc = 'classical'
    accept_precalc = ['classical', 'disaggregation']

    def init(self):
        if self.N >= 32768:
            raise ValueError('You can disaggregate at max 32,768 sites')
        few = self.oqparam.max_sites_disagg
        if self.N > few:
            raise ValueError(
                'The number of sites is to disaggregate is %d, but you have '
                'max_sites_disagg=%d' % (self.N, few))
        super().init()

    def execute(self):
        """Performs the disaggregation"""
        return self.full_disaggregation()

    def get_curve(self, sid, rlzs):
        """
        Get the hazard curves for the given site ID and realizations.

        :param sid: site ID
        :param rlzs: a matrix of indices of shape Z
        :returns: a list of Z arrays of PoEs
        """
        poes = []
        for rlz in rlzs:
            pmap = self.pgetter.get(rlz)
            poes.append(pmap[sid].convert(self.oqparam.imtls)
                        if sid in pmap else None)
        return poes

    def check_poes_disagg(self, curves, rlzs):
        """
        Raise an error if the given poes_disagg are too small compared to
        the hazard curves.
        """
        oq = self.oqparam
        # there may be sites where the sources are too small to produce
        # an effect at the given poes_disagg
        ok_sites = []
        for sid in self.sitecol.sids:
            if all(curve is None for curve in curves[sid]):
                ok_sites.append(sid)
                continue
            bad = _check_curves(sid, rlzs[sid], curves[sid],
                                oq.imtls, oq.poes_disagg)
            if not bad:
                ok_sites.append(sid)
        if len(ok_sites) == 0:
            raise SystemExit('Cannot do any disaggregation')
        elif len(ok_sites) < self.N:
            logging.warning('Doing the disaggregation on %s', self.sitecol)
        return ok_sites

    def full_disaggregation(self):
        """
        Run the disaggregation phase.
        """
        oq = self.oqparam
        mags_by_trt = self.datastore['source_mags']
        all_edges, shapedic = disagg.get_edges_shapedic(
            oq, self.sitecol, mags_by_trt)
        *self.bin_edges, self.trts = all_edges
        if hasattr(self, 'csm'):
            for sg in self.csm.src_groups:
                if sg.atomic:
                    raise NotImplementedError(
                        'Atomic groups are not supported yet')
        elif self.datastore['source_info'].attrs['atomic']:
            raise NotImplementedError(
                'Atomic groups are not supported yet')

        self.full_lt = self.datastore['full_lt']
        self.poes_disagg = oq.poes_disagg or (None,)
        self.imts = list(oq.imtls)
        self.M = len(self.imts)
        ws = [rlz.weight for rlz in self.full_lt.get_realizations()]
        self.pgetter = getters.PmapGetter(
            self.datastore, ws, self.sitecol.sids)

        # build array rlzs (N, Z)
        if oq.rlz_index is None:
            Z = oq.num_rlzs_disagg or 1
            rlzs = numpy.zeros((self.N, Z), int)
            if self.R > 1:
                for sid in self.sitecol.sids:
                    curves = numpy.array(
                        [pc.array for pc in self.pgetter.get_pcurves(sid)])
                    mean = getters.build_stat_curve(
                        curves, oq.imtls, stats.mean_curve, ws)
                    rlzs[sid] = util.closest_to_ref(curves, mean.array)[:Z]
            self.datastore['best_rlzs'] = rlzs
        else:
            Z = len(oq.rlz_index)
            rlzs = numpy.zeros((self.N, Z), int)
            for z in range(Z):
                rlzs[:, z] = oq.rlz_index[z]
            self.datastore['best_rlzs'] = rlzs
        assert Z <= self.R, (Z, self.R)
        self.Z = Z
        self.rlzs = rlzs

        if oq.iml_disagg:
            # no hazard curves are needed
            self.poe_id = {None: 0}
            curves = [[None for z in range(Z)] for s in range(self.N)]
            self.ok_sites = set(self.sitecol.sids)
        else:
            self.poe_id = {poe: i for i, poe in enumerate(oq.poes_disagg)}
            curves = [self.get_curve(sid, rlzs[sid])
                      for sid in self.sitecol.sids]
            self.ok_sites = set(self.check_poes_disagg(curves, rlzs))
        self.iml4 = _iml4(rlzs, oq.iml_disagg, oq.imtls,
                          self.poes_disagg, curves)
<<<<<<< HEAD
=======
        iml4 = numpy.array(self.iml4)  # (N, M, P, Z)
        self.datastore['iml4/array'] = iml4
        self.datastore['iml4/rlzs'] = numpy.array(
            [iml3.rlzs for iml3 in self.iml4])  # shape (N, Z)
        self.datastore['poe4'] = numpy.zeros_like(iml4)
        if oq.disagg_by_src:
            self.build_disagg_by_src(rlzs)
>>>>>>> 0f1beddf

        self.save_bin_edges()
        tot = get_outputs_size(shapedic, oq.disagg_outputs or disagg.pmf_map)
        logging.info('Total output size: %s', humansize(sum(tot.values())))
        self.imldic = {}  # sid, rlz, poe, imt -> iml
        for s in self.sitecol.sids:
            iml3 = self.iml4[s]
            for z, rlz in enumerate(rlzs[s]):
                for p, poe in enumerate(self.poes_disagg):
                    for m, imt in enumerate(oq.imtls):
                        self.imldic[s, rlz, poe, imt] = iml3[m, p, z]

        # submit disaggregation tasks
        dstore = (self.datastore.parent if self.datastore.parent
                  else self.datastore)
        mag_edges = self.bin_edges[0]
        indices = get_indices_by_gidx_mag(dstore, mag_edges)
        allargs = []
        U = len(dstore['rup/mag'])
        # enlarge the block size to have an M-independent number of tasks
        blocksize = int(numpy.ceil(U / (oq.concurrent_tasks or 1)))
        logging.info('Found {:_d} ruptures, sending up to {:_d} per task'.
                     format(U, blocksize))

        grp_ids = dstore['grp_ids'][:]
        rlzs_by_gsim = self.full_lt.get_rlzs_by_gsim_list(grp_ids)
        num_eff_rlzs = len(self.full_lt.sm_rlzs)
        for gidx, magi in indices:
            trti = grp_ids[gidx][0] // num_eff_rlzs
            trt = self.trts[trti]
            cmaker = ContextMaker(
                trt, rlzs_by_gsim[gidx],
                {'truncation_level': oq.truncation_level,
                 'maximum_distance': oq.maximum_distance,
                 'collapse_level': oq.collapse_level,
                 'imtls': oq.imtls})
            for idxs in block_splitter(indices[gidx, magi], blocksize):
                allargs.append((dstore, numpy.array(idxs), cmaker, self.iml4,
                                trti, magi, self.bin_edges[1:], oq))
        sd = shapedic.copy()
        sd.pop('trt')
        sd.pop('mag')
        sd['tasks'] = numpy.ceil(len(allargs))
        nbytes, msg = get_array_nbytes(sd)
        if nbytes > oq.max_data_transfer:
            raise ValueError(
                'Estimated data transfer too big\n%s > max_data_transfer=%s' %
                (msg, humansize(oq.max_data_transfer)))
        logging.info('Estimated data transfer:\n%s', msg)
        self.datastore.swmr_on()
        self.collapse_factor = []
        smap = parallel.Starmap(
            compute_disagg, allargs, h5=self.datastore.hdf5)
        results = smap.reduce(self.agg_result, AccumDict(accum={}))
        cfactor = numpy.mean(self.collapse_factor)
        logging.info('Collapse factor=%.5f', cfactor)
        return results  # imti, sid -> trti, magi -> 6D array

    def agg_result(self, acc, result):
        """
        Collect the results coming from compute_disagg into self.results.

        :param acc: dictionary sid -> trti, magi -> 6D array
        :param result: dictionary with the result coming from a task
        """
        # 7D array of shape (#distbins, #lonbins, #latbins, #epsbins, M, P, Z)
        with self.monitor('aggregating disagg matrices'):
            trti = result.pop('trti')
            magi = result.pop('magi')
            self.collapse_factor.append(result.pop('collapse_factor'))
            for sid, probs in result.items():
                before = acc[sid].get((trti, magi), 0)
                acc[sid][trti, magi] = agg_probs(before, probs)
        return acc

    def save_bin_edges(self):
        """
        Save disagg-bins
        """
        b = self.bin_edges
        T = len(self.trts)
        shape = [len(bin) - 1 for bin in
                 (b[0], b[1], b[2][0], b[3][0], b[4])] + [T]
        matrix_size = numpy.prod(shape)  # 6D
        if matrix_size > 1E6:
            raise ValueError(
                'The disaggregation matrix is too large '
                '(%d elements): fix the binning!' % matrix_size)

        def a(bin_no):
            # lon/lat edges for the sites, bin_no can be 2 or 3
            num_edges = len(b[bin_no][0])
            arr = numpy.zeros((self.N, num_edges))
            for sid, edges in b[bin_no].items():
                arr[sid] = edges
            return arr
        self.datastore['disagg-bins/Mag'] = b[0]
        self.datastore['disagg-bins/Dist'] = b[1]
        self.datastore['disagg-bins/Lon'] = a(2)
        self.datastore['disagg-bins/Lat'] = a(3)
        self.datastore['disagg-bins/Eps'] = b[4]
        self.datastore['disagg-bins/TRT'] = encode(self.trts)

    def post_execute(self, results):
        """
        Save all the results of the disaggregation. NB: the number of results
        to save is #sites * #rlzs * #disagg_poes * #IMTs.

        :param results:
            a dictionary sid -> trti -> disagg matrix
        """
        T = len(self.trts)
        Ma = len(self.bin_edges[0]) - 1  # num_mag_bins
        # build a dictionary s -> 9D matrix of shape (T, Ma, ..., E, M, P, Z)
        results = {s: _matrix(dic, T, Ma) for s, dic in results.items()}
        # get the number of outputs
        shp = (self.N, len(self.poes_disagg), len(self.imts), self.Z)
        logging.info('Extracting and saving the PMFs for %d outputs '
                     '(N=%s, P=%d, M=%d, Z=%d)', numpy.prod(shp), *shp)
        self.save_disagg_results(results, trts=encode(self.trts))

    def save_disagg_results(self, results, **attrs):
        """
        Save the computed PMFs in the datastore

        :param results:
            a dict (m, s) -> 8D-matrix of shape (T, Ma, D, Lo, La, E, P, Z)
        :param attrs:
            dictionary of attributes to add to the dataset
        """
        for s, mat9 in results.items():
            rlzs = self.rlzs[s]
            for m in range(self.M):
                for p, poe in enumerate(self.poes_disagg):
                    mat7 = mat9[..., m, p, :]
                    if mat7.any():  # nonzero
                        self._save('disagg', s, rlzs, poe, m, mat7)
        self.datastore.set_attrs('disagg', **attrs)

    def _save(self, dskey, site_id, rlzs, poe, m, matrix7):
        p = self.poe_id[poe]
        imt = self.imts[m]
        disagg_outputs = self.oqparam.disagg_outputs
        disp_name = dskey + '/' + DISAGG_RES_FMT % dict(
            imt=imt, sid='sid-%d' % site_id, poe='poe-%d' % p)
        with self.monitor('extracting PMFs'):
            aggmatrix = agg_probs(*matrix7)  # 6D
            poe_agg = pprod(aggmatrix, axis=(0, 1, 2, 3, 4))  # shape Z
            self.datastore['poe4'][site_id, m, p] = poe_agg
            for key, fn in disagg.pmf_map.items():
                if not disagg_outputs or key in disagg_outputs:
                    pmf = fn(matrix7 if key.endswith('TRT') else aggmatrix)
                    self.datastore[disp_name + key] = pmf
        if poe and site_id in self.ok_sites:
            if abs(1 - pprod(poe_agg) / poe) > .1:
                logging.warning(
                    'Site #%d: poe_agg=%s is quite different from the expected'
                    ' poe=%s; perhaps the number of intensity measure'
                    ' levels is too small?', site_id, poe_agg, poe)<|MERGE_RESOLUTION|>--- conflicted
+++ resolved
@@ -348,16 +348,11 @@
             self.ok_sites = set(self.check_poes_disagg(curves, rlzs))
         self.iml4 = _iml4(rlzs, oq.iml_disagg, oq.imtls,
                           self.poes_disagg, curves)
-<<<<<<< HEAD
-=======
         iml4 = numpy.array(self.iml4)  # (N, M, P, Z)
         self.datastore['iml4/array'] = iml4
         self.datastore['iml4/rlzs'] = numpy.array(
             [iml3.rlzs for iml3 in self.iml4])  # shape (N, Z)
         self.datastore['poe4'] = numpy.zeros_like(iml4)
-        if oq.disagg_by_src:
-            self.build_disagg_by_src(rlzs)
->>>>>>> 0f1beddf
 
         self.save_bin_edges()
         tot = get_outputs_size(shapedic, oq.disagg_outputs or disagg.pmf_map)
