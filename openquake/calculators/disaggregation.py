# -*- coding: utf-8 -*-
# vim: tabstop=4 shiftwidth=4 softtabstop=4
#
# Copyright (C) 2015-2020 GEM Foundation
#
# OpenQuake is free software: you can redistribute it and/or modify it
# under the terms of the GNU Affero General Public License as published
# by the Free Software Foundation, either version 3 of the License, or
# (at your option) any later version.
#
# OpenQuake is distributed in the hope that it will be useful,
# but WITHOUT ANY WARRANTY; without even the implied warranty of
# MERCHANTABILITY or FITNESS FOR A PARTICULAR PURPOSE.  See the
# GNU Affero General Public License for more details.
#
# You should have received a copy of the GNU Affero General Public License
# along with OpenQuake. If not, see <http://www.gnu.org/licenses/>.

"""
Disaggregation calculator core functionality
"""
import logging
import operator
import collections
import numpy
import pandas

from openquake.baselib import parallel, hdf5
from openquake.baselib.general import (
    AccumDict, block_splitter, get_array_nbytes, humansize, pprod, agg_probs)
from openquake.baselib.python3compat import encode
from openquake.hazardlib import stats
from openquake.hazardlib.calc import disagg
from openquake.hazardlib.imt import from_string
from openquake.hazardlib.gsim.base import ContextMaker
from openquake.hazardlib.contexts import RuptureContext
from openquake.hazardlib.tom import PoissonTOM
from openquake.commonlib import util
from openquake.calculators import getters
from openquake.calculators import base

weight = operator.attrgetter('weight')
POE_TOO_BIG = '''\
Site #%d: you are trying to disaggregate for poe=%s.
However the source model produces at most probabilities
of %.7f for rlz=#%d, IMT=%s.
The disaggregation PoE is too big or your model is wrong,
producing too small PoEs.'''
U8 = numpy.uint8
U16 = numpy.uint16
U32 = numpy.uint32
F32 = numpy.float32


def _check_curves(sid, rlzs, curves, imtls, poes_disagg):
    # there may be sites where the sources are too small to produce
    # an effect at the given poes_disagg
    for rlz, curve in zip(rlzs, curves):
        for imt in imtls:
            max_poe = curve[imt].max()
            for poe in poes_disagg:
                if poe > max_poe:
                    logging.warning(POE_TOO_BIG, sid, poe, max_poe, rlz, imt)
                    return True


def _matrix(matrices, num_trts, num_mag_bins):
    # convert a dict trti, magi -> matrix into a single matrix
    trti, magi = next(iter(matrices))
    mat = numpy.zeros((num_trts, num_mag_bins) + matrices[trti, magi].shape)
    for trti, magi in matrices:
        mat[trti, magi] = matrices[trti, magi]
    return mat


def _iml4(rlzs, iml_disagg, imtls, poes_disagg, curves):
    # an ArrayWrapper of shape (N, M, P, Z)
    N, Z = rlzs.shape
    P = len(poes_disagg)
    M = len(imtls)
    arr = numpy.empty((N, M, P, Z))
    for m, imt in enumerate(imtls):
        for (s, z), rlz in numpy.ndenumerate(rlzs):
            curve = curves[s][z]
            if poes_disagg == (None,):
                arr[s, m, 0, z] = imtls[imt]
            elif curve:
                poes = curve[imt][::-1]
                imls = imtls[imt][::-1]
                arr[s, m, :, z] = numpy.interp(poes_disagg, poes, imls)
    return hdf5.ArrayWrapper(arr, {'rlzs': rlzs})


def _prepare_ctxs(rupdata, cmaker, sitecol):
    ctxs = []
    for u in range(len(rupdata['mag'])):
        ctx = RuptureContext()
        for par in rupdata:
            if not par.endswith('_'):
                setattr(ctx, par, rupdata[par][u])
            else:  # site-dependent parameter
                setattr(ctx, par[:-1], rupdata[par][u])
        for par in cmaker.REQUIRES_SITES_PARAMETERS:
            setattr(ctx, par, sitecol[par])
        ctx.sids = sitecol.sids
        ctxs.append(ctx)
    return numpy.array(ctxs)


def compute_disagg(dstore, idxs, cmaker, iml4, trti, magi, bin_edges, oq,
                   monitor):
    # see https://bugs.launchpad.net/oq-engine/+bug/1279247 for an explanation
    # of the algorithm used
    """
    :param dstore:
        a DataStore instance
    :param idxs:
        an array of indices to ruptures
    :param cmaker:
        a :class:`openquake.hazardlib.gsim.base.ContextMaker` instance
    :param iml4:
        an ArrayWrapper of shape (N, M, P, Z)
    :param trti:
        tectonic region type index
    :param magi:
        magnitude bin index
    :param bin_egdes:
        a quartet (dist_edges, lon_edges, lat_edges, eps_edges)
    :param monitor:
        monitor of the currently running job
    :returns:
        a dictionary sid, imti -> 6D-array
    """
    RuptureContext.temporal_occurrence_model = PoissonTOM(
        oq.investigation_time)
    with monitor('reading rupdata', measuremem=True):
        dstore.open('r')
        sitecol = dstore['sitecol']
        # NB: using dstore['rup/' + k][idxs] would be ultraslow!
        a, b = idxs.min(), idxs.max() + 1
        rupdata = {k: dstore['rup/' + k][a:b][idxs-a] for k in dstore['rup']}
        eps3 = disagg._eps3(cmaker.trunclevel, oq.num_epsilon_bins)
        ctxs = _prepare_ctxs(rupdata, cmaker, sitecol)  # ultra-fast
        close = numpy.array([ctx.rrup < 9999. for ctx in ctxs]).T  # (N, U)

    dis_mon = monitor('disaggregate', measuremem=False)
    ms_mon = monitor('disagg mean_std', measuremem=True)
    N, M, P, Z = iml4.shape
    g_by_z = numpy.zeros((N, Z), numpy.uint8)
    for g, rlzs in enumerate(cmaker.gsims.values()):
        for (s, z), r in numpy.ndenumerate(iml4.rlzs):
            if r in rlzs:
                g_by_z[s, z] = g
    for m, im in enumerate(oq.imtls):
        res = {'trti': trti, 'magi': magi}
        imt = from_string(im)
        with ms_mon:
            # compute mean and std for a single IMT to save memory
            # the size is N * U * G * 8 bytes
            disagg.set_mean_std(ctxs, [imt], cmaker.gsims)

        # disaggregate by site, IMT
        for s, iml3 in enumerate(iml4):
            # dist_bins, lon_bins, lat_bins, eps_bins
            bins = (bin_edges[0], bin_edges[1][s], bin_edges[2][s],
                    bin_edges[3])
<<<<<<< HEAD
            # 7D-matrix #distbins, #lonbins, #latbins, #epsbins, M=1, P, Z
            close_ctxs = ctxs[close[s]]
=======
            close_ctxs = ctxs[mask[s]]
>>>>>>> a2e1a453
            if len(close_ctxs) == 0:
                continue
            with dis_mon:
                # 7D-matrix #distbins, #lonbins, #latbins, #epsbins, M=1, P, Z
                matrix = disagg.disaggregate(
                    close_ctxs, g_by_z[s], {imt: iml3[m]}, eps3, s,
                    bins)[..., 0, :, :]  # 6D-matrix
                if matrix.any():
                    res[s, m] = matrix
        yield res


# the weight is the number of sites within 100 km from the rupture
RupIndex = collections.namedtuple('RupIndex', 'index weight')


def get_indices_by_gidx_mag(dstore, mag_edges):
    """
    :returns: a dictionary gidx, magi -> indices
    """
    acc = AccumDict(accum=[])  # gidx, magi -> indices
    close = dstore['rup/rrup_'][:] < 9999.  # close sites
    logging.info('Reading {:_d} ruptures'.format(len(close)))
    df = pandas.DataFrame(dict(gidx=dstore['rup/grp_id'][:],
                               mag=dstore['rup/mag'][:]))
    for (gidx, mag), d in df.groupby(['gidx', 'mag']):
        magi = numpy.searchsorted(mag_edges, mag) - 1
        for idx in d.index:
            weight = close[idx].sum()
            if weight:
                acc[gidx, magi].append(RupIndex(idx, weight))
    return acc


def get_outputs_size(shapedic, disagg_outputs):
    """
    :returns: the total size of the outputs
    """
    tot = AccumDict(accum=0)
    for out in disagg_outputs:
        tot[out] = 8
        for key in out.lower().split('_'):
            tot[out] *= shapedic[key]
    return tot * shapedic['N'] * shapedic['M'] * shapedic['P'] * shapedic['Z']


def output_dict(shapedic, disagg_outputs):
    N, M, P, Z = shapedic['N'], shapedic['M'], shapedic['P'], shapedic['Z']
    dic = {}
    for out in disagg_outputs:
        shp = tuple(shapedic[key] for key in out.lower().split('_'))
        dic[out] = numpy.zeros((N, M, P) + shp + (Z,))
    return dic


@base.calculators.add('disaggregation')
class DisaggregationCalculator(base.HazardCalculator):
    """
    Classical PSHA disaggregation calculator
    """
    precalc = 'classical'
    accept_precalc = ['classical', 'disaggregation']

    def init(self):
        if self.N >= 32768:
            raise ValueError('You can disaggregate at max 32,768 sites')
        few = self.oqparam.max_sites_disagg
        if self.N > few:
            raise ValueError(
                'The number of sites is to disaggregate is %d, but you have '
                'max_sites_disagg=%d' % (self.N, few))
        super().init()

    def execute(self):
        """Performs the disaggregation"""
        return self.full_disaggregation()

    def get_curve(self, sid, rlzs):
        """
        Get the hazard curves for the given site ID and realizations.

        :param sid: site ID
        :param rlzs: a matrix of indices of shape Z
        :returns: a list of Z arrays of PoEs
        """
        poes = []
        for rlz in rlzs:
            pmap = self.pgetter.get(rlz)
            poes.append(pmap[sid].convert(self.oqparam.imtls)
                        if sid in pmap else None)
        return poes

    def check_poes_disagg(self, curves, rlzs):
        """
        Raise an error if the given poes_disagg are too small compared to
        the hazard curves.
        """
        oq = self.oqparam
        # there may be sites where the sources are too small to produce
        # an effect at the given poes_disagg
        ok_sites = []
        for sid in self.sitecol.sids:
            if all(curve is None for curve in curves[sid]):
                ok_sites.append(sid)
                continue
            bad = _check_curves(sid, rlzs[sid], curves[sid],
                                oq.imtls, oq.poes_disagg)
            if not bad:
                ok_sites.append(sid)
        if len(ok_sites) == 0:
            raise SystemExit('Cannot do any disaggregation')
        elif len(ok_sites) < self.N:
            logging.warning('Doing the disaggregation on %s', self.sitecol)
        return ok_sites

    def full_disaggregation(self):
        """
        Run the disaggregation phase.
        """
        oq = self.oqparam
        mags_by_trt = self.datastore['source_mags']
        all_edges, self.shapedic = disagg.get_edges_shapedic(
            oq, self.sitecol, mags_by_trt)
        *self.bin_edges, self.trts = all_edges
        if hasattr(self, 'csm'):
            for sg in self.csm.src_groups:
                if sg.atomic:
                    raise NotImplementedError(
                        'Atomic groups are not supported yet')
        elif self.datastore['source_info'].attrs['atomic']:
            raise NotImplementedError(
                'Atomic groups are not supported yet')

        self.full_lt = self.datastore['full_lt']
        self.poes_disagg = oq.poes_disagg or (None,)
        self.imts = list(oq.imtls)
        self.M = len(self.imts)
        ws = [rlz.weight for rlz in self.full_lt.get_realizations()]
        self.pgetter = getters.PmapGetter(
            self.datastore, ws, self.sitecol.sids)

        # build array rlzs (N, Z)
        if oq.rlz_index is None:
            Z = oq.num_rlzs_disagg or 1
            rlzs = numpy.zeros((self.N, Z), int)
            if self.R > 1:
                for sid in self.sitecol.sids:
                    curves = numpy.array(
                        [pc.array for pc in self.pgetter.get_pcurves(sid)])
                    mean = getters.build_stat_curve(
                        curves, oq.imtls, stats.mean_curve, ws)
                    rlzs[sid] = util.closest_to_ref(curves, mean.array)[:Z]
            self.datastore['best_rlzs'] = rlzs
        else:
            Z = len(oq.rlz_index)
            rlzs = numpy.zeros((self.N, Z), int)
            for z in range(Z):
                rlzs[:, z] = oq.rlz_index[z]
            self.datastore['best_rlzs'] = rlzs
        assert Z <= self.R, (Z, self.R)
        self.Z = Z
        self.rlzs = rlzs

        if oq.iml_disagg:
            # no hazard curves are needed
            self.poe_id = {None: 0}
            curves = [[None for z in range(Z)] for s in range(self.N)]
            self.ok_sites = set(self.sitecol.sids)
        else:
            self.poe_id = {poe: i for i, poe in enumerate(oq.poes_disagg)}
            curves = [self.get_curve(sid, rlzs[sid])
                      for sid in self.sitecol.sids]
            self.ok_sites = set(self.check_poes_disagg(curves, rlzs))
        self.iml4 = _iml4(rlzs, oq.iml_disagg, oq.imtls,
                          self.poes_disagg, curves)
        self.datastore['iml4'] = self.iml4
        self.datastore['poe4'] = numpy.zeros_like(self.iml4.array)

        self.save_bin_edges()
        tot = get_outputs_size(self.shapedic, oq.disagg_outputs)
        logging.info('Total output size: %s', humansize(sum(tot.values())))
        self.imldic = {}  # sid, rlz, poe, imt -> iml
        for s in self.sitecol.sids:
            iml3 = self.iml4[s]
            for z, rlz in enumerate(rlzs[s]):
                for p, poe in enumerate(self.poes_disagg):
                    for m, imt in enumerate(oq.imtls):
                        self.imldic[s, rlz, poe, imt] = iml3[m, p, z]

        # submit disaggregation tasks
        dstore = (self.datastore.parent if self.datastore.parent
                  else self.datastore)
        mag_edges = self.bin_edges[0]
        indices = get_indices_by_gidx_mag(dstore, mag_edges)
        allargs = []
        totweight = sum(sum(ri.weight for ri in indices[gm])
                        for gm in indices)
        maxweight = int(numpy.ceil(totweight / (oq.concurrent_tasks or 1)))
        grp_ids = dstore['grp_ids'][:]
        rlzs_by_gsim = self.full_lt.get_rlzs_by_gsim_list(grp_ids)
        num_eff_rlzs = len(self.full_lt.sm_rlzs)
        task_inputs = []
        G, U = 0, 0
        for gidx, magi in indices:
            trti = grp_ids[gidx][0] // num_eff_rlzs
            trt = self.trts[trti]
            cmaker = ContextMaker(
                trt, rlzs_by_gsim[gidx],
                {'truncation_level': oq.truncation_level,
                 'maximum_distance': oq.maximum_distance,
                 'collapse_level': oq.collapse_level,
                 'imtls': oq.imtls})
            G = max(G, len(cmaker.gsims))
            for rupidxs in block_splitter(
                    indices[gidx, magi], maxweight, weight):
                idxs = numpy.array([ri.index for ri in rupidxs])
                U = max(U, len(idxs))
                allargs.append((dstore, idxs, cmaker, self.iml4,
                                trti, magi, self.bin_edges[1:], oq))
                task_inputs.append((trti, magi, len(idxs)))

        nbytes, msg = get_array_nbytes(dict(N=self.N, G=G, U=U))
        logging.info('Maximum mean_std per task:\n%s', msg)
        sd = self.shapedic.copy()
        sd.pop('trt')
        sd.pop('mag')
        sd['tasks'] = numpy.ceil(len(allargs))
        nbytes, msg = get_array_nbytes(sd)
        if nbytes > oq.max_data_transfer:
            raise ValueError(
                'Estimated data transfer too big\n%s > max_data_transfer=%s' %
                (msg, humansize(oq.max_data_transfer)))
        logging.info('Estimated data transfer:\n%s', msg)
        dt = numpy.dtype([('trti', U8), ('magi', U8), ('nrups', U32)])
        self.datastore['disagg_task'] = numpy.array(task_inputs, dt)
        self.datastore.swmr_on()
        smap = parallel.Starmap(
            compute_disagg, allargs, h5=self.datastore.hdf5)
        results = smap.reduce(self.agg_result, AccumDict(accum={}))
        return results  # imti, sid -> trti, magi -> 6D array

    def agg_result(self, acc, result):
        """
        Collect the results coming from compute_disagg into self.results.

        :param acc: dictionary sid -> trti, magi -> 6D array
        :param result: dictionary with the result coming from a task
        """
        # 7D array of shape (#distbins, #lonbins, #latbins, #epsbins, M, P, Z)
        with self.monitor('aggregating disagg matrices'):
            trti = result.pop('trti')
            magi = result.pop('magi')
            for (s, m), probs in result.items():
                before = acc[s, m].get((trti, magi), 0)
                acc[s, m][trti, magi] = agg_probs(before, probs)
        return acc

    def save_bin_edges(self):
        """
        Save disagg-bins
        """
        b = self.bin_edges
        T = len(self.trts)
        shape = [len(bin) - 1 for bin in
                 (b[0], b[1], b[2][0], b[3][0], b[4])] + [T]
        matrix_size = numpy.prod(shape)  # 6D
        if matrix_size > 1E6:
            raise ValueError(
                'The disaggregation matrix is too large '
                '(%d elements): fix the binning!' % matrix_size)

        def a(bin_no):
            # lon/lat edges for the sites, bin_no can be 2 or 3
            num_edges = len(b[bin_no][0])
            arr = numpy.zeros((self.N, num_edges))
            for sid, edges in b[bin_no].items():
                arr[sid] = edges
            return arr
        self.datastore['disagg-bins/Mag'] = b[0]
        self.datastore['disagg-bins/Dist'] = b[1]
        self.datastore['disagg-bins/Lon'] = a(2)
        self.datastore['disagg-bins/Lat'] = a(3)
        self.datastore['disagg-bins/Eps'] = b[4]
        self.datastore['disagg-bins/TRT'] = encode(self.trts)

    def post_execute(self, results):
        """
        Save all the results of the disaggregation. NB: the number of results
        to save is #sites * #rlzs * #disagg_poes * #IMTs.

        :param results:
            a dictionary sid -> trti -> disagg matrix
        """
        T = len(self.trts)
        Ma = len(self.bin_edges[0]) - 1  # num_mag_bins
        # build a dictionary s, m -> 9D matrix of shape (T, Ma, ..., E, P, Z)
        results = {sm: _matrix(dic, T, Ma) for sm, dic in results.items()}
        # get the number of outputs
        shp = (self.N, len(self.poes_disagg), len(self.imts), self.Z)
        logging.info('Extracting and saving the PMFs for %d outputs '
                     '(N=%s, P=%d, M=%d, Z=%d)', numpy.prod(shp), *shp)
        with self.monitor('saving disagg results'):
            odict = output_dict(self.shapedic, self.oqparam.disagg_outputs)
            self.save_disagg_results(results, odict)
            self.datastore['disagg'] = odict

    def save_disagg_results(self, results, out):
        """
        Save the computed PMFs in the datastore

        :param results:
            a dict s, m -> 8D-matrix of shape (T, Ma, D, Lo, La, E, P, Z)
        :para out:
            a dict kind -> PMF matrix to be populated
        """
        outputs = self.oqparam.disagg_outputs
        count = numpy.zeros(len(self.sitecol), U16)
        for (s, m), mat8 in results.items():
            if s not in self.ok_sites:
                continue
            imt = self.imts[m]
            for p, poe in enumerate(self.poes_disagg):
                mat7 = mat8[..., p, :]
                poe2 = pprod(mat7, axis=(0, 1, 2, 3, 4, 5))
                self.datastore['poe4'][s, m, p] = poe2  # shape Z
                poe_agg = poe2.mean()
                if poe and abs(1 - poe_agg / poe) > .1 and not count[s]:
                    logging.warning(
                        'Site #%d, IMT=%s: poe_agg=%s is quite different from '
                        'the expected poe=%s; perhaps the number of intensity '
                        'measure levels is too small?', s, imt, poe_agg, poe)
                    count[s] += 1
                mat6 = agg_probs(*mat7)  # 6D
                for key in outputs:
                    pmf = disagg.pmf_map[key](
                        mat7 if key.endswith('TRT') else mat6)
                    out[key][s, m, p, :] = pmf<|MERGE_RESOLUTION|>--- conflicted
+++ resolved
@@ -164,12 +164,7 @@
             # dist_bins, lon_bins, lat_bins, eps_bins
             bins = (bin_edges[0], bin_edges[1][s], bin_edges[2][s],
                     bin_edges[3])
-<<<<<<< HEAD
-            # 7D-matrix #distbins, #lonbins, #latbins, #epsbins, M=1, P, Z
             close_ctxs = ctxs[close[s]]
-=======
-            close_ctxs = ctxs[mask[s]]
->>>>>>> a2e1a453
             if len(close_ctxs) == 0:
                 continue
             with dis_mon:
