# -*- coding: utf-8 -*-
# vim: tabstop=4 shiftwidth=4 softtabstop=4
#
# Copyright (C) 2018-2019 GEM Foundation
#
# OpenQuake is free software: you can redistribute it and/or modify it
# under the terms of the GNU Affero General Public License as published
# by the Free Software Foundation, either version 3 of the License, or
# (at your option) any later version.
#
# OpenQuake is distributed in the hope that it will be useful,
# but WITHOUT ANY WARRANTY; without even the implied warranty of
# MERCHANTABILITY or FITNESS FOR A PARTICULAR PURPOSE.  See the
# GNU Affero General Public License for more details.
#
# You should have received a copy of the GNU Affero General Public License
# along with OpenQuake.  If not, see <http://www.gnu.org/licenses/>.
import collections
import itertools
import operator
import unittest.mock as mock
import numpy
from openquake.baselib import hdf5, datastore, general
from openquake.hazardlib.gsim.base import ContextMaker, FarAwayRupture
from openquake.hazardlib import calc, probability_map, stats
from openquake.hazardlib.source.rupture import (
    EBRupture, BaseRupture, events_dt, RuptureProxy)
from openquake.hazardlib.calc.filters import SourceFilter
from openquake.risklib.riskinput import rsi2str
from openquake.commonlib.calc import _gmvs_to_haz_curve

U16 = numpy.uint16
U32 = numpy.uint32
F32 = numpy.float32
by_taxonomy = operator.attrgetter('taxonomy')
code2cls = BaseRupture.init()


def build_stat_curve(poes, imtls, stat, weights):
    """
    Build statistics by taking into account IMT-dependent weights
    """
    assert len(poes) == len(weights), (len(poes), len(weights))
    L = len(imtls.array)
    array = numpy.zeros((L, 1))
    if isinstance(weights, list):  # IMT-dependent weights
        # this is slower since the arrays are shorter
        for imt in imtls:
            slc = imtls(imt)
            ws = [w[imt] for w in weights]
            if sum(ws) == 0:  # expect no data for this IMT
                continue
            array[slc] = stat(poes[:, slc], ws)
    else:
        array = stat(poes, weights)
    return probability_map.ProbabilityCurve(array)


def sig_eps_dt(imts):
    """
    :returns: a composite data type for the sig_eps output
    """
    lst = [('eid', U32), ('rlz_id', U16)]
    for imt in imts:
        lst.append(('sig_' + imt, F32))
    for imt in imts:
        lst.append(('eps_' + imt, F32))
    return numpy.dtype(lst)


class PmapGetter(object):
    """
    Read hazard curves from the datastore for all realizations or for a
    specific realization.

    :param dstore: a DataStore instance or file system path to it
    :param sids: the subset of sites to consider (if None, all sites)
    :param rlzs_assoc: a RlzsAssoc instance (if None, infers it)
    """
    def __init__(self, dstore, weights, sids=None, poes=()):
        self.dstore = dstore
        self.sids = dstore['sitecol'].sids if sids is None else sids
        if len(weights[0].dic) == 1:  # no weights by IMT
            self.weights = numpy.array([w['weight'] for w in weights])
        else:
            self.weights = weights
        self.poes = poes
        self.num_rlzs = len(weights)
        self.eids = None
        self.nbytes = 0
        self.sids = sids

    @property
    def imts(self):
        return list(self.imtls)

    def init(self):
        """
        Read the poes and set the .data attribute with the hazard curves
        """
        if hasattr(self, '_pmap_by_grp'):  # already initialized
            return self._pmap_by_grp
        if isinstance(self.dstore, str):
            self.dstore = hdf5.File(self.dstore, 'r')
        else:
            self.dstore.open('r')  # if not
        if self.sids is None:
            self.sids = self.dstore['sitecol'].sids
        oq = self.dstore['oqparam']
        self.imtls = oq.imtls
        self.poes = self.poes or oq.poes
        rlzs_by_grp = self.dstore['rlzs_by_grp']
        self.rlzs_by_grp = {k: dset[()] for k, dset in rlzs_by_grp.items()}

        # populate _pmap_by_grp
        self._pmap_by_grp = {}
        if 'poes' in self.dstore:
            # build probability maps restricted to the given sids
            ok_sids = set(self.sids)
            for grp, dset in self.dstore['poes'].items():
                ds = dset['array']
                L, G = ds.shape[1:]
                pmap = probability_map.ProbabilityMap(L, G)
                for idx, sid in enumerate(dset['sids'][()]):
                    if sid in ok_sids:
                        pmap[sid] = probability_map.ProbabilityCurve(ds[idx])
                self._pmap_by_grp[grp] = pmap
                self.nbytes += pmap.nbytes
        return self._pmap_by_grp

    # used in risk calculation where there is a single site per getter
    def get_hazard(self, gsim=None):
        """
        :param gsim: ignored
        :returns: R probability curves for the given site
        """
        return self.get_pcurves(self.sids[0])

    def get(self, rlzi, grp=None):
        """
        :param rlzi: a realization index
        :param grp: None (all groups) or a string of the form "grp-XX"
        :returns: the hazard curves for the given realization
        """
        self.init()
        assert self.sids is not None
        pmap = probability_map.ProbabilityMap(len(self.imtls.array), 1)
        grps = [grp] if grp is not None else sorted(self._pmap_by_grp)
        for grp in grps:
            for gsim_idx, rlzis in enumerate(self.rlzs_by_grp[grp]):
                for r in rlzis:
                    if r == rlzi:
                        pmap |= self._pmap_by_grp[grp].extract(gsim_idx)
                        break
        return pmap

    def get_pcurves(self, sid):  # used in classical
        """
        :returns: a list of R probability curves with shape L
        """
        pmap_by_grp = self.init()
        L = len(self.imtls.array)
        pcurves = [probability_map.ProbabilityCurve(numpy.zeros((L, 1)))
                   for _ in range(self.num_rlzs)]
        for grp, pmap in pmap_by_grp.items():
            try:
                pc = pmap[sid]
            except KeyError:  # no hazard for sid
                continue
            for gsim_idx, rlzis in enumerate(self.rlzs_by_grp[grp]):
                c = probability_map.ProbabilityCurve(pc.array[:, [gsim_idx]])
                for rlzi in rlzis:
                    pcurves[rlzi] |= c
        return pcurves

    def get_pcurve(self, s, r, g):  # used in disaggregation
        """
        :param s: site ID
        :param r: realization ID
        :param g: group ID
        :returns: a probability curves with shape L (or None, if missing)
        """
        grp = 'grp-%02d' % g
        pmap = self.init()[grp]
        try:
            pc = pmap[s]
        except KeyError:
            return
        L = len(self.imtls.array)
        pcurve = probability_map.ProbabilityCurve(numpy.zeros((L, 1)))
        for gsim_idx, rlzis in enumerate(self.rlzs_by_grp[grp]):
            for rlzi in rlzis:
                if rlzi == r:
                    pcurve |= probability_map.ProbabilityCurve(
                        pc.array[:, [gsim_idx]])
        return pcurve

    def items(self, kind=''):
        """
        Extract probability maps from the datastore, possibly generating
        on the fly the ones corresponding to the individual realizations.
        Yields pairs (tag, pmap).

        :param kind:
            the kind of PoEs to extract; if not given, returns the realization
            if there is only one or the statistics otherwise.
        """
        num_rlzs = len(self.weights)
        if not kind or kind == 'all':  # use default
            if 'hcurves' in self.dstore:
                for k in sorted(self.dstore['hcurves']):
                    yield k, self.dstore['hcurves/' + k][()]
            elif num_rlzs == 1:
                yield 'mean', self.get(0)
            return
        if 'poes' in self.dstore and kind in ('rlzs', 'all'):
            for rlzi in range(num_rlzs):
                hcurves = self.get(rlzi)
                yield 'rlz-%03d' % rlzi, hcurves
        elif 'poes' in self.dstore and kind.startswith('rlz-'):
            yield kind, self.get(int(kind[4:]))
        if 'hcurves' in self.dstore and kind == 'stats':
            for k in sorted(self.dstore['hcurves']):
                if not k.startswith('rlz'):
                    yield k, self.dstore['hcurves/' + k][()]

    def get_mean(self, grp=None):
        """
        Compute the mean curve as a ProbabilityMap

        :param grp:
            if not None must be a string of the form "grp-XX"; in that case
            returns the mean considering only the contribution for group XX
        """
        self.init()
        if len(self.weights) == 1:  # one realization
            # the standard deviation is zero
            pmap = self.get(0, grp)
            for sid, pcurve in pmap.items():
                array = numpy.zeros(pcurve.array.shape)
                array[:, 0] = pcurve.array[:, 0]
                pcurve.array = array
            return pmap
        elif grp:
            raise NotImplementedError('multiple realizations')
        L = len(self.imtls.array)
        pmap = probability_map.ProbabilityMap.build(L, 1, self.sids)
        for sid in self.sids:
            pmap[sid] = build_stat_curve(
                numpy.array([pc.array for pc in self.get_pcurves(sid)]),
                self.imtls, stats.mean_curve, self.weights)
        return pmap


class GmfDataGetter(collections.abc.Mapping):
    """
    A dictionary-like object {sid: dictionary by realization index}
    """
    def __init__(self, dstore, sids, num_rlzs):
        self.dstore = dstore
        self.sids = sids
        self.num_rlzs = num_rlzs
        assert len(sids) == 1, sids

    def init(self):
        if hasattr(self, 'data'):  # already initialized
            return
        self.dstore.open('r')  # if not already open
        try:
            self.imts = self.dstore['gmf_data/imts'][()].split()
        except KeyError:  # engine < 3.3
            self.imts = list(self.dstore['oqparam'].imtls)
        self.rlzs = self.dstore['events']['rlz_id']
        self.data = self[self.sids[0]]
        if not self.data:  # no GMVs, return 0, counted in no_damage
            self.data = {rlzi: 0 for rlzi in range(self.num_rlzs)}
        # now some attributes set for API compatibility with the GmfGetter
        # number of ground motion fields
        # dictionary rlzi -> array(imts, events, nbytes)
        self.E = len(self.rlzs)

    def get_hazard(self, gsim=None):
        """
        :param gsim: ignored
        :returns: an dict rlzi -> datadict
        """
        return self.data

    def __getitem__(self, sid):
        dset = self.dstore['gmf_data/data']
        idxs = self.dstore['gmf_data/indices'][sid]
        if idxs.dtype.name == 'uint32':  # scenario
            idxs = [idxs]
        elif not idxs.dtype.names:  # engine >= 3.2
            idxs = zip(*idxs)
        data = [dset[start:stop] for start, stop in idxs]
        if len(data) == 0:  # site ID with no data
            return {}
        return group_by_rlz(numpy.concatenate(data), self.rlzs)

    def __iter__(self):
        return iter(self.sids)

    def __len__(self):
        return len(self.sids)


class GmfGetter(object):
    """
    An hazard getter with methods .get_gmfdata and .get_hazard returning
    ground motion values.
    """
    def __init__(self, rupgetter, srcfilter, oqparam):
        self.rlzs_by_gsim = rupgetter.rlzs_by_gsim
        self.rupgetter = rupgetter
        self.srcfilter = srcfilter
        self.sitecol = srcfilter.sitecol.complete
        self.oqparam = oqparam
        self.min_iml = oqparam.min_iml
        self.N = len(self.sitecol)
        self.num_rlzs = sum(len(rlzs) for rlzs in self.rlzs_by_gsim.values())
        self.sig_eps_dt = sig_eps_dt(oqparam.imtls)
        M32 = (F32, len(oqparam.imtls))
        self.gmv_eid_dt = numpy.dtype([('gmv', M32), ('eid', U32)])
        md = (calc.filters.IntegrationDistance(oqparam.maximum_distance)
              if isinstance(oqparam.maximum_distance, dict)
              else oqparam.maximum_distance)
        param = {'filter_distance': oqparam.filter_distance,
                 'imtls': oqparam.imtls, 'maximum_distance': md}
        self.cmaker = ContextMaker(
            rupgetter.trt, rupgetter.rlzs_by_gsim, param)
        self.correl_model = oqparam.correl_model

    @property
    def sids(self):
        return self.sitecol.sids

    @property
    def imtls(self):
        return self.oqparam.imtls

    @property
    def imts(self):
        return list(self.oqparam.imtls)

    def init(self):
        """
        Initialize the computers. Should be called on the workers
        """
        if hasattr(self, 'computers'):  # init already called
            return
        self.computers = []
        for ebr in self.rupgetter.get_ruptures():
            sitecol = self.sitecol.filtered(ebr.sids)
            try:
                computer = calc.gmf.GmfComputer(
                    ebr, sitecol, self.oqparam.imtls, self.cmaker,
                    self.oqparam.truncation_level, self.correl_model)
            except FarAwayRupture:
                # due to numeric errors, ruptures within the maximum_distance
                # when written, can be outside when read; I found a case with
                # a distance of 99.9996936 km over a maximum distance of 100 km
                continue
            self.computers.append(computer)

    def get_gmfdata(self):
        """
        :returns: an array of the dtype (sid, eid, gmv)
        """
        alldata = []
        self.sig_eps = []
        for computer in self.computers:
            data = computer.compute_all(
                self.min_iml, self.rlzs_by_gsim, self.sig_eps)
            alldata.append(data)
        if not alldata:
            return []
        return numpy.concatenate(alldata)

    def get_hazard_by_sid(self, data=None):
        """
        :param data: if given, an iterator of records of dtype gmf_dt
        :returns: sid -> records
        """
        if data is None:
            data = self.get_gmfdata()
        if len(data) == 0:
            return {}
        return general.group_array(data, 'sid')

    def compute_gmfs_curves(self, rlzs, monitor):
        """
        :param rlzs: an array of shapeE
        :returns: a dict with keys gmfdata, indices, hcurves
        """
        oq = self.oqparam
        with monitor('getting ruptures', measuremem=True):
            self.init()
        hcurves = {}  # key -> poes
        if oq.hazard_curves_from_gmfs:
            hc_mon = monitor('building hazard curves', measuremem=False)
            with monitor('building hazard', measuremem=True):
                gmfdata = self.get_gmfdata()  # returned later
                hazard = self.get_hazard_by_sid(data=gmfdata)
            for sid, hazardr in hazard.items():
                dic = group_by_rlz(hazardr, rlzs)
                for rlzi, array in dic.items():
                    with hc_mon:
                        gmvs = array['gmv']
                        for imti, imt in enumerate(oq.imtls):
                            poes = _gmvs_to_haz_curve(
                                gmvs[:, imti], oq.imtls[imt],
                                oq.ses_per_logic_tree_path)
                            hcurves[rsi2str(rlzi, sid, imt)] = poes
        if not oq.ground_motion_fields:
            return dict(gmfdata=(), hcurves=hcurves)
        with monitor('building hazard', measuremem=True):
            gmfdata = self.get_gmfdata()
        if len(gmfdata) == 0:
            return dict(gmfdata=[])
        indices = []
        gmfdata.sort(order=('sid', 'eid'))
        start = stop = 0
        for sid, rows in itertools.groupby(gmfdata['sid']):
            for row in rows:
                stop += 1
            indices.append((sid, start, stop))
            start = stop
        res = dict(gmfdata=gmfdata, hcurves=hcurves,
                   sig_eps=numpy.array(self.sig_eps, self.sig_eps_dt),
                   indices=numpy.array(indices, (U32, 3)))
        return res


def group_by_rlz(data, rlzs):
    """
    :param data: a composite array of D elements with a field `eid`
    :param rlzs: an array of E >= D elements
    :returns: a dictionary rlzi -> data for each realization
    """
    acc = general.AccumDict(accum=[])
    for rec in data:
        acc[rlzs[rec['eid']]].append(rec)
    return {rlzi: numpy.array(recs) for rlzi, recs in acc.items()}


def weight_rup(rup):
    if rup.sids is None:
        rup.weight = rup['n_occ']
    else:
        rup.weight = rup['n_occ'] * numpy.ceil(len(rup.sids) / 1000)
    return rup.weight


def gen_rupture_getters(dstore, slc=slice(None), maxweight=1E5, filename=None,
                        weight_rup=weight_rup):
    """
    :yields: RuptureGetters
    """
    try:
        e0s = dstore['eslices'][:, 0]
    except KeyError:
        e0s = None
    if dstore.parent:
        dstore = dstore.parent
    csm_info = dstore['csm_info']
    trt_by_grp = csm_info.grp_by("trt")
    samples = csm_info.get_samples_by_grp()
    rlzs_by_gsim = csm_info.get_rlzs_by_gsim_grp()
    rup_array = dstore['ruptures'][slc]
    nr, ne = 0, 0
    maxdist = dstore['oqparam'].maximum_distance
    if 'sitecol' in dstore:
        srcfilter = SourceFilter(dstore['sitecol'], maxdist)
    else:
        srcfilter = None
    for grp_id, arr in general.group_array(rup_array, 'grp_id').items():
        if not rlzs_by_gsim[grp_id]:
            # this may happen if a source model has no sources, like
            # in event_based_risk/case_3
            continue
        trt = trt_by_grp[grp_id]
        proxies = []
        for rec in arr:
            if srcfilter:
                sids = srcfilter.close_sids(rec, trt)
                if len(sids):
                    proxies.append(RuptureProxy(rec, sids))
            else:
                proxies.append(RuptureProxy(rec))
        for block in general.block_splitter(proxies, maxweight, weight_rup):
            if e0s is None:
                e0 = numpy.zeros(len(block), U32)
            else:
                e0 = e0s[nr: nr + len(block)]
            rgetter = RuptureGetter(
                block, filename or dstore.filename, grp_id,
                trt_by_grp[grp_id], samples[grp_id], rlzs_by_gsim[grp_id], e0)
            yield rgetter
            nr += len(block)
            ne += rgetter.num_events


# this is never called directly; gen_rupture_getters is used instead
class RuptureGetter(object):
    """
    :param proxies:
        a list of RuptureProxies
    :param filename:
        path to the HDF5 file containing a 'rupgeoms' dataset
    :param grp_id:
        source group index
    :param trt:
        tectonic region type string
    :param samples:
        number of samples of the group
    :param rlzs_by_gsim:
        dictionary gsim -> rlzs for the group
    """
    def __init__(self, proxies, filename, grp_id, trt, samples,
                 rlzs_by_gsim, e0=None):
        self.proxies = proxies
        self.weight = sum(proxy.weight for proxy in proxies)
        self.filename = filename
        self.grp_id = grp_id
        self.trt = trt
        self.samples = samples
        self.rlzs_by_gsim = rlzs_by_gsim
        self.e0 = e0
        n_occ = sum(int(proxy['n_occ']) for proxy in proxies)
        self.num_events = n_occ if samples > 1 else n_occ * sum(
            len(rlzs) for rlzs in rlzs_by_gsim.values())

<<<<<<< HEAD
=======
    def split(self):
        """
        :returns: a list of RuptureGetters with 1 rupture each
        """
        out = []
        for i, proxy in enumerate(self.proxies):
            rg = object.__new__(self.__class__)
            rg.proxies = [proxy]
            rg.filename = self.filename
            rg.grp_id = self.grp_id
            rg.trt = self.trt
            rg.samples = self.samples
            rg.rlzs_by_gsim = self.rlzs_by_gsim
            rg.e0 = numpy.array([self.e0[i]])
            rg.weight = proxy.weight
            out.append(rg)
        return out

>>>>>>> 6588ef62
    @property
    def num_ruptures(self):
        return len(self.proxies)

    def get_eid_rlz(self):
        """
        :returns: a composite array with the associations eid->rlz
        """
        eid_rlz = []
        for e0, rup in zip(self.e0, self.proxies):
            ebr = EBRupture(mock.Mock(rup_id=rup['serial']), rup['srcidx'],
                            self.grp_id, rup['n_occ'], self.samples)
            for rlz_id, eids in ebr.get_eids_by_rlz(self.rlzs_by_gsim).items():
                for eid in eids:
                    eid_rlz.append((eid + e0, rup['id'], rlz_id))
        return numpy.array(eid_rlz, events_dt)

    def get_rupdict(self):
        """
        :returns: a dictionary with the parameters of the rupture
        """
        assert len(self.proxies) == 1, 'Please specify a slice of length 1'
        dic = {'trt': self.trt, 'samples': self.samples}
        with datastore.read(self.filename) as dstore:
            rupgeoms = dstore['rupgeoms']
            source_ids = dstore['source_info']['source_id']
            rec = self.proxies[0].rec
            geom = rupgeoms[rec['gidx1']:rec['gidx2']].reshape(
                rec['sx'], rec['sy'])
            dic['lons'] = geom['lon']
            dic['lats'] = geom['lat']
            dic['deps'] = geom['depth']
            rupclass, surclass = code2cls[rec['code']]
            dic['rupture_class'] = rupclass.__name__
            dic['surface_class'] = surclass.__name__
            dic['hypo'] = rec['hypo']
            dic['occurrence_rate'] = rec['occurrence_rate']
            dic['grp_id'] = rec['grp_id']
            dic['n_occ'] = rec['n_occ']
            dic['serial'] = rec['serial']
            dic['mag'] = rec['mag']
            dic['srcid'] = source_ids[rec['srcidx']]
        return dic

    def get_ruptures(self, min_mag=0):
        """
        :returns: a list of EBRuptures filtered by bounding box
        """
        ebrs = []
        with datastore.read(self.filename) as dstore:
            rupgeoms = dstore['rupgeoms']
            for e0, proxy in zip(self.e0, self.proxies):
                if proxy['mag'] < min_mag:
                    continue
                geom = rupgeoms[proxy['gidx1']:proxy['gidx2']].reshape(
                    proxy['sx'], proxy['sy'])
                ebr = proxy.to_ebr(geom, self.trt, self.samples)
                ebr.e0 = 0 if self.e0 is None else e0
                ebrs.append(ebr)
        return ebrs

    def __len__(self):
        return len(self.proxies)

    def __repr__(self):
        wei = ' [w=%d]' % self.weight if hasattr(self, 'weight') else ''
        return '<%s grp_id=%d, %d rupture(s)%s>' % (
            self.__class__.__name__, self.grp_id, len(self), wei)<|MERGE_RESOLUTION|>--- conflicted
+++ resolved
@@ -531,27 +531,6 @@
         self.num_events = n_occ if samples > 1 else n_occ * sum(
             len(rlzs) for rlzs in rlzs_by_gsim.values())
 
-<<<<<<< HEAD
-=======
-    def split(self):
-        """
-        :returns: a list of RuptureGetters with 1 rupture each
-        """
-        out = []
-        for i, proxy in enumerate(self.proxies):
-            rg = object.__new__(self.__class__)
-            rg.proxies = [proxy]
-            rg.filename = self.filename
-            rg.grp_id = self.grp_id
-            rg.trt = self.trt
-            rg.samples = self.samples
-            rg.rlzs_by_gsim = self.rlzs_by_gsim
-            rg.e0 = numpy.array([self.e0[i]])
-            rg.weight = proxy.weight
-            out.append(rg)
-        return out
-
->>>>>>> 6588ef62
     @property
     def num_ruptures(self):
         return len(self.proxies)
