--- conflicted
+++ resolved
@@ -564,13 +564,8 @@
         L = len(oq.imtls.array)
         acc = parallel.starmap(
             self.core_task.__func__, self.gen_args(self.sesruptures)).reduce(
-<<<<<<< HEAD
-                agg=self.combine_curves_and_save_gmfs,
+                agg=self.combine_pmaps_and_save_gmfs,
                 acc={rlz.ordinal: ProbabilityMap(L, 1)
-=======
-                agg=self.combine_pmaps_and_save_gmfs,
-                acc={rlz.ordinal: ProbabilityMap()
->>>>>>> c9e2374d
                      for rlz in self.rlzs_assoc.realizations})
         if oq.ground_motion_fields and 'gmf_data' in self.datastore:
             self.datastore.set_nbytes('gmf_data')
