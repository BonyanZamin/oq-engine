# -*- coding: utf-8 -*-
# vim: tabstop=4 shiftwidth=4 softtabstop=4
#
# Copyright (C) 2015-2016 GEM Foundation
#
# OpenQuake is free software: you can redistribute it and/or modify it
# under the terms of the GNU Affero General Public License as published
# by the Free Software Foundation, either version 3 of the License, or
# (at your option) any later version.
#
# OpenQuake is distributed in the hope that it will be useful,
# but WITHOUT ANY WARRANTY; without even the implied warranty of
# MERCHANTABILITY or FITNESS FOR A PARTICULAR PURPOSE.  See the
# GNU Affero General Public License for more details.
#
# You should have received a copy of the GNU Affero General Public License
# along with OpenQuake. If not, see <http://www.gnu.org/licenses/>.

import time
import os.path
import operator
import logging
import collections

import numpy

from openquake.baselib import hdf5
from openquake.baselib.general import AccumDict, groupby
from openquake.baselib.python3compat import zip
from openquake.baselib.performance import Monitor
from openquake.hazardlib.calc.filters import \
    filter_sites_by_distance_to_rupture
from openquake.hazardlib.calc.hazard_curve import zero_curves
from openquake.hazardlib import geo, site, calc
from openquake.hazardlib.gsim.base import ContextMaker
from openquake.commonlib import readinput, parallel, datastore
from openquake.commonlib.util import max_rel_diff_index, Rupture

from openquake.calculators import base, views
from openquake.calculators.calc import gmvs_to_haz_curve
from openquake.calculators.classical import ClassicalCalculator

# ######################## rupture calculator ############################ #

U16 = numpy.uint16
U32 = numpy.uint32
F32 = numpy.float32


@datastore.view.add('col_rlz_assocs')
def view_col_rlz_assocs(name, dstore):
    """
    :returns: an array with the association array col_ids -> rlz_ids
    """
    rlzs_assoc = dstore['rlzs_assoc']
    num_ruptures = dstore.get_attr('etags', 'num_ruptures')
    num_rlzs = len(rlzs_assoc.realizations)
    col_ids_list = [[] for _ in range(num_rlzs)]
    for rlz in rlzs_assoc.realizations:
        for col_id in sorted(rlzs_assoc.get_col_ids(rlz)):
            if num_ruptures[col_id]:
                col_ids_list[rlz.ordinal].append(col_id)
    assocs = collections.defaultdict(list)
    for i, col_ids in enumerate(col_ids_list):
        assocs[tuple(col_ids)].append(i)
    tbl = [['Collections', 'Realizations']] + sorted(assocs.items())
    return views.rst_table(tbl)


# #################################################################### #


def get_geom(surface, is_from_fault_source, is_multi_surface):
    """
    The following fields can be interpreted different ways,
    depending on the value of `is_from_fault_source`. If
    `is_from_fault_source` is True, each of these fields should
    contain a 2D numpy array (all of the same shape). Each triple
    of (lon, lat, depth) for a given index represents the node of
    a rectangular mesh. If `is_from_fault_source` is False, each
    of these fields should contain a sequence (tuple, list, or
    numpy array, for example) of 4 values. In order, the triples
    of (lon, lat, depth) represent top left, top right, bottom
    left, and bottom right corners of the the rupture's planar
    surface. Update: There is now a third case. If the rupture
    originated from a characteristic fault source with a
    multi-planar-surface geometry, `lons`, `lats`, and `depths`
    will contain one or more sets of 4 points, similar to how
    planar surface geometry is stored (see above).

    :param rupture: an instance of :class:`openquake.hazardlib.source.rupture.BaseProbabilisticRupture`
    :param is_from_fault_source: a boolean
    :param is_multi_surface: a boolean
    """
    if is_from_fault_source:
        # for simple and complex fault sources,
        # rupture surface geometry is represented by a mesh
        surf_mesh = surface.get_mesh()
        lons = surf_mesh.lons
        lats = surf_mesh.lats
        depths = surf_mesh.depths
    else:
        if is_multi_surface:
            # `list` of
            # openquake.hazardlib.geo.surface.planar.PlanarSurface
            # objects:
            surfaces = surface.surfaces

            # lons, lats, and depths are arrays with len == 4*N,
            # where N is the number of surfaces in the
            # multisurface for each `corner_*`, the ordering is:
            #   - top left
            #   - top right
            #   - bottom left
            #   - bottom right
            lons = numpy.concatenate([x.corner_lons for x in surfaces])
            lats = numpy.concatenate([x.corner_lats for x in surfaces])
            depths = numpy.concatenate([x.corner_depths for x in surfaces])
        else:
            # For area or point source,
            # rupture geometry is represented by a planar surface,
            # defined by 3D corner points
            lons = numpy.zeros((4))
            lats = numpy.zeros((4))
            depths = numpy.zeros((4))

            # NOTE: It is important to maintain the order of these
            # corner points. TODO: check the ordering
            for i, corner in enumerate((surface.top_left,
                                        surface.top_right,
                                        surface.bottom_left,
                                        surface.bottom_right)):
                lons[i] = corner.longitude
                lats[i] = corner.latitude
                depths[i] = corner.depth
    return lons, lats, depths


class EBRupture(object):
    """
    An event based rupture. It is a wrapper over a hazardlib rupture
    object, containing an array of site indices affected by the rupture,
    as well as the tags of the corresponding seismic events.
    """
    def __init__(self, rupture, indices, etags, trt_id, serial):
        self.rupture = rupture
        self.indices = indices
        self.etags = numpy.array(etags)
        self.trt_id = trt_id
        self.serial = serial

    @property
    def multiplicity(self):
        """
        How many times the underlying rupture occurs.
        """
        return len(self.etags)

    def export(self, mesh):
        """
        Yield :class:`openquake.commonlib.util.Rupture` objects, with all the
        attributes set, suitable for export in XML format.
        """
        rupture = self.rupture
        for etag in self.etags:
            new = Rupture(etag, self.indices)
            new.mesh = mesh[self.indices]
            new.etag = etag
            new.rupture = new
            new.is_from_fault_source = iffs = isinstance(
                rupture.surface, (geo.ComplexFaultSurface,
                                  geo.SimpleFaultSurface))
            new.is_multi_surface = ims = isinstance(
                rupture.surface, geo.MultiSurface)
            new.lons, new.lats, new.depths = get_geom(
                rupture.surface, iffs, ims)
            new.surface = rupture.surface
            new.strike = rupture.surface.get_strike()
            new.dip = rupture.surface.get_dip()
            new.rake = rupture.rake
            new.hypocenter = rupture.hypocenter
            new.tectonic_region_type = rupture.tectonic_region_type
            new.magnitude = new.mag = rupture.mag
            new.top_left_corner = None if iffs or ims else (
                new.lons[0], new.lats[0], new.depths[0])
            new.top_right_corner = None if iffs or ims else (
                new.lons[1], new.lats[1], new.depths[1])
            new.bottom_left_corner = None if iffs or ims else (
                new.lons[2], new.lats[2], new.depths[2])
            new.bottom_right_corner = None if iffs or ims else (
                new.lons[3], new.lats[3], new.depths[3])
            yield new

    def __lt__(self, other):
        return self.serial < other.serial

    def __repr__(self):
        return '<%s #%d, trt_id=%d>' % (self.__class__.__name__,
                                        self.serial, self.trt_id)


class RuptureFilter(object):
    """
    Implement two filtering mechanism:

    1. if min_iml is empty, use the usual filtering on the maximum distance
    2. otherwise, filter on the ground motion minimum intensity.

    In other words, if a ground motion is below the minimum intensity
    for all hazard sites and for all intensity measure types, ignore
    the rupture. When a RuptureFilter instance is called on a rupture,
    returns None if the rupture has to be discarded, or a
    FilteredSiteCollection with the sites having ground motion intensity
    over the threshold.

    :param sites:
        sites to filter (usually already prefiltered)
    :param maximum_distance:
        the maximum distance to use in the distance filtering
    :param imts:
        a list of intensity measure types
    :param trunc_level:
        the truncation level used in the GMF calculation
    :param min_iml:
        a dictionary with the minimum intensity measure level for each IMT
    """
<<<<<<< HEAD
    def __init__(self, sites, maximum_distance, gmv_dt, gsims, trunc_level,
                 min_iml):
        self.sites = sites
        self.max_dist = maximum_distance
        self.gmv_dt = gmv_dt
=======
    def __init__(self, sites, maximum_distance, imts, gsims, trunc_level,
                 min_iml):
        self.sites = sites
        self.max_dist = maximum_distance
        self.imts = imts
>>>>>>> 9a70582d
        self.gsims = gsims
        self.trunc_level = trunc_level
        self.min_iml = min_iml

    def __call__(self, rupture):
        """
        :returns: a FilteredSiteCollection or None
        """
        if self.min_iml:
            computer = calc.gmf.GmfComputer(
<<<<<<< HEAD
                rupture, self.sites, self.gmv_dt, self.gsims, self.trunc_level)
            ok = numpy.zeros(len(self.sites), bool)
            gmf_by_rlz_imt = computer.calcgmfs(1, rupture.seed)
            for rlz, gmf_by_imt in gmf_by_rlz_imt.items():
                for imt, gmf in gmf_by_imt.items():
                    # NB: gmf[:, 0] because the multiplicity is 1
                    ok += gmf[:, 0] >= getdefault(self.min_iml, imt)
=======
                rupture, self.sites, self.imts, self.gsims, self.trunc_level)
            [gmf] = computer.calcgmfs(1, rupture.seed)
            ok = numpy.zeros(len(self.sites), bool)
            for gsim in self.gsims:
                gmf_by_imt = gmf[str(gsim)]
                for imt in self.imts:
                    ok += gmf_by_imt[imt] >= self.min_iml[imt]
>>>>>>> 9a70582d
            return computer.sites.filter(ok)
        else:  # maximum_distance filtering
            return filter_sites_by_distance_to_rupture(
                rupture, self.max_dist, self.sites)


def getdefault(dic_with_default, key):
    """
    :param dic_with_default: a dictionary with a 'default' key
    :param key: a key that may be present in the dictionary or not
    :returns: the value associated to the key, or to 'default'
    """
    try:
        return dic_with_default[key]
    except KeyError:
        return dic_with_default['default']


@parallel.litetask
def compute_ruptures(sources, sitecol, siteidx, rlzs_assoc, monitor):
    """
    :param sources:
        List of commonlib.source.Source tuples
    :param sitecol:
        a :class:`openquake.hazardlib.site.SiteCollection` instance
    :param siteidx:
        always equal to 0
    :param rlzs_assoc:
        a :class:`openquake.commonlib.source.RlzsAssoc` instance
    :param monitor:
        monitor instance
    :returns:
        a dictionary trt_model_id -> [Rupture instances]
    """
    assert siteidx == 0, (
        'siteidx can be nonzero only for the classical_tiling calculations: '
        'tiling with the EventBasedRuptureCalculator is an error')
    # NB: by construction each block is a non-empty list with
    # sources of the same trt_model_id
    trt_model_id = sources[0].trt_model_id
    oq = monitor.oqparam
    trt = sources[0].tectonic_region_type
<<<<<<< HEAD
    max_dist = getdefault(oq.maximum_distance, trt)
=======
    try:
        max_dist = oq.maximum_distance[trt]
    except KeyError:
        max_dist = oq.maximum_distance['default']
>>>>>>> 9a70582d
    cmaker = ContextMaker(rlzs_assoc.gsims_by_trt_id[trt_model_id])
    params = cmaker.REQUIRES_RUPTURE_PARAMETERS
    rup_data_dt = numpy.dtype(
        [('rupserial', U32), ('multiplicity', U16), ('numsites', U32)] + [
            (param, F32) for param in params])
    gmv_dt = calc.gmf.gmv_dt(oq.imtls)
    eb_ruptures = []
    rup_data = []
    calc_times = []
<<<<<<< HEAD
    rup_mon = monitor('filtering ruptures')
=======
    rup_mon = monitor('filtering ruptures', measuremem=False)
>>>>>>> 9a70582d

    # Compute and save stochastic event sets
    for src in sources:
        t0 = time.time()
        s_sites = src.filter_sites_by_distance_to_source(max_dist, sitecol)
        if s_sites is None:
            continue

        rupture_filter = RuptureFilter(
<<<<<<< HEAD
            s_sites, max_dist, gmv_dt, cmaker.gsims,
=======
            s_sites, max_dist, oq.imtls, cmaker.gsims,
>>>>>>> 9a70582d
            oq.truncation_level, oq.minimum_intensity)
        num_occ_by_rup = sample_ruptures(
            src, oq.ses_per_logic_tree_path, rlzs_assoc.csm_info)
        # NB: the number of occurrences is very low, << 1, so it is
        # more efficient to filter only the ruptures that occur, i.e.
        # to call sample_ruptures *before* the filtering
        for ebr in build_eb_ruptures(
                src, num_occ_by_rup, rupture_filter, oq.random_seed, rup_mon):
            nsites = len(ebr.indices)
            rc = cmaker.make_rupture_context(ebr.rupture)
            ruptparams = tuple(getattr(rc, param) for param in params)
            rup_data.append((ebr.serial, len(ebr.etags), nsites) + ruptparams)
            eb_ruptures.append(ebr)
        dt = time.time() - t0
        calc_times.append((src.id, dt))
    res = AccumDict({trt_model_id: eb_ruptures})
    res.calc_times = calc_times
    res.rup_data = numpy.array(rup_data, rup_data_dt)
    res.trt = trt
    return res


def sample_ruptures(src, num_ses, info):
    """
    Sample the ruptures contained in the given source.

    :param src: a hazardlib source object
    :param num_ses: the number of Stochastic Event Sets to generate
    :param info: a :class:`openquake.commonlib.source.CompositionInfo` instance
    :returns: a dictionary of dictionaries rupture ->
              {(col_id, ses_id): num_occurrences}
    """
    col_ids = info.col_ids_by_trt_id[src.trt_model_id]
    # the dictionary `num_occ_by_rup` contains a dictionary
    # (col_id, ses_id) -> num_occurrences
    # for each occurring rupture
    num_occ_by_rup = collections.defaultdict(AccumDict)
    # generating ruptures for the given source
    for rup_no, rup in enumerate(src.iter_ruptures()):
        rup.seed = seed = src.serial[rup_no] + info.seed
        numpy.random.seed(seed)
        for col_id in col_ids:
            for ses_idx in range(1, num_ses + 1):
                num_occurrences = rup.sample_number_of_occurrences()
                if num_occurrences:
                    num_occ_by_rup[rup] += {
                        (col_id, ses_idx): num_occurrences}
        rup.rup_no = rup_no + 1
    return num_occ_by_rup


def build_eb_ruptures(
        src, num_occ_by_rup, rupture_filter, random_seed, rup_mon):
    """
    Filter the ruptures stored in the dictionary num_occ_by_rup and
    yield pairs (rupture, <list of associated EBRuptures>)
    """
    for rup in sorted(num_occ_by_rup, key=operator.attrgetter('rup_no')):
        with rup_mon:
            r_sites = rupture_filter(rup)
        if r_sites is None:
            # ignore ruptures which are far away
            del num_occ_by_rup[rup]  # save memory
            continue

        # creating EBRuptures
        serial = rup.seed - random_seed + 1
        etags = []
        for (col_idx, ses_idx), num_occ in sorted(
                num_occ_by_rup[rup].items()):
            for occ_no in range(1, num_occ + 1):
                etag = 'col=%02d~ses=%04d~src=%s~rup=%d-%02d' % (
                    col_idx, ses_idx, src.source_id, serial, occ_no)
                etags.append(etag)
        if etags:
            yield EBRupture(rup, r_sites.indices, etags,
                            src.trt_model_id, serial)
<<<<<<< HEAD


def get_gmvs_by_sid(gmfa):
    """
    Returns a dictionary sid -> array of composite ground motion values
    """
    return groupby(gmfa, operator.itemgetter('sid'), lambda group:
                   numpy.array([record['gmv'] for record in group]))
=======
>>>>>>> 9a70582d


@base.calculators.add('event_based_rupture')
class EventBasedRuptureCalculator(ClassicalCalculator):
    """
    Event based PSHA calculator generating the ruptures only
    """
    core_task = compute_ruptures
    etags = datastore.persistent_attribute('etags')
    is_stochastic = True

    def init(self):
        """
        Set the random seed passed to the SourceManager and the
        minimum_intensity dictionary.
        """
        self.random_seed = self.oqparam.random_seed
        min_iml = self.oqparam.minimum_intensity
        if min_iml:
            for imt in self.oqparam.imtls:
                try:
                    min_iml[imt] = getdefault(min_iml, imt)
                except KeyError:
                    raise ValueError(
                        'The parameter `minimum_intensity` in the job.ini '
                        'file is missing the IMT %r' % imt)

    def count_eff_ruptures(self, ruptures_by_trt_id, trt_model):
        """
        Returns the number of ruptures sampled in the given trt_model.

        :param ruptures_by_trt_id: a dictionary with key trt_id
        :param trt_model: a TrtModel instance
        """
        return sum(
            len(ruptures) for trt_id, ruptures in ruptures_by_trt_id.items()
            if trt_model.id == trt_id)

    def agg_curves(self, acc, val):
        """
        For the rupture calculator, increment the AccumDict trt_id -> ruptures
        and save the rup_data
        """
        acc += val
        if len(val.rup_data):
            try:
                dset = self.rup_data[val.trt]
            except KeyError:
                dset = self.rup_data[val.trt] = self.datastore.create_dset(
                    'rup_data/' + val.trt, val.rup_data.dtype)
            dset.extend(val.rup_data)

    def zerodict(self):
        """
        Initial accumulator, a dictionary trt_model_id -> list of ruptures
        """
        smodels = self.rlzs_assoc.csm_info.source_models
        zd = AccumDict((tm.id, []) for smodel in smodels
                       for tm in smodel.trt_models)
        zd.calc_times = []
        return zd

    def post_execute(self, result):
        """
        Save the SES collection
        """
        logging.info('Generated %d EBRuptures',
                     sum(len(v) for v in result.values()))
        with self.monitor('saving ruptures', autoflush=True):
            nc = self.rlzs_assoc.csm_info.num_collections
            sescollection = [[] for trt_id in range(nc)]
            etags = []
            for trt_id in result:
                for ebr in result[trt_id]:
                    sescollection[trt_id].append(ebr)
                    etags.extend(ebr.etags)
            etags.sort()
            etag2eid = dict(zip(etags, range(len(etags))))
            self.etags = numpy.array(etags, (bytes, 100))
            self.datastore.set_attrs(
                'etags',
                num_ruptures=numpy.array([len(sc) for sc in sescollection]))
            for i, sescol in enumerate(sescollection):
                for ebr in sescol:
                    ebr.eids = numpy.array(
                        [etag2eid[etag] for etag in ebr.etags], U32)
                nr = len(sescol)
                logging.info('Saving SES collection #%d with %d ruptures',
                             i, nr)
                key = 'sescollection/trt=%02d' % i
                self.datastore[key] = sorted(
                    sescol, key=operator.attrgetter('serial'))
                self.datastore.set_attrs(key, num_ruptures=nr, trt_model_id=i)
        for dset in self.rup_data.values():
            numsites = dset.dset['numsites']
            multiplicity = dset.dset['multiplicity']
            spr = numpy.average(numsites, weights=multiplicity)
            mul = numpy.average(multiplicity, weights=numsites)
            self.datastore.set_attrs(dset.name, sites_per_rupture=spr,
                                     multiplicity=mul)
        self.datastore.set_nbytes('rup_data')


# ######################## GMF calculator ############################ #

def make_gmfs(eb_ruptures, sitecol, gmv_dt, rlzs_assoc,
              trunc_level, correl_model, monitor=Monitor()):
    """
    :param eb_ruptures: a list of EBRuptures with the same trt_model_id
    :param sitecol: a SiteCollection instance
    :param gmv_dt: a numpy dtype (sid, eid, gmv)
    :param rlzs_assoc: a RlzsAssoc instance
    :param trunc_level: truncation level
    :param correl_model: correlation model instance
    :param monitor: a monitor instance
    :returns: a dictionary rlzi -> gmv_dt array
    """
    trt_id = eb_ruptures[0].trt_id
    gsims = rlzs_assoc.gsims_by_trt_id[trt_id]
    dic = collections.defaultdict(list)  # rlzi -> [gmfa, ...]
    ctx_mon = monitor('make contexts')
    gmf_mon = monitor('compute poes')
    sites = sitecol.complete
    for ebr in eb_ruptures:
        with ctx_mon:
            r_sites = site.FilteredSiteCollection(ebr.indices, sites)
            computer = calc.gmf.GmfComputer(
                ebr.rupture, r_sites, gmv_dt, gsims, trunc_level, correl_model)
        with gmf_mon:
            for gsim in gsims:
                for i, rlz in enumerate(rlzs_assoc[trt_id, str(gsim)]):
                    seed = ebr.rupture.seed + i
                    gmfa = computer.compute(seed, gsim, ebr.eids)
                    dic[rlz.ordinal].append(gmfa)
    res = {rlzi: numpy.concatenate(dic[rlzi]) for rlzi in dic}
    return res


@parallel.litetask
def compute_gmfs_and_curves(eb_ruptures, sitecol, gmv_dt, rlzs_assoc, monitor):
    """
    :param eb_ruptures:
        a list of blocks of EBRuptures of the same SESCollection
    :param sitecol:
        a :class:`openquake.hazardlib.site.SiteCollection` instance
    :param gmv_dt:
        numpy datatype for the ground motion values
    :param rlzs_assoc:
        a RlzsAssoc instance
    :param monitor:
        a Monitor instance
    :returns:
        a dictionary (rlzi, imt) -> [gmfarray, haz_curves]
   """
    oq = monitor.oqparam
    # NB: by construction each block is a non-empty list with
    # ruptures of the same col_id and therefore trt_model_id
    trunc_level = oq.truncation_level
    correl_model = readinput.get_correl_model(oq)
    tot_sites = len(sitecol.complete)
    gmfadict = make_gmfs(
        eb_ruptures, sitecol, gmv_dt, rlzs_assoc, trunc_level, correl_model,
        monitor)
    result = {rlzi: [gmfadict[rlzi], None]
              if oq.ground_motion_fields else [None, None]
              for rlzi in gmfadict}
    if oq.hazard_curves_from_gmfs:
        with monitor('bulding hazard curves', measuremem=False):
            duration = oq.investigation_time * oq.ses_per_logic_tree_path * (
                oq.number_of_logic_tree_samples or 1)
            for rlzi in gmfadict:
                gmvs_by_sid = get_gmvs_by_sid(gmfadict[rlzi])
                curves = zero_curves(tot_sites, oq.imtls)
                for imt in oq.imtls:
                    imls = numpy.array(oq.imtls[imt])
                    for sid in range(tot_sites):
                        try:
                            gmvs = gmvs_by_sid[sid]
                        except KeyError:
                            continue
                        curves[imt] = gmvs_to_haz_curve(
                            gmvs[imt], imls, oq.investigation_time, duration)
                result[rlzi][1] = curves
    return result


@base.calculators.add('event_based')
class EventBasedCalculator(ClassicalCalculator):
    """
    Event based PSHA calculator generating the ground motion fields and
    the hazard curves from the ruptures, depending on the configuration
    parameters.
    """
    pre_calculator = 'event_based_rupture'
    core_task = compute_gmfs_and_curves
    is_stochastic = True

    def pre_execute(self):
        """
        Read the precomputed ruptures (or compute them on the fly) and
        prepare some empty files in the export directory to store the gmfs
        (if any). If there were pre-existing files, they will be erased.
        """
        super(EventBasedCalculator, self).pre_execute()
        self.sesruptures = []
        for trt_id in range(self.rlzs_assoc.csm_info.num_collections):
            sescol = self.datastore['sescollection/trt=%02d' % trt_id]
            self.sesruptures.extend(sescol)
        self.gmv_dt = calc.gmf.gmv_dt(self.oqparam.imtls)
        if self.oqparam.ground_motion_fields:
            for rlz in self.rlzs_assoc.realizations:
                self.datastore.create_dset(
                    'gmf_data/%04d' % rlz.ordinal, self.gmv_dt)

    def combine_curves_and_save_gmfs(self, acc, res):
        """
        Combine the hazard curves (if any) and save the gmfs (if any)
        sequentially; notice that the gmfs may come from
        different tasks in any order.

        :param acc: an accumulator for the hazard curves
        :param res: a dictionary rlzi, imt -> [gmf_array, curves_by_imt]
        :returns: a new accumulator
        """
        sav_mon = self.monitor('saving gmfs')
        agg_mon = self.monitor('aggregating hcurves')
        for rlzi in res:
            gmfa, curves = res[rlzi]
            if gmfa is not None:
                with sav_mon:
                    hdf5.extend(self.datastore['gmf_data/%04d' % rlzi], gmfa)
            if curves is not None:  # aggregate hcurves
                with agg_mon:
                    self.agg_dicts(acc, {rlzi: curves})
        sav_mon.flush()
        agg_mon.flush()
        return acc

    def execute(self):
        """
        Run in parallel `core_task(sources, sitecol, monitor)`, by
        parallelizing on the ruptures according to their weight and
        tectonic region type.
        """
        oq = self.oqparam
        if not oq.hazard_curves_from_gmfs and not oq.ground_motion_fields:
            return
        monitor = self.monitor(self.core_task.__name__)
        monitor.oqparam = oq
        zc = zero_curves(len(self.sitecol.complete), self.oqparam.imtls)
        zerodict = AccumDict({rlz.ordinal: zc
                              for rlz in self.rlzs_assoc.realizations})
        acc = parallel.apply_reduce(
            self.core_task.__func__,
            (self.sesruptures, self.sitecol, self.gmv_dt, self.rlzs_assoc,
             monitor),
            concurrent_tasks=self.oqparam.concurrent_tasks,
            acc=zerodict, agg=self.combine_curves_and_save_gmfs,
            key=operator.attrgetter('trt_id'),
            weight=operator.attrgetter('multiplicity'))
        if oq.ground_motion_fields:
            self.datastore.set_nbytes('gmf_data')
        return acc

    def post_execute(self, result):
        """
        :param result:
            a dictionary (trt_model_id, gsim) -> haz_curves or an empty
            dictionary if hazard_curves_from_gmfs is false
        """
        oq = self.oqparam
        if not oq.hazard_curves_from_gmfs and not oq.ground_motion_fields:
            return
        elif oq.hazard_curves_from_gmfs:
            rlzs = self.rlzs_assoc.realizations
            self.save_curves({rlzs[rlzi]: result[rlzi] for rlzi in result})
        if oq.compare_with_classical:  # compute classical curves
            export_dir = os.path.join(oq.export_dir, 'cl')
            if not os.path.exists(export_dir):
                os.makedirs(export_dir)
            oq.export_dir = export_dir
            # use a different datastore
            self.cl = ClassicalCalculator(oq, self.monitor)
            self.cl.datastore.parent = self.datastore
            # TODO: perhaps it is possible to avoid reprocessing the source
            # model, however usually this is quite fast and do not dominate
            # the computation
            self.cl.run()
            for imt in self.mean_curves.dtype.fields:
                rdiff, index = max_rel_diff_index(
                    self.cl.mean_curves[imt], self.mean_curves[imt])
                logging.warn('Relative difference with the classical '
                             'mean curves for IMT=%s: %d%% at site index %d',
                             imt, rdiff * 100, index)<|MERGE_RESOLUTION|>--- conflicted
+++ resolved
@@ -224,19 +224,11 @@
     :param min_iml:
         a dictionary with the minimum intensity measure level for each IMT
     """
-<<<<<<< HEAD
     def __init__(self, sites, maximum_distance, gmv_dt, gsims, trunc_level,
                  min_iml):
         self.sites = sites
         self.max_dist = maximum_distance
         self.gmv_dt = gmv_dt
-=======
-    def __init__(self, sites, maximum_distance, imts, gsims, trunc_level,
-                 min_iml):
-        self.sites = sites
-        self.max_dist = maximum_distance
-        self.imts = imts
->>>>>>> 9a70582d
         self.gsims = gsims
         self.trunc_level = trunc_level
         self.min_iml = min_iml
@@ -247,23 +239,13 @@
         """
         if self.min_iml:
             computer = calc.gmf.GmfComputer(
-<<<<<<< HEAD
                 rupture, self.sites, self.gmv_dt, self.gsims, self.trunc_level)
             ok = numpy.zeros(len(self.sites), bool)
             gmf_by_rlz_imt = computer.calcgmfs(1, rupture.seed)
             for rlz, gmf_by_imt in gmf_by_rlz_imt.items():
                 for imt, gmf in gmf_by_imt.items():
                     # NB: gmf[:, 0] because the multiplicity is 1
-                    ok += gmf[:, 0] >= getdefault(self.min_iml, imt)
-=======
-                rupture, self.sites, self.imts, self.gsims, self.trunc_level)
-            [gmf] = computer.calcgmfs(1, rupture.seed)
-            ok = numpy.zeros(len(self.sites), bool)
-            for gsim in self.gsims:
-                gmf_by_imt = gmf[str(gsim)]
-                for imt in self.imts:
-                    ok += gmf_by_imt[imt] >= self.min_iml[imt]
->>>>>>> 9a70582d
+                    ok += gmf[:, 0] >= self.min_iml[imt]
             return computer.sites.filter(ok)
         else:  # maximum_distance filtering
             return filter_sites_by_distance_to_rupture(
@@ -306,14 +288,10 @@
     trt_model_id = sources[0].trt_model_id
     oq = monitor.oqparam
     trt = sources[0].tectonic_region_type
-<<<<<<< HEAD
-    max_dist = getdefault(oq.maximum_distance, trt)
-=======
     try:
         max_dist = oq.maximum_distance[trt]
     except KeyError:
         max_dist = oq.maximum_distance['default']
->>>>>>> 9a70582d
     cmaker = ContextMaker(rlzs_assoc.gsims_by_trt_id[trt_model_id])
     params = cmaker.REQUIRES_RUPTURE_PARAMETERS
     rup_data_dt = numpy.dtype(
@@ -323,11 +301,7 @@
     eb_ruptures = []
     rup_data = []
     calc_times = []
-<<<<<<< HEAD
-    rup_mon = monitor('filtering ruptures')
-=======
     rup_mon = monitor('filtering ruptures', measuremem=False)
->>>>>>> 9a70582d
 
     # Compute and save stochastic event sets
     for src in sources:
@@ -337,11 +311,7 @@
             continue
 
         rupture_filter = RuptureFilter(
-<<<<<<< HEAD
             s_sites, max_dist, gmv_dt, cmaker.gsims,
-=======
-            s_sites, max_dist, oq.imtls, cmaker.gsims,
->>>>>>> 9a70582d
             oq.truncation_level, oq.minimum_intensity)
         num_occ_by_rup = sample_ruptures(
             src, oq.ses_per_logic_tree_path, rlzs_assoc.csm_info)
@@ -419,7 +389,6 @@
         if etags:
             yield EBRupture(rup, r_sites.indices, etags,
                             src.trt_model_id, serial)
-<<<<<<< HEAD
 
 
 def get_gmvs_by_sid(gmfa):
@@ -428,8 +397,6 @@
     """
     return groupby(gmfa, operator.itemgetter('sid'), lambda group:
                    numpy.array([record['gmv'] for record in group]))
-=======
->>>>>>> 9a70582d
 
 
 @base.calculators.add('event_based_rupture')
