# -*- coding: utf-8 -*-
# vim: tabstop=4 shiftwidth=4 softtabstop=4
#
# Copyright (C) 2015-2017 GEM Foundation
#
# OpenQuake is free software: you can redistribute it and/or modify it
# under the terms of the GNU Affero General Public License as published
# by the Free Software Foundation, either version 3 of the License, or
# (at your option) any later version.
#
# OpenQuake is distributed in the hope that it will be useful,
# but WITHOUT ANY WARRANTY; without even the implied warranty of
# MERCHANTABILITY or FITNESS FOR A PARTICULAR PURPOSE.  See the
# GNU Affero General Public License for more details.
#
# You should have received a copy of the GNU Affero General Public License
# along with OpenQuake. If not, see <http://www.gnu.org/licenses/>.

import time
import os.path
import operator
import logging
import functools
import collections

import numpy

from openquake.baselib.python3compat import zip
from openquake.baselib.general import AccumDict, split_in_blocks
from openquake.hazardlib.calc.filters import FarAwayRupture
from openquake.hazardlib.probability_map import ProbabilityMap, PmapStats
from openquake.hazardlib.geo.surface import PlanarSurface
from openquake.risklib.riskinput import GmfGetter, str2rsi, rsi2str
from openquake.baselib import parallel
from openquake.commonlib import calc, util, datastore
from openquake.calculators import base
from openquake.calculators.classical import ClassicalCalculator, PSHACalculator

U8 = numpy.uint8
U16 = numpy.uint16
U32 = numpy.uint32
F32 = numpy.float32
F64 = numpy.float64
TWO16 = 2 ** 16

# ######################## rupture calculator ############################ #


def get_seq_ids(task_no, num_ids):
    """
    Get an array of sequential indices for the given task.

    :param task_no: the number of the task
    :param num_ids: the number of indices to return

    >>> list(get_seq_ids(1, 3))
    [65536, 65537, 65538]
    """
    assert 0 <= task_no < TWO16, task_no
    assert 0 <= num_ids < TWO16, num_ids
    start = task_no * TWO16
    return numpy.arange(start, start + num_ids, dtype=U32)


def set_eids(ebruptures, task_no):
    """
    Set event IDs on the given list of ebruptures produced by the given task.

    :returns: the total number of events
    """
    num_events = sum(ebr.multiplicity for ebr in ebruptures)
    eids = get_seq_ids(task_no, num_events)
    start = 0
    for ebr in ebruptures:
        m = ebr.multiplicity
        ebr.events['eid'] = eids[start: start + m]
        start += m
    return num_events


def compute_ruptures(sources, src_filter, gsims, param, monitor):
    """
    :param sources:
        List of commonlib.source.Source tuples
    :param src_filter:
        a source site filter
    :param gsims:
        a list of GSIMs for the current tectonic region model
    :param param:
        a dictionary of additional parameters
    :param monitor:
        monitor instance
    :returns:
        a dictionary src_group_id -> [Rupture instances]
    """
    # NB: by construction each block is a non-empty list with
    # sources of the same src_group_id
    grp_id = sources[0].src_group_id
    trt = sources[0].tectonic_region_type
    eb_ruptures = []
    calc_times = []
    rup_mon = monitor('filtering ruptures', measuremem=False)
    num_samples = monitor.samples
<<<<<<< HEAD
    cmaker = ContextMaker(gsims, src_filter.integration_distance)
=======
    num_events = 0
>>>>>>> a84acd1c
    # Compute and save stochastic event sets
    for src, s_sites in src_filter(sources):
        t0 = time.time()
        if s_sites is None:
            continue
        num_occ_by_rup = sample_ruptures(
            src, monitor.ses_per_logic_tree_path, num_samples,
            monitor.seed)
        # NB: the number of occurrences is very low, << 1, so it is
        # more efficient to filter only the ruptures that occur, i.e.
        # to call sample_ruptures *before* the filtering
        for ebr in _build_eb_ruptures(
                src, num_occ_by_rup, src_filter.integration_distance,
                s_sites, monitor.seed, rup_mon):
            eb_ruptures.append(ebr)
        dt = time.time() - t0
        calc_times.append((src.id, dt))
    res = AccumDict({grp_id: eb_ruptures})
    res.num_events = set_eids(eb_ruptures, monitor.task_no)
    res.calc_times = calc_times
    if gsims:  # we can pass an empty gsims list to disable saving of rup_data
        res.rup_data = {
            grp_id: calc.RuptureData(trt, gsims).to_array(eb_ruptures)}
    return res


def sample_ruptures(src, num_ses, num_samples, seed):
    """
    Sample the ruptures contained in the given source.

    :param src: a hazardlib source object
    :param num_ses: the number of Stochastic Event Sets to generate
    :param num_samples: how many samples for the given source
    :param seed: master seed from the job.ini file
    :returns: a dictionary of dictionaries rupture -> {ses_id: num_occurrences}
    """
    # the dictionary `num_occ_by_rup` contains a dictionary
    # ses_id -> num_occurrences for each occurring rupture
    num_occ_by_rup = collections.defaultdict(AccumDict)
    # generating ruptures for the given source
    for rup_no, rup in enumerate(src.iter_ruptures()):
        rup.seed = src.serial[rup_no] + seed
        numpy.random.seed(rup.seed)
        for sampleid in range(num_samples):
            for ses_idx in range(1, num_ses + 1):
                num_occurrences = rup.sample_number_of_occurrences()
                if num_occurrences:
                    num_occ_by_rup[rup] += {
                        (sampleid, ses_idx): num_occurrences}
        rup.rup_no = rup_no + 1
    return num_occ_by_rup


def _build_eb_ruptures(
        src, num_occ_by_rup, idist, s_sites, random_seed, rup_mon):
    """
    Filter the ruptures stored in the dictionary num_occ_by_rup and
    yield pairs (rupture, <list of associated EBRuptures>)
    """
    for rup in sorted(num_occ_by_rup, key=operator.attrgetter('rup_no')):
        with rup_mon:
            try:
                r_sites, dists = idist.get_closest(s_sites, rup)
            except FarAwayRupture:
                # ignore ruptures which are far away
                del num_occ_by_rup[rup]  # save memory
                continue

        # creating EBRuptures
        serial = rup.seed - random_seed + 1
        events = []
        for (sampleid, ses_idx), num_occ in sorted(
                num_occ_by_rup[rup].items()):
            for occ_no in range(1, num_occ + 1):
                # NB: the 0 below is a placeholder; the right eid will be
                # set a bit later, in set_eids
                events.append((0, ses_idx, occ_no, sampleid))
        if events:
            yield calc.EBRupture(
                rup, r_sites.indices,
                numpy.array(events, calc.event_dt),
                src.source_id, src.src_group_id, serial)


def _count(ruptures):
    if isinstance(ruptures, int):  # passed the number of ruptures
        return ruptures
    return sum(ebr.multiplicity for ebr in ruptures)


@base.calculators.add('event_based_rupture')
class EventBasedRuptureCalculator(PSHACalculator):
    """
    Event based PSHA calculator generating the ruptures only
    """
    core_task = compute_ruptures
    is_stochastic = True

    def init(self):
        """
        Set the random seed passed to the SourceManager and the
        minimum_intensity dictionary.
        """
        oq = self.oqparam
        self.rlzs_assoc = self.datastore['csm_info'].get_rlzs_assoc()
        self.min_iml = calc.fix_minimum_intensity(
            oq.minimum_intensity, oq.imtls)

    def count_eff_ruptures(self, ruptures_by_grp_id, src_group):
        """
        Returns the number of ruptures sampled in the given src_group.

        :param ruptures_by_grp_id: a dictionary with key grp_id
        :param src_group: a SourceGroup instance
        """
        nr = sum(
            len(ruptures) for grp_id, ruptures in ruptures_by_grp_id.items()
            if src_group.id == grp_id)
        return nr

    def zerodict(self):
        """
        Initial accumulator, a dictionary (grp_id, gsim) -> curves
        """
        zd = AccumDict()
        zd.calc_times = []
        zd.eff_ruptures = AccumDict()
        self.sm_by_grp = self.csm.info.get_sm_by_grp()
        self.grp_trt = self.csm.info.grp_trt()
        return zd

    def agg_dicts(self, acc, ruptures_by_grp_id):
        """
        Accumulate dictionaries of ruptures and populate the `events`
        dataset in the datastore.

        :param acc: accumulator dictionary
        :param ruptures_by_grp_id: a nested dictionary grp_id -> ruptures
        """
        if hasattr(ruptures_by_grp_id, 'calc_times'):
            acc.calc_times.extend(ruptures_by_grp_id.calc_times)
        if hasattr(ruptures_by_grp_id, 'eff_ruptures'):
            acc.eff_ruptures += ruptures_by_grp_id.eff_ruptures
        acc += ruptures_by_grp_id
        self.save_events(ruptures_by_grp_id)
        return acc

    def save_events(self, ruptures_by_grp_id):
        """Extend the 'events' dataset with the given ruptures"""
        with self.monitor('saving ruptures', autoflush=True):
            for grp_id, ebrs in ruptures_by_grp_id.items():
                events = []
                sm_id = self.sm_by_grp[grp_id]
                for ebr in ebrs:
                    for event in ebr.events:
                        rec = (event['eid'],
                               ebr.serial,
                               0,  # year to be set
                               event['ses'],
                               event['occ'],
                               event['sample'],
                               grp_id)
                        events.append(rec)
                    if self.oqparam.save_ruptures:
                        key = 'ruptures/grp-%02d/%s' % (grp_id, ebr.serial)
                        self.datastore[key] = ebr
                if events:
                    ev = 'events/sm-%04d' % sm_id
                    self.datastore.extend(
                        ev, numpy.array(events, calc.stored_event_dt))

            # save rup_data
            if hasattr(ruptures_by_grp_id, 'rup_data'):
                for grp_id, data in sorted(
                        ruptures_by_grp_id.rup_data.items()):
                    if len(data):
                        key = 'rup_data/grp-%02d' % grp_id
                        self.rup_data = self.datastore.extend(key, data)

    def post_execute(self, result):
        """
        Save the SES collection
        """
        num_events = sum(_count(ruptures) for ruptures in result.values())
        if num_events == 0:
            raise RuntimeError(
                'No seismic events! Perhaps the investigation time is too '
                'small or the maximum_distance is too small')
        logging.info('Setting %d event years', num_events)
        with self.monitor('setting event years', measuremem=True,
                          autoflush=True):
            inv_time = int(self.oqparam.investigation_time)
            numpy.random.seed(self.oqparam.ses_seed)
            for sm in sorted(self.datastore['events']):
                set_random_years(self.datastore, 'events/' + sm, inv_time)

        if 'ruptures' in self.datastore:
            self.datastore.set_nbytes('ruptures')
        self.datastore.set_nbytes('events')
        if 'rup_data' not in self.datastore:
            return
        for dset in self.datastore['rup_data'].values():
            if len(dset):
                numsites = dset['numsites']
                multiplicity = dset['multiplicity']
                spr = numpy.average(numsites, weights=multiplicity)
                mul = numpy.average(multiplicity, weights=numsites)
                self.datastore.set_attrs(
                    dset.name, sites_per_rupture=spr,
                    multiplicity=mul, nbytes=datastore.get_nbytes(dset))
        self.datastore.set_nbytes('rup_data')


def set_random_years(dstore, events_sm, investigation_time):
    """
    Sort the `events` array and attach year labels sensitive to the
    SES ordinal and the investigation time.
    """
    events = dstore[events_sm].value
    sorted_events = sorted(tuple(event)[1:] for event in events)
    years = numpy.random.choice(investigation_time, len(events)) + 1
    year_of = dict(zip(sorted_events, years))
    for event in events:
        idx = event['ses'] - 1  # starts from 0
        event['year'] = idx * investigation_time + year_of[tuple(event)[1:]]
    dstore[events_sm] = events


# ######################## GMF calculator ############################ #

def compute_gmfs_and_curves(getter, rlzs, monitor):
    """
    :param getter:
        a GmfGetter instance
    :param rlzs:
        realizations for the current source group
    :param monitor:
        a Monitor instance
    :returns:
        a dictionary with keys gmfcoll and hcurves
   """
    oq = monitor.oqparam
    with monitor('making contexts', measuremem=True):
        getter.init()
    haz = {sid: {} for sid in getter.sids}
    gmfcoll = {}  # rlz -> gmfa
    for rlz in rlzs:
        gmfcoll[rlz] = []
        for i, gmvdict in enumerate(getter(rlz)):
            if gmvdict:
                sid = getter.sids[i]
                for imti, imt in enumerate(getter.imts):
                    if oq.hazard_curves_from_gmfs:
                        try:
                            gmv = gmvdict[imt]
                        except KeyError:
                            # no gmv for the given imt, this may happen
                            pass
                        else:
                            haz[sid][imt, rlz] = gmv
                    for rec in gmvdict.get(imt, []):
                        gmfcoll[rlz].append(
                            (sid, rec['eid'], imti, rec['gmv']))
    for rlz in gmfcoll:
        gmfcoll[rlz] = numpy.array(gmfcoll[rlz], calc.gmv_dt)
    result = dict(gmfcoll=gmfcoll if oq.ground_motion_fields else None,
                  hcurves={})
    if oq.hazard_curves_from_gmfs:
        with monitor('building hazard curves', measuremem=False):
            duration = oq.investigation_time * oq.ses_per_logic_tree_path
            for sid, haz_by_imt_rlz in haz.items():
                for imt, rlz in haz_by_imt_rlz:
                    gmvs = haz_by_imt_rlz[imt, rlz]['gmv']
                    poes = calc._gmvs_to_haz_curve(
                        gmvs, oq.imtls[imt], oq.investigation_time, duration)
                    key = rsi2str(rlz.ordinal, sid, imt)
                    result['hcurves'][key] = poes
    return result


def get_ruptures_by_grp(dstore):
    """
    Extracts the dictionary `ruptures_by_grp` from the given calculator
    """
    n = 0
    for grp in dstore['ruptures']:
        n += len(dstore['ruptures/' + grp])
    logging.info('Reading %d ruptures from the datastore', n)
    # disable check on PlaceSurface to support UCERF ruptures
    PlanarSurface.IMPERFECT_RECTANGLE_TOLERANCE = numpy.inf
    ruptures_by_grp = AccumDict(accum=[])
    for grp in dstore['ruptures']:
        grp_id = int(grp[4:])  # strip 'grp-'
        for serial in dstore['ruptures/' + grp]:
            sr = dstore['ruptures/%s/%s' % (grp, serial)]
            ruptures_by_grp[grp_id].append(sr)
    return ruptures_by_grp


@base.calculators.add('event_based')
class EventBasedCalculator(ClassicalCalculator):
    """
    Event based PSHA calculator generating the ground motion fields and
    the hazard curves from the ruptures, depending on the configuration
    parameters.
    """
    pre_calculator = 'event_based_rupture'
    core_task = compute_gmfs_and_curves
    is_stochastic = True

    def combine_pmaps_and_save_gmfs(self, acc, res):
        """
        Combine the hazard curves (if any) and save the gmfs (if any)
        sequentially; notice that the gmfs may come from
        different tasks in any order.

        :param acc: an accumulator for the hazard curves
        :param res: a dictionary rlzi, imt -> [gmf_array, curves_by_imt]
        :returns: a new accumulator
        """
        sav_mon = self.monitor('saving gmfs')
        agg_mon = self.monitor('aggregating hcurves')
        if res['gmfcoll'] is not None:
            with sav_mon:
                for rlz, array in res['gmfcoll'].items():
                    if len(array):
                        sm_id = self.sm_id[rlz.sm_lt_path]
                        key = 'gmf_data/sm-%04d/%04d' % (sm_id, rlz.ordinal)
                        self.datastore.extend(key, array)
        slicedic = self.oqparam.imtls.slicedic
        with agg_mon:
            for key, poes in res['hcurves'].items():
                rlzi, sid, imt = str2rsi(key)
                array = acc[rlzi].setdefault(sid, 0).array[slicedic[imt], 0]
                array[:] = 1. - (1. - array) * (1. - poes)
        sav_mon.flush()
        agg_mon.flush()
        self.datastore.flush()
        if 'ruptures' in res:
            vars(EventBasedRuptureCalculator)['save_events'](
                self, res['ruptures'])
        return acc

    def gen_args(self, ruptures_by_grp):
        """
        :param ruptures_by_grp: a dictionary of EBRupture objects
        :yields: the arguments for compute_gmfs_and_curves
        """
        oq = self.oqparam
        monitor = self.monitor(self.core_task.__name__)
        monitor.oqparam = oq
        imts = list(oq.imtls)
        min_iml = calc.fix_minimum_intensity(oq.minimum_intensity, imts)
        self.grp_trt = self.csm.info.grp_trt()
        rlzs_by_grp = self.rlzs_assoc.get_rlzs_by_grp_id()
        correl_model = oq.get_correl_model()
        for grp_id in ruptures_by_grp:
            ruptures = ruptures_by_grp[grp_id]
            if not ruptures:
                continue
            for block in split_in_blocks(ruptures, oq.concurrent_tasks or 1):
                trt = self.grp_trt[grp_id]
                gsims = [dic[trt] for dic in self.rlzs_assoc.gsim_by_trt]
                samples = self.rlzs_assoc.samples[grp_id]
                getter = GmfGetter(gsims, block, self.sitecol,
                                   imts, min_iml, oq.truncation_level,
                                   correl_model, samples)
                yield getter, rlzs_by_grp[grp_id], monitor

    def execute(self):
        """
        Run in parallel `core_task(sources, sitecol, monitor)`, by
        parallelizing on the ruptures according to their weight and
        tectonic region type.
        """
        oq = self.oqparam
        if not oq.hazard_curves_from_gmfs and not oq.ground_motion_fields:
            return
        ruptures_by_grp = (self.precalc.result if self.precalc
                           else get_ruptures_by_grp(self.datastore.parent))
        if self.oqparam.ground_motion_fields:
            calc.check_overflow(self)
        self.sm_id = {tuple(sm.path): sm.ordinal
                      for sm in self.csm.info.source_models}
        L = len(oq.imtls.array)
        res = parallel.Starmap(
            self.core_task.__func__, self.gen_args(ruptures_by_grp)
        ).submit_all()
        acc = functools.reduce(self.combine_pmaps_and_save_gmfs, res, {
            rlz.ordinal: ProbabilityMap(L, 1)
            for rlz in self.rlzs_assoc.realizations})
        return acc

    def post_execute(self, result):
        """
        :param result:
            a dictionary (src_group_id, gsim) -> haz_curves or an empty
            dictionary if hazard_curves_from_gmfs is false
        """
        oq = self.oqparam
        if not oq.hazard_curves_from_gmfs and not oq.ground_motion_fields:
            return
        elif oq.hazard_curves_from_gmfs:
            rlzs = self.rlzs_assoc.realizations
            # save individual curves
            if self.oqparam.individual_curves:
                for i in sorted(result):
                    key = 'hcurves/rlz-%03d' % i
                    if result[i]:
                        self.datastore[key] = result[i]
                    else:
                        logging.info('Zero curves for %s', key)
            # compute and save statistics; this is done in process
            # we don't need to parallelize, since event based calculations
            # involves a "small" number of sites (<= 65,536)
            weights = (None if self.oqparam.number_of_logic_tree_samples
                       else [rlz.weight for rlz in rlzs])
            pstats = PmapStats(self.oqparam.quantile_hazard_curves, weights)
            for kind, stat in pstats.compute(
                    self.sitecol.sids, list(result.values())):
                if kind == 'mean' and not self.oqparam.mean_hazard_curves:
                    continue
                self.datastore['hcurves/' + kind] = stat

        if ('gmf_data' in self.datastore and 'nbytes' not
                in self.datastore['gmf_data'].attrs):
            self.datastore.set_nbytes('gmf_data')
            for sm_id in self.datastore['gmf_data']:
                for rlzno in self.datastore['gmf_data/' + sm_id]:
                    self.datastore.set_nbytes(
                        'gmf_data/%s/%s' % (sm_id, rlzno))

        if oq.compare_with_classical:  # compute classical curves
            export_dir = os.path.join(oq.export_dir, 'cl')
            if not os.path.exists(export_dir):
                os.makedirs(export_dir)
            oq.export_dir = export_dir
            # one could also set oq.number_of_logic_tree_samples = 0
            self.cl = ClassicalCalculator(oq, self.monitor)
            # TODO: perhaps it is possible to avoid reprocessing the source
            # model, however usually this is quite fast and do not dominate
            # the computation
            self.cl.run(close=False)
            cl_mean_curves = get_mean_curves(self.cl.datastore)
            eb_mean_curves = get_mean_curves(self.datastore)
            for imt in eb_mean_curves.dtype.names:
                rdiff, index = util.max_rel_diff_index(
                    cl_mean_curves[imt], eb_mean_curves[imt])
                logging.warn('Relative difference with the classical '
                             'mean curves for IMT=%s: %d%% at site index %d',
                             imt, rdiff * 100, index)


def get_mean_curves(dstore):
    """
    Extract the mean hazard curves from the datastore, as a composite
    array of length nsites.
    """
    imtls = dstore['oqparam'].imtls
    nsites = len(dstore['sitecol'])
    hcurves = dstore['hcurves']
    if 'mean' in hcurves:
        mean = dstore['hcurves/mean']
    elif len(hcurves) == 1:  # there is a single realization
        mean = dstore['hcurves/rlz-0000']
    return mean.convert(imtls, nsites)<|MERGE_RESOLUTION|>--- conflicted
+++ resolved
@@ -101,11 +101,6 @@
     calc_times = []
     rup_mon = monitor('filtering ruptures', measuremem=False)
     num_samples = monitor.samples
-<<<<<<< HEAD
-    cmaker = ContextMaker(gsims, src_filter.integration_distance)
-=======
-    num_events = 0
->>>>>>> a84acd1c
     # Compute and save stochastic event sets
     for src, s_sites in src_filter(sources):
         t0 = time.time()
