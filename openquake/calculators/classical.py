--- conflicted
+++ resolved
@@ -69,18 +69,6 @@
     return len(trt_rlzs) * N * L * 8 / 1024**3, trt_rlzs, gids
 
 
-def build_slice_by_sid(sids, offset=0):
-    """
-    Convert an array of site IDs (with repetitions) into an array slice_dt
-    """
-    arr = performance.idx_start_stop(sids)
-    sbs = numpy.zeros(len(arr), slice_dt)
-    sbs['sid'] = arr[:, 0]
-    sbs['start'] = arr[:, 1] + offset
-    sbs['stop'] = arr[:, 2] + offset
-    return sbs
-
-
 class Set(set):
     __iadd__ = set.__ior__
 
@@ -111,9 +99,8 @@
     """
     # NB: removing the yield would cause terrible slow tasks
     cmaker.init_monitoring(monitor)
-    no_tiles = sitecol is None
     with dstore:
-        if no_tiles:  # regular calculator
+        if sitecol is None:  # regular calculator
             sitecol = dstore['sitecol']  # super-fast
         else:  # tiling calculator, read the sources from the datastore
             with monitor('reading sources'):  # fast, but uses a lot of RAM
@@ -133,28 +120,24 @@
             result['pnemap'].trt_smrs = cmaker.trt_smrs
             yield result
     else:
-        if no_tiles:
-            # size_mb is the maximum size of the pmap array in GB
-            size_mb = (len(cmaker.gsims) * cmaker.imtls.size * len(sitecol)
-                       * 8 / 1024**2)
-            itiles = sitecol.split_in_tiles(
-                int(numpy.ceil(size_mb / cmaker.pmap_max_mb)))
-        else:
-            itiles = sitecol.split_by_gh3()
-        manysites = (len(sitecol) > cmaker.max_sites_disagg
-                and not cmaker.disagg_by_src)
-        for sites in itiles:
+        # size_mb is the maximum size of the pmap array in GB
+        size_mb = (len(cmaker.gsims) * cmaker.imtls.size * len(sitecol)
+                   * 8 / 1024**2)
+        # NB: the parameter config.memory.pmap_max_mb avoids the hanging
+        # of oq1 due to too large zmq packets
+        itiles = int(numpy.ceil(size_mb / cmaker.pmap_max_mb))
+        N = len(sitecol)
+        for sites in sitecol.split_in_tiles(itiles):
             pmap = ProbabilityMap(
                 sites.sids, cmaker.imtls.size, len(cmaker.gsims)).fill(
                     cmaker.rup_indep)
             result = hazclassical(sources, sites, cmaker, pmap)
-            if manysites:
+            if N > cmaker.max_sites_disagg and not cmaker.disagg_by_src:
                 # save data transfer
                 result['pnemap'] = ~pmap.remove_zeros()
             else:  # keep the shape of the underlying array in store_mean_rates
                 result['pnemap'] = ~pmap
             result['pnemap'].trt_smrs = cmaker.trt_smrs
-            result['pnemap'].gh3 = getattr(sites, 'gh3', 'NA')
             yield result
 
 
@@ -288,26 +271,9 @@
         """
         Store pnes inside the _rates dataset
         """
-<<<<<<< HEAD
-        gh3 = getattr(pnemap, 'gh3', 'NA')
-
-        # store by IMT to save memory
-        for m, imt in enumerate(self.imtls):
-            slc = self.imtls(imt)
-            rates = pnemap.to_rates(slc)  # shape (N, L1, G)
-            idxs, lids, gids = rates.nonzero()
-            if len(idxs) == 0:  # happens in case_60
-                return 0
-            sids = the_sids[idxs]
-            hdf5.extend(self.datastore[f'_rates/{gh3}/sid'], sids)
-            hdf5.extend(self.datastore[f'_rates/{gh3}/gid'], gids + gid)
-            hdf5.extend(self.datastore[f'_rates/{gh3}/lid'], lids + slc.start)
-            hdf5.extend(self.datastore[f'_rates/{gh3}/rate'],
-                        rates[idxs, lids, gids])
-            self.offset += len(sids)
-=======
         ds = self.datastore
         for p in pnemap.split1000():
+            no = p.splitno
             # store by IMT to save memory
             for m, imt in enumerate(self.imtls):
                 slc = self.imtls(imt)
@@ -315,17 +281,11 @@
                 idxs, lids, gids = rates.nonzero()
                 if len(idxs) == 0:  # happens in case_60
                     return 0
-                hdf5.extend(ds['_rates/sid'], p.sids[idxs])
-                hdf5.extend(ds['_rates/gid'], gids + gid)
-                hdf5.extend(ds['_rates/lid'], lids + slc.start)
-                hdf5.extend(ds['_rates/rate'], rates[idxs, lids, gids])
-
-                # slice_by_sid contains 3x6=18 slices in classical/case_22
-                # which has 6 IMTs each one with 20 levels
-                sbs = build_slice_by_sid(p.sids, self.offset)
-                hdf5.extend(ds['_rates/slice_by_sid'], sbs)
+                hdf5.extend(ds[f'_rates/{no}/sid'], p.sids[idxs])
+                hdf5.extend(ds[f'_rates/{no}/gid'], gids + gid)
+                hdf5.extend(ds[f'_rates/{no}/lid'], lids + slc.start)
+                hdf5.extend(ds[f'_rates/{no}/rate'], rates[idxs, lids, gids])
                 self.offset += len(p.sids)
->>>>>>> fbb11e74
 
         self.acc['nsites'] = self.offset
         return self.offset * 12  # 4 + 2 + 2 + 4 bytes
@@ -426,12 +386,8 @@
         self.cfactor = numpy.zeros(3)
         self.rel_ruptures = AccumDict(accum=0)  # grp_id -> rel_ruptures
         self.req_gb, self.trt_rlzs, self.gids = get_pmaps_gb(self.datastore)
-        if self.tiling():
-            gh3s = [str(tile.gh3) for tile in self.sitecol.split_by_gh3()]
-        else:
-            gh3s = []
-        for gh3 in gh3s + ['NA']:
-            self.datastore.create_df('_rates/' + gh3, rates_dt.items())
+        for splitno in range(0, int(numpy.ceil(self.N / 1000))):
+            self.datastore.create_df(f'_rates/{splitno}', rates_dt.items())
         # NB: compressing the dataset causes a big slowdown in writing :-(
 
         oq = self.oqparam
@@ -460,15 +416,6 @@
         if avail < size:
             raise MemoryError(
                 'You have only %s of free RAM' % humansize(avail))
-
-    def tiling(self):
-        oq = self.oqparam
-        max_gb = float(config.memory.pmap_max_gb)
-        if (oq.disagg_by_src or self.N < oq.max_sites_disagg
-            or self.req_gb < max_gb):
-            return False
-        else:
-            return True
 
     def execute(self):
         """
@@ -508,7 +455,9 @@
             logging.warning('numba is not installed: using the slow algorithm')
 
         t0 = time.time()
-        if not self.tiling():
+        max_gb = float(config.memory.pmap_max_gb)
+        if (oq.disagg_by_src or self.N < oq.max_sites_disagg
+            or self.req_gb < max_gb):
             self.check_memory(len(self.sitecol), oq.imtls.size, maxw)
             self.execute_reg(maxw)
         else:
@@ -751,6 +700,7 @@
         if not allargs:
             # no hazard, nothing to do, happens in case_60
             return
+
         self.hazard = {}  # kind -> array
         hcbytes = 8 * N * S * M * L1
         hmbytes = 8 * N * S * M * P if oq.poes else 0
