# -*- coding: utf-8 -*-
# vim: tabstop=4 shiftwidth=4 softtabstop=4
#
# Copyright (C) 2015-2016 GEM Foundation
#
# OpenQuake is free software: you can redistribute it and/or modify it
# under the terms of the GNU Affero General Public License as published
# by the Free Software Foundation, either version 3 of the License, or
# (at your option) any later version.
#
# OpenQuake is distributed in the hope that it will be useful,
# but WITHOUT ANY WARRANTY; without even the implied warranty of
# MERCHANTABILITY or FITNESS FOR A PARTICULAR PURPOSE.  See the
# GNU Affero General Public License for more details.
#
# You should have received a copy of the GNU Affero General Public License
# along with OpenQuake. If not, see <http://www.gnu.org/licenses/>.
from __future__ import division
import logging
import operator

import numpy

from openquake.baselib.python3compat import zip
from openquake.baselib.general import (
    AccumDict, humansize, block_splitter, group_array)
from openquake.calculators import base, event_based
from openquake.baselib import parallel
from openquake.risklib import scientific, riskinput
from openquake.baselib.parallel import starmap

U32 = numpy.uint32
F32 = numpy.float32
F64 = numpy.float64
getweight = operator.attrgetter('weight')


def build_el_dtypes(insured_losses):
    """
    :param bool insured_losses:
        job.ini configuration parameter
    :returns:
        ela_dt and elt_dt i.e. the data types for event loss assets and
        event loss table respectively
    """
    I = insured_losses + 1
    ela_list = [('eid', U32), ('aid', U32), ('loss', (F32, I))]
    elt_list = [('eid', U32), ('loss', (F32, I))]
    return numpy.dtype(ela_list), numpy.dtype(elt_list)


def build_agg_curve(cb_inputs, insured_losses, ses_ratio, curve_resolution, L,
                    monitor):
    """
    Build the aggregate loss curve in parallel for each loss type
    and realization pair.

    :param cb_inputs:
        a list of triples `(cb, rlzname, data)` where `cb` is a curve builder,
        `rlzname` is a string of kind `rlz-%03d` and `data` is an array of kind
        `(rupture_id, loss)` or `(rupture_id, loss, loss_ins)`
    :param bool insured_losses:
        job.ini configuration parameter
    :param ses_ratio:
        a ratio obtained from ses_per_logic_tree_path
    :param curve_resolution:
        the number of discretization steps for the loss curve
    :param L:
        the number of loss types
    :param monitor:
        a Monitor instance
    :returns:
        a dictionary (r, l, i) -> (losses, poes, avg)
    """
    result = {}
    for cb, rlzname, data in cb_inputs:
        if len(data) == 0:  # realization with no losses
            continue
        l = cb.index
        r = int(rlzname[4:])  # strip rlz-
        if insured_losses:
            gloss = data['loss'][:, 0]
            iloss = data['loss'][:, 1]
        else:
            gloss = data['loss']
        losses, poes = scientific.event_based(
            gloss, ses_ratio, curve_resolution)
        avg = scientific.average_loss((losses, poes))
        result[l, r, 'losses'] = losses
        result[l, r, 'poes'] = poes
        result[l, r, 'avg'] = avg
        if insured_losses:
            losses_ins, poes_ins = scientific.event_based(
                iloss, ses_ratio, curve_resolution)
            avg_ins = scientific.average_loss((losses_ins, poes_ins))
            result[l, r, 'losses_ins'] = losses_ins
            result[l, r, 'poes_ins'] = poes_ins
            result[l, r, 'avg_ins'] = avg_ins
    return result


def build_rcurves(cb_inputs, assets, ses_ratio, monitor):
    """
    :param cb_inputs: triples `(cb, rlzname, data)`
    :param assets: full list of assets
    :param ses_ratio: ses ratio parameter
    :param monitor: Monitor instance
    """
    result = {}
    for cb, rlzname, data in cb_inputs:
        aids, curves = cb(assets, group_array(data, 'aid'), ses_ratio)
        if len(aids):
<<<<<<< HEAD
=======
            # strip "rlz-" from rlzname below
>>>>>>> bb2c1fc5
            result[cb.index, int(rlzname[4:])] = aids, curves
    return result


def _aggregate(outputs, compositemodel, agg, ass, idx, result, monitor):
    # update the result dictionary and the agg array with each output
    lrs = set()
    for out in outputs:
        l, r = out.lr
        lrs.add(out.lr)
        loss_type = compositemodel.loss_types[l]
        indices = numpy.array([idx[eid] for eid in out.eids])
        agglr = agg[l, r]
        for i, asset in enumerate(out.assets):
            aid = asset.ordinal
            loss_ratios = out.loss_ratios[i]
            losses = loss_ratios * asset.value(loss_type)

            # average losses
            if monitor.avg_losses:
                result['avglosses'][l, r][aid] += (
                    loss_ratios.sum(axis=0) * monitor.ses_ratio)

            # asset losses
            if monitor.loss_ratios:
                data = [(eid, aid, loss)
                        for eid, loss in zip(out.eids, loss_ratios)
                        if loss.sum() > 0]
                if data:
                    ass[l, r].append(numpy.array(data, monitor.ela_dt))

            # agglosses
            agglr[indices] += losses
    return sorted(lrs)


def event_based_risk(riskinput, riskmodel, assetcol, monitor):
    """
    :param riskinput:
        a :class:`openquake.risklib.riskinput.RiskInput` object
    :param riskmodel:
        a :class:`openquake.risklib.riskinput.CompositeRiskModel` instance
    :param assetcol:
        AssetCollection instance
    :param monitor:
        :class:`openquake.baselib.performance.Monitor` instance
    :returns:
        a dictionary of numpy arrays of shape (L, R)
    """
    A = len(assetcol)
    I = monitor.insured_losses + 1
    eids = riskinput.eids
    E = len(eids)
    idx = dict(zip(eids, range(E)))
    agg = AccumDict(accum=numpy.zeros((E, I), F32))
    ass = AccumDict(accum=[])
    result = dict(agglosses=AccumDict(), asslosses=AccumDict())
    if monitor.avg_losses:
        result['avglosses'] = AccumDict(accum=numpy.zeros((A, I), F64))

    outputs = riskmodel.gen_outputs(riskinput, monitor, assetcol)
    lrs = _aggregate(outputs, riskmodel, agg, ass, idx, result, monitor)
    for lr in lrs:
        records = [(eids[i], loss) for i, loss in enumerate(agg[lr])
                   if loss.sum() > 0]
        if records:
            result['agglosses'][lr] = numpy.array(records, monitor.elt_dt)
    for lr in ass:
        if ass[lr]:
            result['asslosses'][lr] = numpy.concatenate(ass[lr])

    # store the size of the GMFs
    result['gmfbytes'] = monitor.gmfbytes
    return result


@base.calculators.add('event_based_risk')
class EbrPostCalculator(base.RiskCalculator):
    pre_calculator = 'ebrisk'

    def cb_inputs(self, table):
        loss_table = self.datastore[table]
        inputs = []
        for rlzstr in loss_table:
            for lt in loss_table[rlzstr]:
                cb = self.riskmodel.curve_builders[self.riskmodel.lti[lt]]
                data = loss_table[rlzstr][lt].value
                inputs.append((cb, rlzstr, data))
        return inputs

    def execute(self):
        A = len(self.assetcol)
        ltypes = self.riskmodel.loss_types
        I = self.oqparam.insured_losses + 1
        R = len(self.rlzs_assoc.realizations)
        self.vals = self.assetcol.values()

        # loss curves
        multi_lr_dt = numpy.dtype(
            [(ltype, (F32, cbuilder.curve_resolution))
             for ltype, cbuilder in zip(
                ltypes, self.riskmodel.curve_builders)])
        rcurves = numpy.zeros((A, R, I), multi_lr_dt)

        # build rcurves-rlzs
        if self.oqparam.loss_ratios:
            assets = list(self.assetcol)
            cb_inputs = self.cb_inputs('ass_loss_ratios')
            mon = self.monitor('build_rcurves')
            res = parallel.apply(
                build_rcurves,
                (cb_inputs, assets, self.oqparam.ses_ratio, mon)).reduce()
            for l, r in res:
                aids, curves = res[l, r]
                rcurves[ltypes[l]][aids, r] = curves
            self.datastore['rcurves-rlzs'] = rcurves

        # build an aggregate loss curve per realization
        if 'agg_loss_table' in self.datastore:
            with self.monitor('building agg_curve'):
                self.build_agg_curve()

    def post_execute(self):
        pass

    def build_agg_curve(self):
        """
        Build a single loss curve per realization. It is NOT obtained
        by aggregating the loss curves; instead, it is obtained without
        generating the loss curves, directly from the the aggregate losses.
        """
        oq = self.oqparam
        C = oq.loss_curve_resolution
        loss_curve_dt, _ = self.riskmodel.build_all_loss_dtypes(
            C, oq.conditional_loss_poes, oq.insured_losses)
        lts = self.riskmodel.loss_types
        cb_inputs = self.cb_inputs('agg_loss_table')
        R = len(self.rlzs_assoc.realizations)
        L = len(self.riskmodel.lti)
        ses_ratio = self.oqparam.ses_ratio
        I = self.oqparam.insured_losses
        result = parallel.apply(
            build_agg_curve, (cb_inputs, I, ses_ratio, C, L, self.monitor('')),
            concurrent_tasks=self.oqparam.concurrent_tasks).reduce()
        agg_curve = numpy.zeros(R, loss_curve_dt)
        for l, r, name in result:
            agg_curve[lts[l]][name][r] = result[l, r, name]
        self.datastore['agg_curve-rlzs'] = agg_curve


elt_dt = numpy.dtype([('eid', U32), ('loss', F32)])

save_events = event_based.EventBasedRuptureCalculator.__dict__['save_events']


class EpsilonMatrix0(object):
    """
    Mock-up for a matrix of epsilons of size N x E,
    used when asset_correlation=0.

    :param num_assets: N assets
    :param seeds: E seeds, set before calling numpy.random.normal
    """
    def __init__(self, num_assets, seeds):
        self.num_assets = num_assets
        self.seeds = seeds
        self.eps = None

    def make_eps(self):
        """
        Builds a matrix of N x E epsilons
        """
        eps = numpy.zeros((self.num_assets, len(self.seeds)), F32)
        for i, seed in enumerate(self.seeds):
            numpy.random.seed(seed)
            eps[:, i] = numpy.random.normal(size=self.num_assets)
        return eps

    def __getitem__(self, item):
        if self.eps is None:
            self.eps = self.make_eps()
        return self.eps[item]


class EpsilonMatrix1(object):
    """
    Mock-up for a matrix of epsilons of size N x E,
    used when asset_correlation=1.

    :param num_events: number of events
    :param seed: seed used to generate E epsilons
    """
    def __init__(self, num_events, seed):
        self.num_events = num_events
        self.seed = seed
        numpy.random.seed(seed)
        self.eps = numpy.random.normal(size=num_events)

    def __getitem__(self, item):
        # item[0] is the asset index, item[1] the event index
        # the epsilons are equal for all assets since asset_correlation=1
        return self.eps[item[1]]


@base.calculators.add('ebrisk')
class EbriskCalculator(base.RiskCalculator):
    """
    Event based PSHA calculator generating the total losses by taxonomy
    """
    pre_calculator = 'event_based_rupture'
    is_stochastic = True

    # TODO: if the number of source models is larger than concurrent_tasks
    # a different strategy should be used; the one used here is good when
    # there are few source models, so that we cannot parallelize on those
    def build_starmap(self, sm_id, ruptures_by_grp, sitecol,
                      assetcol, riskmodel, imts, trunc_level, correl_model,
                      min_iml, monitor):
        """
        :param sm_id: source model ordinal
        :param ruptures_by_grp: dictionary of ruptures by src_group_id
        :param sitecol: a SiteCollection instance
        :param assetcol: an AssetCollection instance
        :param riskmodel: a RiskModel instance
        :param imts: a list of Intensity Measure Types
        :param trunc_level: truncation level
        :param correl_model: correlation model
        :param min_iml: vector of minimum intensities, one per IMT
        :param monitor: a Monitor instance
        :returns: a pair (starmap, dictionary of attributes)
        """
        csm_info = self.csm_info.get_info(sm_id)
        grp_ids = sorted(csm_info.get_sm_by_grp())
        rlzs_assoc = csm_info.get_rlzs_assoc(
            count_ruptures=lambda grp: len(ruptures_by_grp.get(grp.id, [])))
        num_events = sum(ebr.multiplicity for grp in ruptures_by_grp
                         for ebr in ruptures_by_grp[grp])
        seeds = self.oqparam.random_seed + numpy.arange(num_events)

        allargs = []
        # prepare the risk inputs
        ruptures_per_block = self.oqparam.ruptures_per_block
        start = 0
        grp_trt = csm_info.grp_trt()
        ignore_covs = self.oqparam.ignore_covs
        for grp_id in grp_ids:
            for rupts in block_splitter(
                    ruptures_by_grp.get(grp_id, []), ruptures_per_block):
                if ignore_covs or not self.riskmodel.covs:
                    eps = None
                elif self.oqparam.asset_correlation:
                    eps = EpsilonMatrix1(num_events, self.oqparam.master_seed)
                else:
                    n_events = sum(ebr.multiplicity for ebr in rupts)
                    eps = EpsilonMatrix0(
                        len(self.assetcol), seeds[start: start + n_events])
                    start += n_events
                ri = riskinput.RiskInputFromRuptures(
                    grp_trt[grp_id], rlzs_assoc, imts, sitecol,
                    rupts, trunc_level, correl_model, min_iml, eps)
                allargs.append((ri, riskmodel, assetcol, monitor))

        self.vals = self.assetcol.values()
        taskname = '%s#%d' % (event_based_risk.__name__, sm_id + 1)
        smap = starmap(event_based_risk, allargs, name=taskname)
        attrs = dict(num_ruptures={
            sg_id: len(rupts) for sg_id, rupts in ruptures_by_grp.items()},
                     num_events=num_events,
                     num_rlzs=len(rlzs_assoc.realizations),
                     sm_id=sm_id)
        return smap, attrs

    def gen_args(self, ruptures_by_grp):
        """
        Yield the arguments required by build_ruptures, i.e. the
        source models, the asset collection, the riskmodel and others.
        """
        oq = self.oqparam
        correl_model = oq.get_correl_model()
        min_iml = self.get_min_iml(oq)
        imts = list(oq.imtls)
        ela_dt, elt_dt = build_el_dtypes(oq.insured_losses)
        csm_info = self.datastore['csm_info']
        for sm in csm_info.source_models:
            monitor = self.monitor.new(
                ses_ratio=oq.ses_ratio,
                ela_dt=ela_dt, elt_dt=elt_dt,
                loss_ratios=oq.loss_ratios,
                avg_losses=oq.avg_losses,
                insured_losses=oq.insured_losses,
                ses_per_logic_tree_path=oq.ses_per_logic_tree_path,
                maximum_distance=oq.maximum_distance,
                samples=sm.samples,
                seed=self.oqparam.random_seed)
            yield (sm.ordinal, ruptures_by_grp, self.sitecol.complete,
                   self.assetcol, self.riskmodel, imts, oq.truncation_level,
                   correl_model, min_iml, monitor)

    def execute(self):
        """
        Run the calculator and aggregate the results
        """
        if self.oqparam.ground_motion_fields:
            logging.warn('To store the ground motion fields change '
                         'calculation_mode = event_based')
        if self.oqparam.hazard_curves_from_gmfs:
            logging.warn('To compute the hazard curves change '
                         'calculation_mode = event_based')

        ruptures_by_grp = (
            self.precalc.result if self.precalc
            else event_based.get_ruptures_by_grp(self.datastore.parent))
        # the ordering of the ruptures is essential for repeatibility
        for grp in ruptures_by_grp:
            ruptures_by_grp[grp].sort(key=operator.attrgetter('serial'))
        num_rlzs = 0
        allres = []
        source_models = self.csm.info.source_models
        self.sm_by_grp = self.csm.info.get_sm_by_grp()
        for i, args in enumerate(self.gen_args(ruptures_by_grp)):
            smap, attrs = self.build_starmap(*args)
            res = smap.submit_all()
            vars(res).update(attrs)
            allres.append(res)
            res.rlz_slice = slice(num_rlzs, num_rlzs + res.num_rlzs)
            num_rlzs += res.num_rlzs
            for sg in source_models[i].src_groups:
                sg.eff_ruptures = res.num_ruptures.get(sg.id, 0)
        self.datastore['csm_info'] = self.csm.info
        num_events = self.save_results(allres, num_rlzs)
        self.save_data_transfer(parallel.IterResult.sum(allres))
        return num_events

    def save_results(self, allres, num_rlzs):
        """
        :param allres: an iterable of result iterators
        :param num_rlzs: the total number of realizations
        :returns: the total number of events
        """
        self.L = len(self.riskmodel.lti)
        self.R = num_rlzs
        self.T = len(self.assetcol.taxonomies)
        self.A = len(self.assetcol)
        ins = self.oqparam.insured_losses
        avg_losses = self.oqparam.avg_losses
        if avg_losses:
            dset = self.datastore.create_dset(
                'avg_losses-rlzs', F32, (self.A, self.R, self.L * (ins + 1)))
        num_events = 0
        self.gmfbytes = 0
        for res in allres:
            start, stop = res.rlz_slice.start, res.rlz_slice.stop
            for dic in res:
                if avg_losses:
                    for (l, r), losses in dic.pop('avglosses').items():
                        vs = self.vals[self.riskmodel.loss_types[l]]
                        dset[:, r + start, l] += losses[:, 0] * vs
                        if ins:
                            dset[:, r + start, l + self.L] += losses[:, 1] * vs
                self.gmfbytes += dic.pop('gmfbytes')
                self.save_losses(
                    dic.pop('agglosses'), dic.pop('asslosses'), start)
            logging.debug(
                'Saving results for source model #%d, realizations %d:%d',
                res.sm_id + 1, start, stop)
            if hasattr(res, 'ruptures_by_grp'):
                save_events(self, res.ruptures_by_grp)
            num_events += res.num_events
        self.datastore['events'].attrs['num_events'] = num_events
        return num_events

    def save_losses(self, agglosses, asslosses, offset):
        """
        Save the event loss tables incrementally.

        :param agglosses: a dictionary lr -> (eid, loss)
        :param asslosses: a dictionary lr -> (eid, aid, loss)
        :param offset: realization offset
        """
        with self.monitor('saving event loss tables', autoflush=True):
            for l, r in agglosses:
                loss_type = self.riskmodel.loss_types[l]
                key = 'agg_loss_table/rlz-%03d/%s' % (r + offset, loss_type)
                self.datastore.extend(key, agglosses[l, r])
            for l, r in asslosses:
                loss_type = self.riskmodel.loss_types[l]
                key = 'ass_loss_ratios/rlz-%03d/%s' % (r + offset, loss_type)
                self.datastore.extend(key, asslosses[l, r])

    def post_execute(self, num_events):
        """
        Save an array of losses by taxonomy of shape (T, L, R).
        """
        event_based.EventBasedRuptureCalculator.__dict__['post_execute'](
            self, num_events)
        if self.gmfbytes == 0:
            raise RuntimeError('No GMFs were generated, perhaps they were '
                               'all below the minimum_intensity threshold')
        logging.info('Generated %s of GMFs', humansize(self.gmfbytes))
        self.datastore.save('job_info', {'gmfbytes': self.gmfbytes})

        A, E = len(self.assetcol), num_events
        if 'ass_loss_ratios' in self.datastore:
            for rlzname in self.datastore['ass_loss_ratios']:
                self.datastore.set_nbytes('ass_loss_ratios/' + rlzname)
            self.datastore.set_nbytes('ass_loss_ratios')
            asslt = self.datastore['ass_loss_ratios']
            for rlz, dset in asslt.items():
                for ds in dset.values():
                    ds.attrs['nonzero_fraction'] = len(ds) / (A * E)

        if 'agg_loss_table' not in self.datastore:
            logging.warning(
                'No losses were generated: most likely there is an error in y'
                'our input files or the GMFs were below the minimum intensity')
        else:
            for rlzname in self.datastore['agg_loss_table']:
                self.datastore.set_nbytes('agg_loss_table/' + rlzname)
            self.datastore.set_nbytes('agg_loss_table')
            agglt = self.datastore['agg_loss_table']
            for rlz, dset in agglt.items():
                for ds in dset.values():
                    ds.attrs['nonzero_fraction'] = len(ds) / E<|MERGE_RESOLUTION|>--- conflicted
+++ resolved
@@ -110,10 +110,7 @@
     for cb, rlzname, data in cb_inputs:
         aids, curves = cb(assets, group_array(data, 'aid'), ses_ratio)
         if len(aids):
-<<<<<<< HEAD
-=======
             # strip "rlz-" from rlzname below
->>>>>>> bb2c1fc5
             result[cb.index, int(rlzname[4:])] = aids, curves
     return result
 
