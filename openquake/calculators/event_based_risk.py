# -*- coding: utf-8 -*-
# vim: tabstop=4 shiftwidth=4 softtabstop=4
#
# Copyright (C) 2015-2017 GEM Foundation
#
# OpenQuake is free software: you can redistribute it and/or modify it
# under the terms of the GNU Affero General Public License as published
# by the Free Software Foundation, either version 3 of the License, or
# (at your option) any later version.
#
# OpenQuake is distributed in the hope that it will be useful,
# but WITHOUT ANY WARRANTY; without even the implied warranty of
# MERCHANTABILITY or FITNESS FOR A PARTICULAR PURPOSE.  See the
# GNU Affero General Public License for more details.
#
# You should have received a copy of the GNU Affero General Public License
# along with OpenQuake. If not, see <http://www.gnu.org/licenses/>.
from __future__ import division
import logging
import operator
import itertools
import collections
import numpy

from openquake.baselib.python3compat import zip, encode
from openquake.baselib.general import (
    AccumDict, block_splitter, split_in_blocks, group_array)
from openquake.baselib import config
from openquake.calculators import base, event_based
from openquake.calculators.export.loss_curves import get_loss_builder
from openquake.baselib import parallel
from openquake.risklib import riskinput

U8 = numpy.uint8
U16 = numpy.uint16
U32 = numpy.uint32
F32 = numpy.float32
F64 = numpy.float64
U64 = numpy.uint64
getweight = operator.attrgetter('weight')
indices_dt = numpy.dtype([('start', U32), ('stop', U32)])


def _aggregate(outputs, compositemodel, agg, all_eids, result, param):
    # update the result dictionary and the agg array with each output
    E = len(all_eids)
    L = len(compositemodel.lti)
    I = param['insured_losses'] + 1
    ass = result['assratios']
    avg = result['avglosses']
    idx = dict(zip(all_eids, range(E)))
    for out in outputs:
        r = out.rlzi
        for l, loss_ratios in enumerate(out):
            if loss_ratios is None:  # for GMFs below the minimum_intensity
                continue
            loss_type = compositemodel.loss_types[l]
            indices = numpy.array([idx[eid] for eid in out.eids])

            for a, asset in enumerate(out.assets):
                ratios = loss_ratios[a]  # shape (E, I)
                aid = asset.ordinal
                losses = ratios * asset.value(loss_type)

                # average losses
                if param['avg_losses']:
                    rat = ratios.sum(axis=0) * param['ses_ratio']
                    for i in range(I):
                        lba = avg[l + L * i, r]
                        try:
                            lba[aid] += rat[i]
                        except KeyError:
                            lba[aid] = rat[i]

                # agglosses
                for i in range(I):
                    # this is the critical loop: it is import to keep it
                    # vectorized in terms of the event indices
                    agg[indices, r, l + L * i] += losses[:, i]

                if param['asset_loss_table']:
                    for i in range(I):
                        li = l + L * i
                        for eid, ratio in zip(out.eids, ratios[:, i]):
                            if ratio > 0:
                                ass.append((aid, r, eid, li, ratio))

    # store agglosses
    it = ((eid, r, losses)
          for eid, all_losses in zip(all_eids, agg)
          for r, losses in enumerate(all_losses) if losses.sum())
    result['agglosses'] = numpy.fromiter(it, param['elt_dt'])
    # when there are asset loss ratios, group them in a composite array
    # of dtype lrs_dt, i.e. (rlzi, ratios)
    if param['asset_loss_table']:
        data = sorted(ass)  # sort by aid, r
        lrs_idx = result['lrs_idx']  # aid -> indices
        result['num_losses'] = num_losses = collections.Counter()  # by aid, r
        n = 0
        all_ratios = []
        for aid, agroup in itertools.groupby(data, operator.itemgetter(0)):
            for r, rgroup in itertools.groupby(agroup, operator.itemgetter(1)):
                for e, egroup in itertools.groupby(
                        rgroup, operator.itemgetter(2)):
                    ratios = numpy.zeros(L * I, F32)
                    for rec in egroup:
                        ratios[rec[3]] = rec[4]
                    all_ratios.append((r, ratios))
                    num_losses[aid, r] += 1
            n1 = len(all_ratios)
            lrs_idx[aid].append((n, n1))
            n = n1
        result['assratios'] = numpy.array(all_ratios, param['lrs_dt'])


def event_based_risk(riskinput, riskmodel, param, monitor):
    """
    :param riskinput:
        a :class:`openquake.risklib.riskinput.RiskInput` object
    :param riskmodel:
        a :class:`openquake.risklib.riskinput.CompositeRiskModel` instance
    :param param:
        a dictionary of parameters
    :param monitor:
        :class:`openquake.baselib.performance.Monitor` instance
    :returns:
        a dictionary of numpy arrays of shape (L, R)
    """
    riskinput.hazard_getter.init()
    assetcol = param['assetcol']
    eids = riskinput.hazard_getter.eids
    E = len(eids)
    I = param['insured_losses'] + 1
    L = len(riskmodel.lti)
    aids = getattr(riskinput, 'aids', None)
    R = riskinput.hazard_getter.num_rlzs
    param['lrs_dt'] = numpy.dtype([('rlzi', U16), ('ratios', (F32, (L * I,)))])
    agg = numpy.zeros((E, R, L * I), F32)
    result = dict(assratios=[], lrs_idx=AccumDict(accum=[]), aids=aids)
    if param['avg_losses']:
<<<<<<< HEAD
        # dict (l, r) -> loss_by_aid
=======
        # dict (l, r) -> loss_by_aid; loss_by_aid is a dict for gmf_ebrisk
        # and an array of size A=len(assetcol) for event_based_risk
>>>>>>> d1cc504f
        result['avglosses'] = AccumDict(accum=numpy.zeros(len(assetcol), F64)
                                        if aids is None else {})
    else:
        result['avglosses'] = {}
    outputs = riskmodel.gen_outputs(riskinput, monitor, assetcol)
    _aggregate(outputs, riskmodel, agg, eids, result, param)

    # store info about the GMFs
    result['gmdata'] = riskinput.gmdata
    return result

save_ruptures = event_based.EventBasedRuptureCalculator.__dict__[
    'save_ruptures']


@base.calculators.add('event_based_risk')
class EbriskCalculator(base.RiskCalculator):
    """
    Event based PSHA calculator generating the total losses by taxonomy
    """
    pre_calculator = 'event_based_rupture'
    is_stochastic = True

    # TODO: if the number of source models is larger than concurrent_tasks
    # a different strategy should be used; the one used here is good when
    # there are few source models, so that we cannot parallelize on those
    def start_tasks(self, sm_id, ruptures_by_grp, sitecol,
                    assetcol, riskmodel, imtls, trunc_level, correl_model,
                    min_iml, monitor):
        """
        :param sm_id: source model ordinal
        :param ruptures_by_grp: dictionary of ruptures by src_group_id
        :param sitecol: a SiteCollection instance
        :param assetcol: an AssetCollection instance
        :param riskmodel: a RiskModel instance
        :param imtls: Intensity Measure Types and Levels
        :param trunc_level: truncation level
        :param correl_model: correlation model
        :param min_iml: vector of minimum intensities, one per IMT
        :param monitor: a Monitor instance
        :returns: an IterResult instance
        """
        csm_info = self.csm_info.get_info(sm_id)
        grp_ids = sorted(csm_info.get_sm_by_grp())
        rlzs_assoc = csm_info.get_rlzs_assoc()
        num_events = sum(ebr.multiplicity for grp in ruptures_by_grp
                         for ebr in ruptures_by_grp[grp])
        get_eps = riskinput.epsilon_getter(
            len(self.assetcol), num_events,
            self.oqparam.asset_correlation,
            self.oqparam.master_seed,
            self.oqparam.ignore_covs or not self.riskmodel.covs)

        # prepare the risk inputs
        allargs = []
        ruptures_per_block = self.oqparam.ruptures_per_block
        start = 0
        try:
            csm_info = self.csm.info
        except AttributeError:  # there is no .csm if --hc was given
            csm_info = self.datastore['csm_info']
        samples_by_grp = csm_info.get_samples_by_grp()
        for grp_id in grp_ids:
            rlzs_by_gsim = rlzs_assoc.get_rlzs_by_gsim(grp_id)
            samples = samples_by_grp[grp_id]
            for rupts in block_splitter(
                    ruptures_by_grp.get(grp_id, []), ruptures_per_block):
                n_events = sum(ebr.multiplicity for ebr in rupts)
                eps = get_eps(start, start + n_events)
                start += n_events
                getter = riskinput.GmfGetter(
                    rlzs_by_gsim, rupts, sitecol, imtls, min_iml,
                    trunc_level, correl_model, samples)
                ri = riskinput.RiskInputFromRuptures(getter, eps)
                allargs.append((ri, riskmodel, assetcol, monitor))

        self.vals = self.assetcol.values()
        taskname = '%s#%d' % (event_based_risk.__name__, sm_id + 1)
        ires = parallel.Starmap(
            event_based_risk, allargs, name=taskname).submit_all()
        ires.num_ruptures = {
            sg_id: len(rupts) for sg_id, rupts in ruptures_by_grp.items()}
        ires.num_events = num_events
        ires.num_rlzs = len(rlzs_assoc.realizations)
        ires.sm_id = sm_id
        return ires

    def gen_args(self, ruptures_by_grp):
        """
        Yield the arguments required by build_ruptures, i.e. the
        source models, the asset collection, the riskmodel and others.
        """
        oq = self.oqparam
        self.L = len(self.riskmodel.lti)
        self.I = oq.insured_losses + 1
        correl_model = oq.get_correl_model()
        min_iml = self.get_min_iml(oq)
        imtls = oq.imtls
        elt_dt = numpy.dtype(
            [('eid', U64), ('rlzi', U16), ('loss', (F32, (self.L * self.I,)))])
        csm_info = self.datastore['csm_info']
        mon = self.monitor('risk')
        for sm in csm_info.source_models:
            param = dict(
                assetcol=self.assetcol,
                ses_ratio=oq.ses_ratio,
                loss_dt=oq.loss_dt(), elt_dt=elt_dt,
                asset_loss_table=oq.asset_loss_table,
                avg_losses=oq.avg_losses,
                insured_losses=oq.insured_losses,
                ses_per_logic_tree_path=oq.ses_per_logic_tree_path,
                maximum_distance=oq.maximum_distance,
                samples=sm.samples,
                seed=self.oqparam.random_seed)
            yield (sm.ordinal, ruptures_by_grp, self.sitecol.complete,
                   param, self.riskmodel, imtls, oq.truncation_level,
                   correl_model, min_iml, mon)

    def execute(self):
        """
        Run the calculator and aggregate the results
        """
        if self.oqparam.number_of_logic_tree_samples:
            logging.warn('The event based risk calculator with sampling is '
                         'EXPERIMENTAL, UNTESTED and SLOW')
        if self.oqparam.ground_motion_fields:
            logging.warn('To store the ground motion fields change '
                         'calculation_mode = event_based')
        if self.oqparam.hazard_curves_from_gmfs:
            logging.warn('To compute the hazard curves change '
                         'calculation_mode = event_based')

        if 'all_loss_ratios' in self.datastore:
            EbrPostCalculator(self).run(close=False)
            return

        self.csm_info = self.datastore['csm_info']
        with self.monitor('reading ruptures', autoflush=True):
            ruptures_by_grp = (
                self.precalc.result if self.precalc
                else event_based.get_ruptures_by_grp(self.datastore.parent))
            # the ordering of the ruptures is essential for repeatibility
            for grp in ruptures_by_grp:
                ruptures_by_grp[grp].sort(key=operator.attrgetter('serial'))
        num_rlzs = 0
        allres = []
        source_models = self.csm_info.source_models
        self.sm_by_grp = self.csm_info.get_sm_by_grp()
        for i, args in enumerate(self.gen_args(ruptures_by_grp)):
            ires = self.start_tasks(*args)
            allres.append(ires)
            ires.rlz_slice = slice(num_rlzs, num_rlzs + ires.num_rlzs)
            num_rlzs += ires.num_rlzs
            for sg in source_models[i].src_groups:
                sg.eff_ruptures = ires.num_ruptures.get(sg.id, 0)
        num_events = self.save_results(allres, num_rlzs)
        return num_events  # {sm_id: #events}

    def save_results(self, allres, num_rlzs):
        """
        :param allres: an iterable of result iterators
        :param num_rlzs: the total number of realizations
        :returns: the total number of events
        """
        oq = self.oqparam
        self.R = num_rlzs
        self.A = len(self.assetcol)
        self.tagmask = self.assetcol.tagmask()  # shape (A, T)
        if oq.asset_loss_table:
            # save all_loss_ratios
            self.alr_nbytes = 0
            self.indices = collections.defaultdict(list)  # sid -> pairs

        if oq.avg_losses:
            self.dset = self.datastore.create_dset(
                'avg_losses-rlzs', F32, (self.A, self.R, self.L * self.I))

        num_events = collections.Counter()
        self.gmdata = AccumDict(accum=numpy.zeros(len(oq.imtls) + 2, F32))
        self.taskno = 0
        self.start = 0
        self.num_losses = numpy.zeros((self.A, self.R), U32)
        for res in allres:
            start, stop = res.rlz_slice.start, res.rlz_slice.stop
            for dic in res:
                for r, arr in dic.pop('gmdata').items():
                    self.gmdata[start + r] += arr
                self.save_losses(dic, start)
            logging.debug(
                'Saving results for source model #%d, realizations %d:%d',
                res.sm_id + 1, start, stop)
            if hasattr(res, 'ruptures_by_grp'):  # for UCERF
                save_ruptures(self, res.ruptures_by_grp)
            elif hasattr(res, 'events_by_grp'):  # for UCERF
                for grp_id in res.events_by_grp:
                    events = res.events_by_grp[grp_id]
                    self.datastore.extend('events', events)
            num_events[res.sm_id] += res.num_events
        if 'all_loss_ratios' in self.datastore:
            self.datastore['all_loss_ratios/num_losses'] = self.num_losses
            self.datastore.set_attrs(
                'all_loss_ratios/num_losses', nbytes=self.num_losses.nbytes)
        del self.num_losses
        event_based.save_gmdata(self, num_rlzs)
        return num_events

    def save_losses(self, dic, offset=0):
        """
        Save the event loss tables incrementally.

        :param dic:
            dictionary with agglosses, assratios, avglosses, lrs_idx
        :param offset:
            realization offset
        """
        aids = dic.pop('aids')
        agglosses = dic.pop('agglosses')
        assratios = dic.pop('assratios')
        avglosses = dic.pop('avglosses')
        lrs_idx = dic.pop('lrs_idx')
        with self.monitor('saving event loss table', autoflush=True):
            if self.oqparam.calculation_mode == 'gmf_ebrisk':
                for er, arr in group_array(agglosses, 'eid', 'rlzi').items():
                    self.agglosses[er] += arr['loss'].sum(axis=0)  # shape LI
            else:
                agglosses['rlzi'] += offset
                self.datastore.extend('agg_loss_table', agglosses)

        if self.oqparam.asset_loss_table:
            with self.monitor('saving loss ratios', autoflush=True):
                for (a, r), num in dic.pop('num_losses').items():
                    self.num_losses[a, r + offset] += num
                for aid, pairs in lrs_idx.items():
                    self.indices[aid].extend(
                        (start + self.start, stop + self.start)
                        for start, stop in pairs)
                self.start += len(assratios)
                assratios['rlzi'] += offset
                self.datastore.extend('all_loss_ratios/data', assratios)
                self.alr_nbytes += assratios.nbytes

        with self.monitor('saving avg_losses-rlzs'):
            for (li, r), ratios in avglosses.items():
                l = li if li < self.L else li - self.L
                vs = self.vals[self.riskmodel.loss_types[l]]
                if aids is None:  # event_based_risk
                    self.dset[:, r + offset, li] += ratios * vs
                else:  # gmf_ebrisk, there is no offset
                    for aid in aids:
                        self.dset[aid, r, li] += ratios[aid] * vs[aid]
        self.taskno += 1

    def post_execute(self, num_events):
        """
        Save risk data and possibly execute the EbrPostCalculator
        """
        # gmv[:-2] are the total gmv per each IMT
        gmv = sum(gm[:-2].sum() for gm in self.gmdata.values())
        if not gmv:
            raise RuntimeError('No GMFs were generated, perhaps they were '
                               'all below the minimum_intensity threshold')

        if 'agg_loss_table' not in self.datastore:
            logging.warning(
                'No losses were generated: most likely there is an error in y'
                'our input files or the GMFs were below the minimum intensity')
        else:
            self.datastore.set_nbytes('agg_loss_table')
            E = sum(num_events.values())
            agglt = self.datastore['agg_loss_table']
            agglt.attrs['nonzero_fraction'] = len(agglt) / E

        self.postproc()

    def postproc(self):
        """
        Build aggregate loss curves and run EbrPostCalculator
        """
        self.before_export()  # set 'realizations'
        oq = self.oqparam
        eff_time = oq.investigation_time * oq.ses_per_logic_tree_path
        if eff_time < 2:
            logging.warn('eff_time=%s is too small to compute agg_curves',
                         eff_time)
            return
        b = get_loss_builder(self.datastore)
        alt = self.datastore['agg_loss_table']
        stats = oq.risk_stats()
        array, array_stats = b.build(alt, stats)
        self.datastore['agg_curves-rlzs'] = array
        units = self.assetcol.units(loss_types=array.dtype.names)
        self.datastore.set_attrs(
            'agg_curves-rlzs', return_periods=b.return_periods, units=units)
        if array_stats is not None:
            self.datastore['agg_curves-stats'] = array_stats
            self.datastore.set_attrs(
                'agg_curves-stats', return_periods=b.return_periods,
                stats=[encode(name) for (name, func) in stats], units=units)

        if 'all_loss_ratios' in self.datastore:
            self.datastore.save_vlen(
                'all_loss_ratios/indices',
                [numpy.array(self.indices[aid], riskinput.indices_dt)
                 for aid in range(self.A)])
            self.datastore.set_attrs(
                'all_loss_ratios',
                loss_types=' '.join(self.riskmodel.loss_types))
            dset = self.datastore['all_loss_ratios/data']
            nbytes = dset.size * dset.dtype.itemsize
            self.datastore.set_attrs(
                'all_loss_ratios/data',
                nbytes=nbytes, bytes_per_asset=nbytes / self.A)
            EbrPostCalculator(self).run(close=False)


# ######################### EbrPostCalculator ############################## #

def build_curves_maps(avalues, builder, lrgetter, stats, clp, monitor):
    """
    Build loss curves and optionally maps if conditional_loss_poes are set.
    """
    with monitor('getting loss ratios'):
        loss_ratios = lrgetter.get_all()
    curves, curves_stats = builder.build_all(avalues, loss_ratios, stats)
    loss_maps, loss_maps_stats = builder.build_maps(curves, clp, stats)
    res = {'aids': lrgetter.aids, 'loss_maps-rlzs': loss_maps}
    if loss_maps_stats is not None:
        res['loss_maps-stats'] = loss_maps_stats
    if curves_stats is not None:
        res['curves-stats'] = curves_stats
    return res


class EbrPostCalculator(base.RiskCalculator):
    def __init__(self, calc):
        self.datastore = calc.datastore
        self.oqparam = calc.oqparam
        self._monitor = calc._monitor
        self.riskmodel = calc.riskmodel
        self.loss_builder = get_loss_builder(calc.datastore)
        self.R = calc.R
        P = len(self.oqparam.conditional_loss_poes)
        self.loss_maps_dt = self.oqparam.loss_dt((F32, (P,)))

    def save_curves_maps(self, acc, res):
        """
        Save the loss curves and maps (if any).

        :returns: the total number of stored bytes.
        """
        for key in res:
            if key == 'curves-stats':
                array = res[key]  # shape (A, S, P)
                self.datastore[key][res['aids']] = array
            elif key.startswith('loss_maps'):
                array = res[key]  # shape (A, R, P, LI)
                loss_maps = numpy.zeros(array.shape[:2], self.loss_maps_dt)
                for lti, lt in enumerate(self.loss_maps_dt.names):
                    loss_maps[lt] = array[:, :, :, lti]
                acc += {key: loss_maps.nbytes}
                self.datastore[key][res['aids']] = loss_maps
                self.datastore.set_attrs(key, nbytes=acc[key])
        return acc

    def pre_execute(self):
        pass

    def execute(self):
        oq = self.oqparam
        R = len(self.loss_builder.weights)
        # build loss maps
        if 'all_loss_ratios' in self.datastore and oq.conditional_loss_poes:
            assetcol = self.assetcol
            stats = oq.risk_stats()
            builder = self.loss_builder
            A = len(assetcol)
            S = len(stats)
            P = len(builder.return_periods)
            # create loss_maps datasets
            self.datastore.create_dset(
                'loss_maps-rlzs', self.loss_maps_dt, (A, R), fillvalue=None)
            if R > 1:
                self.datastore.create_dset(
                    'loss_maps-stats', self.loss_maps_dt, (A, S),
                    fillvalue=None)
                self.datastore.set_attrs(
                    'loss_maps-stats',
                    stats=[encode(name) for (name, func) in stats])
                self.datastore.create_dset(
                    'curves-stats', oq.loss_dt(), (A, S, P), fillvalue=None)
                self.datastore.set_attrs(
                    'curves-stats', return_periods=builder.return_periods,
                    stats=[encode(name) for (name, func) in stats])
            mon = self.monitor('loss maps')
            read_access = (bool(config.directory.shared_dir)
                           if config.distribution.oq_distribute == 'celery'
                           else True)
            lazy = (oq.hazard_calculation_id and 'all_loss_ratios'
                    in self.datastore.parent and read_access)
            logging.info('Instantiating LossRatiosGetters')
            with self.monitor('building lrgetters', measuremem=True,
                              autoflush=True):
                allargs = []
                for aids in split_in_blocks(range(A), oq.concurrent_tasks):
                    dstore = self.datastore.parent if lazy else self.datastore
                    getter = riskinput.LossRatiosGetter(dstore, aids, lazy)
                    # a lazy getter will read the loss_ratios from the workers
                    # an eager getter reads the loss_ratios upfront
                    allargs.append((assetcol.values(aids), builder, getter,
                                    stats, oq.conditional_loss_poes, mon))
            if lazy:
                # avoid OSError: Can't read data (Wrong b-tree signature)
                self.datastore.parent.close()
            parallel.Starmap(build_curves_maps, allargs).reduce(
                self.save_curves_maps)
            if lazy:  # the parent was closed, reopen it
                self.datastore.parent.open()

    def post_execute(self):
        # override the base class method to avoid doing bad stuff
        pass<|MERGE_RESOLUTION|>--- conflicted
+++ resolved
@@ -138,12 +138,8 @@
     agg = numpy.zeros((E, R, L * I), F32)
     result = dict(assratios=[], lrs_idx=AccumDict(accum=[]), aids=aids)
     if param['avg_losses']:
-<<<<<<< HEAD
-        # dict (l, r) -> loss_by_aid
-=======
         # dict (l, r) -> loss_by_aid; loss_by_aid is a dict for gmf_ebrisk
         # and an array of size A=len(assetcol) for event_based_risk
->>>>>>> d1cc504f
         result['avglosses'] = AccumDict(accum=numpy.zeros(len(assetcol), F64)
                                         if aids is None else {})
     else:
