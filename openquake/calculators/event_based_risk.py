--- conflicted
+++ resolved
@@ -27,13 +27,9 @@
 from openquake.baselib import hdf5
 from openquake.baselib.python3compat import zip
 from openquake.baselib.general import (
-    AccumDict, humansize, block_splitter, groupby, humansize)
+    AccumDict, humansize, block_splitter, groupby)
 from openquake.calculators import base, event_based, classical
-<<<<<<< HEAD
-from openquake.commonlib import parallel, calc, source
-=======
 from openquake.commonlib import parallel, calc
->>>>>>> 3deae981
 from openquake.risklib import riskinput, scientific
 from openquake.commonlib.parallel import starmap
 
@@ -689,10 +685,6 @@
                       trunc_level, correl_model, min_iml, monitor):
         """
         :param ssm: CompositeSourceModel containing a single source model
-<<<<<<< HEAD
-        :param monitor: Monitor instance
-        :returns: a starmap object producing the losses by taxonomy
-=======
         :param sitecol: a SiteCollection instance
         :param assetcol: an AssetCollection instance
         :param riskmodel: a RiskModel instance
@@ -702,7 +694,6 @@
         :param min_iml: vector of minimum intensities, one per IMT
         :param monitor: a Monitor instance
         :returns: a pair (starmap, dictionary)
->>>>>>> 3deae981
         """
         ruptures_by_grp = AccumDict()
         num_ruptures = 0
@@ -714,11 +705,7 @@
             grp_trt[src_group.id] = trt = src_group.trt
             gsims = ssm.gsim_lt.values[trt]
             for block in block_splitter(
-<<<<<<< HEAD
-                src_group, classical.MAXWEIGHT, getweight):
-=======
                     src_group, classical.MAXWEIGHT, getweight):
->>>>>>> 3deae981
                 allargs.append((block, self.sitecol, gsims, monitor))
         # collect the ruptures
         for dic in parallel.starmap(self.compute_ruptures, allargs):
