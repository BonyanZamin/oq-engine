--- conflicted
+++ resolved
@@ -68,31 +68,6 @@
     :returns:
         a dictionary of numpy arrays of shape (L, R)
     """
-<<<<<<< HEAD
-    aids = []
-    for ri in riskinputs:
-        with monitor('%s.init' % ri.hazard_getter.__class__.__name__):
-            # NB: ri.dstore['events']['eid'] will be called multiple times
-            ri.hazard_getter.init()
-            aids.extend(ri.aids)
-    eids = ri.hazard_getter.eids
-    A = len(aids)
-    E = len(eids)
-    I = param['insured_losses'] + 1
-    L = len(riskmodel.lti)
-    R = ri.hazard_getter.num_rlzs
-    param['lrs_dt'] = numpy.dtype(
-        [('rlzi', U16), ('ratios', (F32, (L * I,)))])
-    ass = []
-    agg = numpy.zeros((E, R, L * I), F32)
-    avg = AccumDict(accum={} if ri.by_site or not param['avg_losses']
-                    else numpy.zeros(A, F64))
-    result = dict(assratios=ass, aids=aids, avglosses=avg)
-    for ri in riskinputs:
-        if 'builder' in param:
-            builder = param['builder']
-            R = len(builder.weights)
-=======
     results = []
     mon = monitor('build risk curves', measuremem=False)
     I = param['insured_losses'] + 1
@@ -113,7 +88,6 @@
         result = dict(aids=ri.aids, avglosses=avg)
         if 'builder' in param:
             builder = param['builder']
->>>>>>> 0f04e043
             P = len(builder.return_periods)
             all_curves = numpy.zeros((A, R, P), builder.loss_dt)
             aid2idx = {aid: idx for idx, aid in enumerate(ri.aids)}
@@ -122,10 +96,6 @@
             if len(out.eids) == 0:  # this happens for sites with no events
                 continue
             r = out.rlzi
-<<<<<<< HEAD
-            eid2idx = ri.hazard_getter.eid2idx
-=======
->>>>>>> 0f04e043
             for l, loss_ratios in enumerate(out):
                 if loss_ratios is None:  # for GMFs below the minimum_intensity
                     continue
@@ -137,20 +107,12 @@
                     aval = asset.value(loss_type)
                     losses = aval * ratios
                     if 'builder' in param:
-<<<<<<< HEAD
-                        idx = aid2idx[aid]
-                        for i in range(I):
-                            lt = loss_type + '_ins' * i
-                            all_curves[idx, r][lt] = builder.build_curve(
-                                aval, ratios[:, i], r)
-=======
                         with mon:  # this is the heaviest part
                             idx = aid2idx[aid]
                             for i in range(I):
                                 lt = loss_type + '_ins' * i
                                 all_curves[idx, r][lt] = builder.build_curve(
                                     aval, ratios[:, i], r)
->>>>>>> 0f04e043
 
                     # average losses
                     if param['avg_losses']:
@@ -183,16 +145,10 @@
                 if R > 1 and param['individual_curves'] is False:
                     del result['loss_maps-rlzs']
 
-<<<<<<< HEAD
-    # store info about the GMFs, must be done at the end
-    result['gmdata'] = ri.gmdata
-    return result
-=======
         # store info about the GMFs, must be done at the end
         result['gmdata'] = ri.gmdata
         results.append(result)
     return results
->>>>>>> 0f04e043
 
 
 @base.calculators.add('event_based_risk')
