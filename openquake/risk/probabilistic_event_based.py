# -*- coding: utf-8 -*-
# vim: tabstop=4 shiftwidth=4 softtabstop=4

# Copyright (c) 2010-2011, GEM Foundation.
#
# OpenQuake is free software: you can redistribute it and/or modify
# it under the terms of the GNU Lesser General Public License version 3
# only, as published by the Free Software Foundation.
#
# OpenQuake is distributed in the hope that it will be useful,
# but WITHOUT ANY WARRANTY; without even the implied warranty of
# MERCHANTABILITY or FITNESS FOR A PARTICULAR PURPOSE.  See the
# GNU Lesser General Public License version 3 for more details
# (a copy is included in the LICENSE file that accompanied this code).
#
# You should have received a copy of the GNU Lesser General Public License
# version 3 along with OpenQuake.  If not, see
# <http://www.gnu.org/licenses/lgpl-3.0.txt> for a copy of the LGPLv3 License.


"""
This module defines functions used to compute loss ratio and loss curves
using the probabilistic event based approach.
"""

import json
import math

from numpy import zeros, array, linspace
from numpy import histogram, where, mean

from openquake import kvs, shapes
from openquake.parser import vulnerability
from openquake.logs import LOG
from openquake.risk.common import collect, loop

DEFAULT_NUMBER_OF_SAMPLES = 25


def compute_loss_ratios(vuln_function, ground_motion_field_set,
        epsilon_provider, asset):
    """Compute the set of loss ratios using the set of
    ground motion fields passed.

    :param vuln_function: the vulnerability function used to
        compute the loss ratios.
    :type vuln_function: :py:class:`openquake.shapes.VulnerabilityFunction`
    :param ground_motion_field_set: the set of ground motion
        fields used to compute the loss ratios.
    :type ground_motion_field_set: :py:class:`dict` with the following
        keys:
        **IMLs** - tuple of ground motion fields (float)
        **TimeSpan** - time span parameter (float)
        **TSES** - Time representative of the Stochastic Event Set (float)
    :param epsilon_provider: service used to get the epsilon when
        using the sampled based algorithm.
    :type epsilon_provider: object that defines an :py:meth:`epsilon` method
    :param asset: the asset used to compute the loss ratios.
    :type asset: :py:class:`dict` as provided by
        :py:class:`openquake.parser.exposure.ExposurePortfolioFile`
    """

    if vuln_function.is_empty:
        return array([])

    all_covs_are_zero = (vuln_function.covs <= 0.0).all()

    if all_covs_are_zero:
        return _mean_based(vuln_function, ground_motion_field_set)
    else:
        return _sampled_based(vuln_function, ground_motion_field_set,
                epsilon_provider, asset)


def _sampled_based(vuln_function, ground_motion_field_set,
        epsilon_provider, asset):
    """Compute the set of loss ratios when at least one CV
    (Coefficent of Variation) defined in the vulnerability function
    is greater than zero.

    :param vuln_function: the vulnerability function used to
        compute the loss ratios.
    :type vuln_function: :py:class:`openquake.shapes.VulnerabilityFunction`
    :param ground_motion_field_set: the set of ground motion
        fields used to compute the loss ratios.
    :type ground_motion_field_set: :py:class:`dict` with the following
        keys:
        **IMLs** - tuple of ground motion fields (float)
        **TimeSpan** - time span parameter (float)
        **TSES** - Time representative of the Stochastic Event Set (float)
    :param epsilon_provider: service used to get the epsilon when
        using the sampled based algorithm.
    :type epsilon_provider: object that defines an :py:meth:`epsilon` method
    :param asset: the asset used to compute the loss ratios.
    :type asset: :py:class:`dict` as provided by
        :py:class:`openquake.parser.exposure.ExposurePortfolioFile`
    """

    loss_ratios = []

    means = vuln_function.loss_ratio_for(ground_motion_field_set["IMLs"])
    covs = vuln_function.cov_for(ground_motion_field_set["IMLs"])

    for mean_ratio, cov in zip(means, covs):
        if mean_ratio <= 0.0:
            loss_ratios.append(0.0)
        else:
            variance = (mean_ratio * cov) ** 2.0

            epsilon = epsilon_provider.epsilon(asset)
            sigma = math.sqrt(
                        math.log((variance / mean_ratio ** 2.0) + 1.0))

            mu = math.log(mean_ratio ** 2.0 / math.sqrt(
                    variance + mean_ratio ** 2.0))

            loss_ratios.append(math.exp(mu + (epsilon * sigma)))

    return array(loss_ratios)


def _mean_based(vuln_function, ground_motion_field_set):
    """Compute the set of loss ratios when the vulnerability function
    has all the CVs (Coefficent of Variation) set to zero.

    :param vuln_function: the vulnerability function used to
        compute the loss ratios.
    :type vuln_function: :py:class:`openquake.shapes.VulnerabilityFunction`
    :param ground_motion_field_set: the set of ground motion
        fields used to compute the loss ratios.
    :type ground_motion_field_set: :py:class:`dict` with the following
        keys:
        **IMLs** - tuple of ground motion fields (float)
        **TimeSpan** - time span parameter (float)
        **TSES** - Time representative of the Stochastic Event Set (float)
    """

    loss_ratios = []
    retrieved = {}
    imls = vuln_function.imls

    # seems like with numpy you can only specify a single fill value
    # if the x_new is outside the range. Here we need two different values,
    # depending if the x_new is below or upon the defined values
    for ground_motion_field in ground_motion_field_set["IMLs"]:
        if ground_motion_field < imls[0]:
            loss_ratios.append(0.0)
        elif ground_motion_field > imls[-1]:
            loss_ratios.append(vuln_function.loss_ratios[-1])
        else:
<<<<<<< HEAD
            loss_ratios.append(vuln_function.loss_ratio_for(
                    ground_motion_field))
=======
            # The actual value is computed later
            mark = len(loss_ratios)
            retrieved[mark] = ground_motion_field_set['IMLs'][mark]
            loss_ratios.append(0.0)

    means = vuln_function.ordinate_for(retrieved.values())

    for mark, mean_ratio in zip(retrieved.keys(), means):
        loss_ratios[mark] = mean_ratio
>>>>>>> 729d7b29

    return array(loss_ratios)


def _compute_loss_ratios_range(loss_ratios, number_of_samples=None):
    """Compute the range of loss ratios used to build the loss ratio curve.

    The range is obtained by computing the set of evenly spaced numbers
    over the interval [min_loss_ratio, max_loss_ratio].

    :param loss_ratios: the set of loss ratios used.
    :type loss_ratios: numpy.ndarray
    :param number_of_samples: the number of samples used when computing
        the range of loss ratios. The default value is
        :py:data:`.DEFAULT_NUMBER_OF_SAMPLES`.
    :type number_of_samples: integer
    """

    if number_of_samples is None:
        number_of_samples = DEFAULT_NUMBER_OF_SAMPLES

    return linspace(loss_ratios.min(), loss_ratios.max(), number_of_samples)


def _compute_cumulative_histogram(loss_ratios, loss_ratios_range):
    "Compute the cumulative histogram."

    # ruptures (earthquake) occured but probably due to distance,
    # magnitude and soil conditions, no ground motion was felt at that location
    if (loss_ratios <= 0.0).all():
        return zeros(loss_ratios_range.size - 1)

    invalid_ratios = lambda ratios: where(array(ratios) <= 0.0)[0].size

    hist = histogram(loss_ratios, bins=loss_ratios_range)
    hist = hist[0][::-1].cumsum()[::-1]

    # ratios with value 0.0 must be deleted on the first bin
    hist[0] = hist[0] - invalid_ratios(loss_ratios)
    return hist


def _compute_rates_of_exceedance(cum_histogram, tses):
    """Compute the rates of exceedance for the given cumulative histogram
    using the given tses (tses is time span * number of realizations)."""

    if tses <= 0:
        raise ValueError("TSES is not supposed to be less than zero!")

    return (array(cum_histogram).astype(float) / tses)


def _compute_probs_of_exceedance(rates_of_exceedance, time_span):
    """Compute the probabilities of exceedance using the given rates of
    exceedance and the given time span."""

    poe = lambda rate: 1 - math.exp((rate * -1) * time_span)
    return array([poe(rate) for rate in rates_of_exceedance])


def compute_loss_ratio_curve(vuln_function, ground_motion_field_set,
        epsilon_provider, asset, number_of_samples=None):
    """Compute a loss ratio curve using the probabilistic event based approach.

    A loss ratio curve is a function that has loss ratios as X values
    and PoEs (Probabilities of Exceendance) as Y values.

    :param vuln_function: the vulnerability function used to
        compute the loss ratios.
    :type vuln_function: :py:class:`openquake.shapes.VulnerabilityFunction`
    :param ground_motion_field_set: the set of ground motion
        fields used to compute the loss ratios.
    :type ground_motion_field_set: :py:class:`dict` with the following
        keys:
        **IMLs** - tuple of ground motion fields (float)
        **TimeSpan** - time span parameter (float)
        **TSES** - Time representative of the Stochastic Event Set (float)
    :param epsilon_provider: service used to get the epsilon when
        using the sampled based algorithm.
    :type epsilon_provider: object that defines an :py:meth:`epsilon` method
    :param asset: the asset used to compute the loss ratios.
    :type asset: :py:class:`dict` as provided by
        :py:class:`openquake.parser.exposure.ExposurePortfolioFile`
    :param number_of_samples: the number of samples used when computing
        the range of loss ratios. The default value is
        :py:data:`.DEFAULT_NUMBER_OF_SAMPLES`.
    :type number_of_samples: integer
    """

    # with no gmfs (no earthquakes), an empty curve is enough
    if not ground_motion_field_set["IMLs"]:
        return shapes.EMPTY_CURVE

    loss_ratios = compute_loss_ratios(vuln_function,
            ground_motion_field_set, epsilon_provider, asset)

    loss_ratios_range = _compute_loss_ratios_range(
            loss_ratios, number_of_samples)

    probs_of_exceedance = _compute_probs_of_exceedance(
            _compute_rates_of_exceedance(_compute_cumulative_histogram(
            loss_ratios, loss_ratios_range), ground_motion_field_set["TSES"]),
            ground_motion_field_set["TimeSpan"])

    return _generate_curve(loss_ratios_range, probs_of_exceedance)


def _generate_curve(losses, probs_of_exceedance):
    """Generate a loss ratio (or loss) curve, given a set of losses
    and corresponding PoEs (Probabilities of Exceedance).

    This function is intended to be used internally.
    """

    mean_losses = collect(loop(losses, lambda x, y: mean([x, y])))
    return shapes.Curve(zip(mean_losses, probs_of_exceedance))


def _assets_keys_for_gmfs(job_id, gmfs_key):
    """Return the asset related to the GMFs given."""

    row = lambda key: key.split(kvs.KVS_KEY_SEPARATOR)[3]
    column = lambda key: key.split(kvs.KVS_KEY_SEPARATOR)[2]

    key = kvs.tokens.asset_key(
            job_id, row(gmfs_key), column(gmfs_key))

    return kvs.get_client().lrange(key, 0, -1)


class AggregateLossCurve(object):
    """Aggregate a set of losses and produce the resulting loss curve."""

    @staticmethod
    def from_kvs(job_id, epsilon_provider):
        """Return an aggregate curve using the GMFs and assets
        stored in the underlying kvs system."""

        vuln_model = vulnerability.load_vuln_model_from_kvs(job_id)
        aggregate_curve = AggregateLossCurve(vuln_model, epsilon_provider)

        gmfs_keys = kvs.get_keys("%s*%s*" % (
                job_id, kvs.tokens.GMF_KEY_TOKEN))

        LOG.debug("Found %s stored GMFs..." % len(gmfs_keys))
        asset_counter = 0

        for gmfs_key in gmfs_keys:
            assets = _assets_keys_for_gmfs(job_id, gmfs_key)

            for asset in assets:
                asset_counter += 1
                gmfs = kvs.get_value_json_decoded(gmfs_key)

                aggregate_curve.append(gmfs,
                        json.JSONDecoder().decode(asset))

        LOG.debug("Found %s stored assets..." % asset_counter)
        return aggregate_curve

    def __init__(self, vuln_model, epsilon_provider):
        self._tses = self._time_span = self._gmfs_length = None

        self.distribution = []
        self.vuln_model = vuln_model
        self.epsilon_provider = epsilon_provider

    def append(self, gmfs, asset):
        """Add the losses distribution identified by the given GMFs
        and asset to the set used to compute the aggregate curve."""

        if self.empty:
            self._initialize_parameters(gmfs)

        assert gmfs["TimeSpan"] == self._time_span
        assert gmfs["TSES"] == self._tses
        assert len(gmfs["IMLs"]) == self._gmfs_length

        if asset["vulnerabilityFunctionReference"] in self.vuln_model:
            loss_ratios = compute_loss_ratios(self.vuln_model[
                    asset["vulnerabilityFunctionReference"]], gmfs,
                    self.epsilon_provider, asset)

            self.distribution.append(loss_ratios * asset["assetValue"])
        else:
            LOG.debug("Unknown vulnerability function %s, asset %s will " \
                    "not be included in the aggregate computation"
                    % (asset["vulnerabilityFunctionReference"],
                    asset["assetID"]))

    def _initialize_parameters(self, gmfs):
        """Initialize the GMFs parameters."""
        self._tses = gmfs["TSES"]
        self._time_span = gmfs["TimeSpan"]
        self._gmfs_length = len(gmfs["IMLs"])

    @property
    def empty(self):
        """Return true is this aggregate curve has no losses
        associated, false otherwise."""
        return len(self.distribution) == 0

    @property
    def losses(self):
        """Return the losses used to compute the aggregate curve."""
        if self.empty:
            return array([])
        else:  # if needed because numpy returns a scalar if the list is empty
            return array(self.distribution).sum(axis=0)

    def compute(self, number_of_samples=None):
        """Compute the aggregate loss curve."""

        if self.empty:
            return shapes.EMPTY_CURVE

        losses = self.losses
        loss_range = _compute_loss_ratios_range(losses, number_of_samples)

        probs_of_exceedance = _compute_probs_of_exceedance(
                _compute_rates_of_exceedance(_compute_cumulative_histogram(
                losses, loss_range), self._tses), self._time_span)

        return _generate_curve(loss_range, probs_of_exceedance)<|MERGE_RESOLUTION|>--- conflicted
+++ resolved
@@ -148,20 +148,15 @@
         elif ground_motion_field > imls[-1]:
             loss_ratios.append(vuln_function.loss_ratios[-1])
         else:
-<<<<<<< HEAD
-            loss_ratios.append(vuln_function.loss_ratio_for(
-                    ground_motion_field))
-=======
             # The actual value is computed later
             mark = len(loss_ratios)
             retrieved[mark] = ground_motion_field_set['IMLs'][mark]
             loss_ratios.append(0.0)
 
-    means = vuln_function.ordinate_for(retrieved.values())
+    means = vuln_function.loss_ratio_for(retrieved.values())
 
     for mark, mean_ratio in zip(retrieved.keys(), means):
         loss_ratios[mark] = mean_ratio
->>>>>>> 729d7b29
 
     return array(loss_ratios)
 
