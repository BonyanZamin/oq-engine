--- conflicted
+++ resolved
@@ -209,19 +209,11 @@
 
     def sample(self, means, covs, idxs, epsilons):
         """
-<<<<<<< HEAD
-        Sample the epsilons and applies the corrections to the means.
-        This method is called only if there are nonzero covs.
-
-        :param gmvs:
-           array of E' floats
-=======
         Sample the epsilons and apply the corrections to the means.
         This method is called only if there are nonzero covs.
 
         :param means:
            array of E' loss ratios
->>>>>>> 2f0b2299
         :param covs:
            array of E' floats
         :param idxs:
