--- conflicted
+++ resolved
@@ -27,36 +27,6 @@
 from openquake.hazardlib.gsim.base import gsim_imt_dt
 from openquake.risklib import scientific
 
-<<<<<<< HEAD
-
-class FakeRlzsAssoc(collections.Mapping):
-    """
-    Used for scenario calculators, when there is a realization for each GSIM.
-    """
-    def __init__(self, realizations):
-        self.realizations = realizations
-        self.rlzs_assoc = {}
-        for rlz in realizations:
-            self.rlzs_assoc[0, str(rlz)] = [rlz]
-
-    def combine(self, result):
-        """
-        Convert a dictionary key -> value into a dictionary rlz -> value,
-        since there is a single realization per key.
-        """
-        return {self.rlzs_assoc[key][0]: result[key] for key in result}
-
-    def __iter__(self):
-        return self.rlzs_assoc.iterkeys()
-
-    def __getitem__(self, key):
-        return self.rlzs_assoc[key]
-
-    def __len__(self):
-        return len(self.rlzs_assoc)
-
-=======
->>>>>>> 6c8258ae
 
 class RiskModel(collections.Mapping):
     """
