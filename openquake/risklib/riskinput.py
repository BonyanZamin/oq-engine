--- conflicted
+++ resolved
@@ -68,7 +68,7 @@
     ... ('T2', 'D'): 0.04,
     ... ('T2', 'E'): 0.05,}
     ...
-    >> combinations = assoc.combine(results, operator.add)
+    >> combinations = combine(assoc, results, operator.add)
     >> for key, value in sorted(combinations.items()): print key, value
     r0 0.05
     r1 0.06
@@ -86,7 +86,7 @@
     r4: 0.03 + 0.04 (T1C + T2D)
     r5: 0.03 + 0.05 (T1C + T2E)
 
-    In reality, the `.combine` method is used with hazard_curves and
+    In reality, the `.combine` function is used with hazard_curves and
     the aggregation function is the `agg_curves` function, a composition of
     probability, which however is close to the sum for small probabilities.
     """
@@ -498,7 +498,7 @@
     def __init__(self, hazard_by_site, rlzs_assoc):
         self.rlzs_assoc = rlzs_assoc
         self.rlzs = rlzs_assoc.realizations
-        self.hazard_by_site = [{imt: rlzs_assoc.combine(hazard_by_imt[imt])
+        self.hazard_by_site = [{imt: combine(rlzs_assoc, hazard_by_imt[imt])
                                 for imt in hazard_by_imt}
                                for hazard_by_imt in hazard_by_site]
 
@@ -573,14 +573,7 @@
         :returns:
             list of hazard dictionaries imt -> rlz -> haz per each site
         """
-<<<<<<< HEAD
-        if rlzs_assoc is None:  # case ebr_gmf
-            return self.hazard_by_site
-        return [{imt: combine(rlzs_assoc, haz[imt]) for imt in haz}
-                for haz in self.hazard_by_site]
-=======
         return PoeGetter(self.hazard_by_site, rlzs_assoc)
->>>>>>> c5d07f55
 
     def __repr__(self):
         return '<%s taxonomy=%s, %d asset(s)>' % (
