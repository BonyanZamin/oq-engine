# vim: tabstop=4 shiftwidth=4 softtabstop=4

"""
The following tasks are defined in the hazard engine:
    * generate_erf
    * compute_hazard_curve
    * compute_mgm_intensity
"""

import json

from celery.decorators import task
from celery.task.sets import subtask

from openquake import job
from openquake import kvs

from openquake.hazard import job as hazjob
from openquake.hazard import classical_psha
from openquake.job import mixins


@task
def generate_erf(job_id):
    """
    Stubbed ERF generator 

    Takes a job_id, returns a job_id. 

    Connects to the Java HazardEngien using hazardwrapper, waits for an ERF to
    be generated, and then writes it to kvs. 
    """

    # TODO(JM): implement real ERF computation

    erf_key = kvs.generate_product_key(job_id, kvs.tokens.ERF_KEY_TOKEN)
    kvs.get_client().set(erf_key, json.JSONEncoder().encode([job_id]))

    return job_id

@task
def compute_ground_motion_fields(job_id, site_list, gmf_id, seed):
    """ Generate ground motion fields """
    # TODO(JMC): Use a block_id instead of a site_list
    hazengine = job.Job.from_kvs(job_id)
    with mixins.Mixin(hazengine, hazjob.HazJobMixin, key="hazard"):
        #pylint: disable=E1101
        hazengine.compute_ground_motion_fields(site_list, gmf_id, seed)


def write_out_ses(job_file, stochastic_set_key):
    """ Write out Stochastic Event Set """
    hazengine = job.Job.from_file(job_file)
    with mixins.Mixin(hazengine, hazjob.HazJobMixin, key="hazard"):
        ses = kvs.get_value_json_decoded(stochastic_set_key)
        hazengine.write_gmf_files(ses) #pylint: disable=E1101

@task
<<<<<<< HEAD
def compute_hazard_curve(job_id, site_list, realization, callback=None):
    """ Generate hazard curve for a given site list. """
    hazengine = job.Job.from_kvs(job_id)
    with mixins.Mixin(hazengine, hazjob.HazJobMixin, key="hazard"):
        keys = hazengine.compute_hazard_curve(site_list, realization)
=======
def compute_hazard_curve(job_id, block_id):
    """
    Stubbed Compute Hazard Curve

    This should connect to the Java HazardEngine using hazard wrapper,
    wait for the hazard curve to be computed, and then write it to 
    kvs.
    """

    def _compute_hazard_curve(job_id, block_id, site_id):
        """
        Inner class to dry things up.
        """
        memcache_client = kvs.get_client(binary=False)

        chf_key = kvs.generate_product_key(job_id, 
            kvs.tokens.HAZARD_CURVE_KEY_TOKEN, block_id, site_id)

        chf = memcache_client.get(chf_key)

        if not chf:
            # TODO(jm): implement hazardwrapper and make this work
            # TODO(chris): uncomment below when hazardwrapper is done.

            # Synchronous execution.
            #result = hazardwrapper.apply(args=[job_if, block_id, site_id])
            #chf = memcache_client.get(chf_key)
            pass
        return chf
>>>>>>> 6c149529

        if callback:
            subtask(callback).delay(job_id, site_list)

        return keys

@task
def compute_mgm_intensity(job_id, block_id, site_id):
    """
    Compute mean ground intensity for a specific site.
    """

    kvs_client = kvs.get_client(binary=False)

    mgm_key = kvs.generate_product_key(job_id, kvs.tokens.MGM_KEY_TOKEN,
        block_id, site_id)
    mgm = kvs_client.get(mgm_key)

    if not mgm:
        # TODO(jm): implement hazardwrapper and make this work.
        # TODO(chris): uncomment below when hazardwapper is done

        # Synchronous execution.
        #result = hazardwrapper.apply(args=[job_id, block_id, site_id])
        #mgm = kvs_client.get(mgm_key)
        pass

    return json.JSONDecoder().decode(mgm)


@task(ignore_result=True)
def compute_mean_curves(job_id, sites):
    """Compute the mean hazard curve for each site given."""

    # pylint: disable=E1101
    logger = compute_mean_curves.get_logger()

    logger.info("Computing MEAN curves for %s sites (job_id %s)"
            % (len(sites), job_id))

    classical_psha.compute_mean_hazard_curves(job_id, sites)
    subtask(compute_quantile_curves).delay(job_id, sites)


@task(ignore_result=True)
def compute_quantile_curves(job_id, sites):
    """Compute the quantile hazard curve for each site given."""

    # pylint: disable=E1101
    logger = compute_quantile_curves.get_logger()

    logger.info("Computing QUANTILE curves for %s sites (job_id %s)"
            % (len(sites), job_id))

    engine = job.Job.from_kvs(job_id)
    classical_psha.compute_quantile_hazard_curves(engine, sites)
    subtask(serialize_quantile_curves).delay(job_id, sites)


@task(is_eager=True, ignore_result=True)
def serialize_quantile_curves(job_id, sites):
    """Serialize quantile curves for the given sites."""
    print "Job ID is %s" % job_id<|MERGE_RESOLUTION|>--- conflicted
+++ resolved
@@ -56,43 +56,11 @@
         hazengine.write_gmf_files(ses) #pylint: disable=E1101
 
 @task
-<<<<<<< HEAD
 def compute_hazard_curve(job_id, site_list, realization, callback=None):
     """ Generate hazard curve for a given site list. """
     hazengine = job.Job.from_kvs(job_id)
     with mixins.Mixin(hazengine, hazjob.HazJobMixin, key="hazard"):
         keys = hazengine.compute_hazard_curve(site_list, realization)
-=======
-def compute_hazard_curve(job_id, block_id):
-    """
-    Stubbed Compute Hazard Curve
-
-    This should connect to the Java HazardEngine using hazard wrapper,
-    wait for the hazard curve to be computed, and then write it to 
-    kvs.
-    """
-
-    def _compute_hazard_curve(job_id, block_id, site_id):
-        """
-        Inner class to dry things up.
-        """
-        memcache_client = kvs.get_client(binary=False)
-
-        chf_key = kvs.generate_product_key(job_id, 
-            kvs.tokens.HAZARD_CURVE_KEY_TOKEN, block_id, site_id)
-
-        chf = memcache_client.get(chf_key)
-
-        if not chf:
-            # TODO(jm): implement hazardwrapper and make this work
-            # TODO(chris): uncomment below when hazardwrapper is done.
-
-            # Synchronous execution.
-            #result = hazardwrapper.apply(args=[job_if, block_id, site_id])
-            #chf = memcache_client.get(chf_key)
-            pass
-        return chf
->>>>>>> 6c149529
 
         if callback:
             subtask(callback).delay(job_id, site_list)
