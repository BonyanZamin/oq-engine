# Copyright (c) 2014-2015, GEM Foundation.
#
# OpenQuake is free software: you can redistribute it and/or modify it
# under the terms of the GNU Affero General Public License as published
# by the Free Software Foundation, either version 3 of the License, or
# (at your option) any later version.
#
# OpenQuake is distributed in the hope that it will be useful,
# but WITHOUT ANY WARRANTY; without even the implied warranty of
# MERCHANTABILITY or FITNESS FOR A PARTICULAR PURPOSE.  See the
# GNU General Public License for more details.
#
# You should have received a copy of the GNU Affero General Public License
# along with OpenQuake.  If not, see <http://www.gnu.org/licenses/>.

import os
import pickle
import unittest
import mock
import numpy
from numpy.testing import assert_almost_equal
from openquake.baselib.general import writetmp
from openquake.commonlib import InvalidFile, nrml, nrml_examples, riskmodels
from openquake.qa_tests_data.scenario_damage import case_4b

EXAMPLES_DIR = os.path.dirname(nrml_examples.__file__)
FF_DIR = os.path.dirname(case_4b.__file__)


class ParseRiskModelTestCase(unittest.TestCase):

    def test_different_levels_ok(self):
        # the same IMT can appear with different levels in different
        # vulnerability functions
        vuln_content = writetmp(u"""\
<?xml version='1.0' encoding='utf-8'?>
<nrml xmlns="http://openquake.org/xmlns/nrml/0.4"
      xmlns:gml="http://www.opengis.net/gml">
    <vulnerabilityModel>
        <discreteVulnerabilitySet vulnerabilitySetID="PAGER"
                                  assetCategory="population"
                                  lossCategory="fatalities">
            <IML IMT="PGA">0.005 0.007 0.0098 0.0137</IML>
            <discreteVulnerability vulnerabilityFunctionID="RC/A"
                                   probabilisticDistribution="LN">
                <lossRatio>0.01 0.06 0.18 0.36</lossRatio>
                <coefficientsVariation>0.30 0.30 0.30 0.30
         </coefficientsVariation>
            </discreteVulnerability>
        </discreteVulnerabilitySet>
        <discreteVulnerabilitySet vulnerabilitySetID="PAGER"
                                  assetCategory="population"
                                  lossCategory="fatalities">
            <IML IMT="PGA">0.004 0.008 0.037</IML>
            <discreteVulnerability vulnerabilityFunctionID="RC/B"
                                   probabilisticDistribution="LN">
                <lossRatio>0.01 0.06 0.18</lossRatio>
                <coefficientsVariation>0.30 0.30 0.30
         </coefficientsVariation>
            </discreteVulnerability>
        </discreteVulnerabilitySet>
    </vulnerabilityModel>
</nrml>
""")
        vfs = nrml.parse(vuln_content)
        assert_almost_equal(vfs['PGA', 'RC/A'].imls,
                            numpy.array([0.005, 0.007, 0.0098, 0.0137]))
        assert_almost_equal(vfs['PGA', 'RC/B'].imls,
                            numpy.array([0.004, 0.008, 0.037]))

    def test_one_taxonomy_many_imts(self):
        # Should raise a ValueError if a vulnerabilityFunctionID is used for
        # multiple IMTs.
        # In this test input, we've defined two functions in separate sets
        # with the same ID and different IMTs.
        vuln_content = writetmp(u"""\
<?xml version='1.0' encoding='utf-8'?>
<nrml xmlns="http://openquake.org/xmlns/nrml/0.4"
      xmlns:gml="http://www.opengis.net/gml">
    <vulnerabilityModel>
        <discreteVulnerabilitySet vulnerabilitySetID="PAGER"
                                  assetCategory="population"
                                  lossCategory="fatalities">
            <IML IMT="PGA">0.005 0.007 0.0098 0.0137</IML>
            <discreteVulnerability vulnerabilityFunctionID="A"
                                   probabilisticDistribution="LN">
                <lossRatio>0.01 0.06 0.18 0.36</lossRatio>
                <coefficientsVariation>0.30 0.30 0.30 0.30
         </coefficientsVariation>
            </discreteVulnerability>
        </discreteVulnerabilitySet>
        <discreteVulnerabilitySet vulnerabilitySetID="PAGER"
                                  assetCategory="population"
                                  lossCategory="fatalities">
            <IML IMT="MMI">0.005 0.007 0.0098 0.0137</IML>
            <discreteVulnerability vulnerabilityFunctionID="A"
                                   probabilisticDistribution="LN">
                <lossRatio>0.01 0.06 0.18 0.36</lossRatio>
                <coefficientsVariation>0.30 0.30 0.30 0.30
                </coefficientsVariation>
            </discreteVulnerability>
        </discreteVulnerabilitySet>
    </vulnerabilityModel>
</nrml>
""")
        with self.assertRaises(InvalidFile) as ar:
            nrml.parse(vuln_content)
        self.assertIn('Duplicated vulnerabilityFunctionID: A',
                      ar.exception.message)

    def test_lr_eq_0_cov_gt_0(self):
        # If a vulnerability function loss ratio is 0 and its corresponding CoV
        # is > 0, a ValueError should be raised
        vuln_content = writetmp(u"""\
<?xml version='1.0' encoding='utf-8'?>
<nrml xmlns="http://openquake.org/xmlns/nrml/0.4"
      xmlns:gml="http://www.opengis.net/gml">
    <vulnerabilityModel>
        <discreteVulnerabilitySet vulnerabilitySetID="PAGER"
                                  assetCategory="population"
                                  lossCategory="fatalities">
            <IML IMT="PGV">0.005 0.007 0.0098 0.0137</IML>
            <discreteVulnerability vulnerabilityFunctionID="A"
                                   probabilisticDistribution="LN">
                <lossRatio>0.00 0.06 0.18 0.36</lossRatio>
                <coefficientsVariation>0.30 0.30 0.30 0.30
                </coefficientsVariation>
            </discreteVulnerability>
        </discreteVulnerabilitySet>
    </vulnerabilityModel>
</nrml>
""")
        with self.assertRaises(ValueError) as ar:
            nrml.parse(vuln_content)
        self.assertIn('It is not valid to define a loss ratio = 0.0 with a '
                      'corresponding coeff. of variation > 0.0',
                      ar.exception.message)

    def test_missing_minIML(self):
        vuln_content = writetmp(u"""\
<?xml version='1.0' encoding='utf-8'?>
<nrml xmlns:gml="http://www.opengis.net/gml"
      xmlns="http://openquake.org/xmlns/nrml/0.4">
     <fragilityModel format="continuous">
        <description>Fragility for test</description>
        <limitStates>LS1 LS2</limitStates>
        <ffs type="lognormal">
            <taxonomy>RC</taxonomy>
            <IML IMT="PGA" maxIML="9.9" imlUnit="g"/>
            <ffc ls="LS1">
                <params mean="0.2" stddev="0.05" />
            </ffc>
            <ffc ls="LS2">
                <params mean="0.35" stddev="0.10" />
            </ffc>
        </ffs>
    </fragilityModel>
</nrml>""")
        with self.assertRaises(KeyError) as ar:
            nrml.parse(vuln_content)
        self.assertIn("node IML: 'minIML', line 9", str(ar.exception))

    def test_missing_maxIML(self):
        vuln_content = writetmp(u"""\
<?xml version='1.0' encoding='utf-8'?>
<nrml xmlns:gml="http://www.opengis.net/gml"
      xmlns="http://openquake.org/xmlns/nrml/0.4">
     <fragilityModel format="continuous">
        <description>Fragility for test</description>
        <limitStates>LS1 LS2</limitStates>
        <ffs type="lognormal">
            <taxonomy>RC</taxonomy>
            <IML IMT="PGA" minIML="9.9" imlUnit="g"/>
            <ffc ls="LS1">
                <params mean="0.2" stddev="0.05" />
            </ffc>
            <ffc ls="LS2">
                <params mean="0.35" stddev="0.10" />
            </ffc>
        </ffs>
    </fragilityModel>
</nrml>""")
        with self.assertRaises(KeyError) as ar:
            nrml.parse(vuln_content)
        self.assertIn("node IML: 'maxIML', line 9", str(ar.exception))


class ParseConsequenceModelTestCase(unittest.TestCase):
    wrong_csq_model_1 = writetmp(u"""<?xml version='1.0' encoding='utf-8'?>
<nrml xmlns="http://openquake.org/xmlns/nrml/0.5">
<consequenceModel id="example" assetCategory="buildings">

  <description>ln cf | tax3 | zcov</description>
  <limitStates>ds1 ds2 ds3 ds4</limitStates>

  <consequenceFunction id="tax1" dist="LN">
    <params ls="ds1" mean="0.10" stddev="0.00"/>
    <params ls="ds2" mean="0.30" stddev="0.00"/>
    <params ls="ds3" mean="0.60" stddev="0.00"/>
    <params ls="ds4" mean="0.90" stddev="0.00"/>
  </consequenceFunction>

</consequenceModel>
</nrml>
""")
    wrong_csq_model_2 = writetmp(u"""<?xml version='1.0' encoding='utf-8'?>
<nrml xmlns="http://openquake.org/xmlns/nrml/0.5">
<consequenceModel id="example" assetCategory="buildings"
lossCategory="contents">

  <description>ln cf | tax3 | zcov</description>
  <limitStates>ds1 ds2 ds3 ds4</limitStates>

  <consequenceFunction id="tax1" dist="LN">
    <params ls="ds1" mean="0.10" stddev="0.00"/>
    <params ls="ds2" mean="0.30" stddev="0.00"/>
    <params ls="ds3" mean="0.60" stddev="0.00"/>
  </consequenceFunction>

</consequenceModel>
</nrml>
""")
    wrong_csq_model_3 = writetmp(u"""<?xml version='1.0' encoding='utf-8'?>
<nrml xmlns="http://openquake.org/xmlns/nrml/0.5">
<consequenceModel id="example" assetCategory="buildings"
lossCategory="contents">

  <description>ln cf | tax3 | zcov</description>
  <limitStates>ds1 ds2 ds3 ds4</limitStates>

  <consequenceFunction id="tax1" dist="LN">
    <params ls="ds1" mean="0.10" stddev="0.00"/>
    <params ls="ds2" mean="0.30" stddev="0.00"/>
    <params ls="ds4" mean="0.90" stddev="0.00"/>
    <params ls="ds3" mean="0.60" stddev="0.00"/>
  </consequenceFunction>

</consequenceModel>
</nrml>
""")

    def test_ok(self):
        fname = os.path.join(EXAMPLES_DIR, 'consequence-model.xml')
        cmodel = nrml.parse(fname)
        self.assertEqual(
            repr(cmodel),
            "<ConsequenceModel structural "
            "['ds1', 'ds2', 'ds3', 'ds4'] tax1>")

        # test pickleability
        pickle.loads(pickle.dumps(cmodel))

    def test_wrong_loss_type_association(self):
        scm = os.path.join(FF_DIR, 'structural_consequence_model.xml')
        ccm = os.path.join(FF_DIR, 'contents_consequence_model.xml')
        # exchanging the associations on purpose
        oq = mock.Mock()
        oq.inputs = dict(structural_consequence=ccm, contents_consequence=scm)
        with self.assertRaises(ValueError) as ctx:
            riskmodels.get_risk_models(oq, 'consequence')
        self.assertIn('structural_consequence_model.xml" is of type '
                      '"structural", expected "contents"',
                      str(ctx.exception))

    def test_wrong_riskmodel_association(self):
        cfm = os.path.join(FF_DIR, 'contents_fragility_model.xml')
        # passing a fragility model instead of a consequence model
<<<<<<< HEAD
        inputs = dict(contents_consequence=cfm)
        with self.assertRaises(ValueError) as ctx:
            riskmodels.get_risk_models('consequence', inputs)
=======
        oq = mock.Mock()
        oq.inputs = dict(contents_consequence=cfm)
        with self.assertRaises(ValueError) as ctx:
            riskmodels.get_risk_models(oq, 'consequence')
>>>>>>> 2212eed1
        self.assertIn('points to a file of kind FragilityModel, '
                      'expected ConsequenceModel', str(ctx.exception))

    def test_wrong_files(self):
        # missing lossCategory
        with self.assertRaises(KeyError) as ctx:
            nrml.parse(self.wrong_csq_model_1)
        self.assertIn("node consequenceModel: 'lossCategory', line 3",
                      str(ctx.exception))

        # missing loss state
        with self.assertRaises(ValueError) as ctx:
            nrml.parse(self.wrong_csq_model_2)
        self.assertIn("node consequenceFunction: Expected 4 limit"
                      " states, got 3, line 9", str(ctx.exception))

        # inverted loss states
        with self.assertRaises(ValueError) as ctx:
            nrml.parse(self.wrong_csq_model_3)
        self.assertIn("node params: Expected 'ds3', got 'ds4', line 12",
                      str(ctx.exception))<|MERGE_RESOLUTION|>--- conflicted
+++ resolved
@@ -265,16 +265,10 @@
     def test_wrong_riskmodel_association(self):
         cfm = os.path.join(FF_DIR, 'contents_fragility_model.xml')
         # passing a fragility model instead of a consequence model
-<<<<<<< HEAD
-        inputs = dict(contents_consequence=cfm)
-        with self.assertRaises(ValueError) as ctx:
-            riskmodels.get_risk_models('consequence', inputs)
-=======
         oq = mock.Mock()
         oq.inputs = dict(contents_consequence=cfm)
         with self.assertRaises(ValueError) as ctx:
             riskmodels.get_risk_models(oq, 'consequence')
->>>>>>> 2212eed1
         self.assertIn('points to a file of kind FragilityModel, '
                       'expected ConsequenceModel', str(ctx.exception))
 
