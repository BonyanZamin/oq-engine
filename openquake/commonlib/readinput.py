--- conflicted
+++ resolved
@@ -547,15 +547,11 @@
     """
     rmdict = get_risk_models(oqparam)
     oqparam.set_risk_imtls(rmdict)
-<<<<<<< HEAD
-    return riskinput.CompositeRiskModel(oqparam, rmdict)
-=======
     if oqparam.calculation_mode.endswith('_bcr'):
         retro = get_risk_models(oqparam, 'vulnerability_retrofitted')
     else:
         retro = {}
     return riskinput.CompositeRiskModel(oqparam, rmdict, retro)
->>>>>>> af1da5a2
 
 # ########################### exposure ############################ #
 
