# -*- coding: utf-8 -*-
# vim: tabstop=4 shiftwidth=4 softtabstop=4
#
# Copyright (C) 2014-2016 GEM Foundation
#
# OpenQuake is free software: you can redistribute it and/or modify it
# under the terms of the GNU Affero General Public License as published
# by the Free Software Foundation, either version 3 of the License, or
# (at your option) any later version.
#
# OpenQuake is distributed in the hope that it will be useful,
# but WITHOUT ANY WARRANTY; without even the implied warranty of
# MERCHANTABILITY or FITNESS FOR A PARTICULAR PURPOSE.  See the
# GNU Affero General Public License for more details.
#
# You should have received a copy of the GNU Affero General Public License
# along with OpenQuake. If not, see <http://www.gnu.org/licenses/>.

from __future__ import division
import logging
import copy
import io
import numpy

from openquake.baselib import hdf5
from openquake.baselib.python3compat import encode, decode
from openquake.baselib.general import get_array, group_array, AccumDict
from openquake.hazardlib.geo.mesh import RectangularMesh, build_array
from openquake.hazardlib.imt import from_string
from openquake.hazardlib import geo, tom
from openquake.hazardlib.geo.point import Point
from openquake.hazardlib.probability_map import ProbabilityMap
from openquake.commonlib import readinput, oqvalidation, writers, util


MAX_INT = 2 ** 31 - 1  # this is used in the random number generator
# in this way even on 32 bit machines Python will not have to convert
# the generated seed into a long integer

U8 = numpy.uint8
U16 = numpy.uint16
U32 = numpy.uint32
F32 = numpy.float32
F64 = numpy.float64

event_dt = numpy.dtype([('eid', U32), ('ses', U32), ('occ', U32),
                        ('sample', U32)])
stored_event_dt = numpy.dtype([
    ('rupserial', U32), ('ses', U32), ('occ', U32),
    ('sample', U32), ('grp_id', U16), ('source_id', 'S30')])

# ############## utilities for the classical calculator ############### #


# used in classical and event_based calculators
def combine_pmaps(rlzs_assoc, results):
    """
    :param rlzs_assoc: a :class:`openquake.commonlib.source.RlzsAssoc` instance
    :param results: dictionary src_group_id -> probability map
    :returns: a dictionary rlz -> aggregate probability map
    """
    acc = AccumDict()
    for grp_id in results:
        for i, gsim in enumerate(rlzs_assoc.gsims_by_grp_id[grp_id]):
            pmap = results[grp_id].extract(i)
            for rlz in rlzs_assoc.rlzs_assoc[grp_id, gsim]:
                if rlz in acc:
                    acc[rlz] |= pmap
                else:
                    acc[rlz] = copy.copy(pmap)
    return acc

# ######################### hazard maps ################################### #

# cutoff value for the poe
EPSILON = 1E-30


def compute_hazard_maps(curves, imls, poes):
    """
    Given a set of hazard curve poes, interpolate a hazard map at the specified
    ``poe``.

    :param curves:
        2D array of floats. Each row represents a curve, where the values
        in the row are the PoEs (Probabilities of Exceedance) corresponding to
        ``imls``. Each curve corresponds to a geographical location.
    :param imls:
        Intensity Measure Levels associated with these hazard ``curves``. Type
        should be an array-like of floats.
    :param poes:
        Value(s) on which to interpolate a hazard map from the input
        ``curves``. Can be an array-like or scalar value (for a single PoE).
    :returns:
        An array of shape N x P, where N is the number of curves and P the
        number of poes.
    """
    poes = numpy.array(poes)

    if len(poes.shape) == 0:
        # `poes` was passed in as a scalar;
        # convert it to 1D array of 1 element
        poes = poes.reshape(1)

    if len(curves.shape) == 1:
        # `curves` was passed as 1 dimensional array, there is a single site
        curves = curves.reshape((1,) + curves.shape)  # 1 x L

    L = curves.shape[1]  # number of levels
    if L != len(imls):
        raise ValueError('The curves have %d levels, %d were passed' %
                         (L, len(imls)))
    result = []
    imls = numpy.log(numpy.array(imls[::-1]))
    for curve in curves:
        # the hazard curve, having replaced the too small poes with EPSILON
        curve_cutoff = [max(poe, EPSILON) for poe in curve[::-1]]
        hmap_val = []
        for poe in poes:
            # special case when the interpolation poe is bigger than the
            # maximum, i.e the iml must be smaller than the minumum
            if poe > curve_cutoff[-1]:  # the greatest poes in the curve
                # extrapolate the iml to zero as per
                # https://bugs.launchpad.net/oq-engine/+bug/1292093
                # a consequence is that if all poes are zero any poe > 0
                # is big and the hmap goes automatically to zero
                hmap_val.append(0)
            else:
                # exp-log interpolation, to reduce numerical errors
                # see https://bugs.launchpad.net/oq-engine/+bug/1252770
                val = numpy.exp(
                    numpy.interp(
                        numpy.log(poe), numpy.log(curve_cutoff), imls))
                hmap_val.append(val)

        result.append(hmap_val)
    return numpy.array(result)


# #########################  GMF->curves #################################### #

# NB (MS): the approach used here will not work for non-poissonian models
def _gmvs_to_haz_curve(gmvs, imls, invest_time, duration):
    """
    Given a set of ground motion values (``gmvs``) and intensity measure levels
    (``imls``), compute hazard curve probabilities of exceedance.

    :param gmvs:
        A list of ground motion values, as floats.
    :param imls:
        A list of intensity measure levels, as floats.
    :param float invest_time:
        Investigation time, in years. It is with this time span that we compute
        probabilities of exceedance.

        Another way to put it is the following. When computing a hazard curve,
        we want to answer the question: What is the probability of ground
        motion meeting or exceeding the specified levels (``imls``) in a given
        time span (``invest_time``).
    :param float duration:
        Time window during which GMFs occur. Another was to say it is, the
        period of time over which we simulate ground motion occurrences.

        NOTE: Duration is computed as the calculation investigation time
        multiplied by the number of stochastic event sets.

    :returns:
        Numpy array of PoEs (probabilities of exceedance).
    """
    # convert to numpy array and redimension so that it can be broadcast with
    # the gmvs for computing PoE values; there is a gmv for each rupture
    # here is an example: imls = [0.03, 0.04, 0.05], gmvs=[0.04750576]
    # => num_exceeding = [1, 1, 0] coming from 0.04750576 > [0.03, 0.04, 0.05]
    imls = numpy.array(imls).reshape((len(imls), 1))
    num_exceeding = numpy.sum(numpy.array(gmvs) >= imls, axis=1)
    poes = 1 - numpy.exp(- (invest_time / duration) * num_exceeding)
    return poes


# ################## utilities for classical calculators ################ #

def get_imts_periods(imtls):
    """
    Returns a list of IMT strings and a list of periods. There is an element
    for each IMT of type Spectral Acceleration, including PGA which is
    considered an alias for SA(0.0). The lists are sorted by period.

    :param imtls: a set of intensity measure type strings
    :returns: a list of IMT strings and a list of periods
    """
    def getperiod(imt):
        return imt[1] or 0
    imts = sorted((from_string(imt) for imt in imtls
                   if imt.startswith('SA') or imt == 'PGA'), key=getperiod)
    return [str(imt) for imt in imts], [imt[1] or 0.0 for imt in imts]


def make_hmap(pmap, imtls, poes):
    """
    Compute the hazard maps associated to the passed probability map.

    :param pmap: hazard curves in the form of a ProbabilityMap
    :param imtls: I intensity measure types and levels
    :param poes: P PoEs where to compute the maps
    :returns: a ProbabilityMap with size (N, I * P, 1)
    """
    I, P = len(imtls), len(poes)
    hmap = ProbabilityMap.build(I * P, 1, pmap)
    for i, imt in enumerate(imtls):
        curves = numpy.array([pmap[sid].array[imtls.slicedic[imt], 0]
                              for sid in pmap.sids])
        data = compute_hazard_maps(curves, imtls[imt], poes)  # array N x P
        for sid, value in zip(pmap.sids, data):
            array = hmap[sid].array
            for j, val in enumerate(value):
                array[i * P + j] = val
    return hmap


def make_uhs(pmap, imtls, poes, nsites):
    """
    Make Uniform Hazard Spectra curves for each location.

    It is assumed that the `lons` and `lats` for each of the `maps` are
    uniform.

    :param pmap:
        a probability map of hazard curves
    :param imtls:
        a dictionary of intensity measure types and levels
    :param poes:
        a sequence of PoEs for the underlying hazard maps
    :returns:
        an composite array containing nsites uniform hazard maps
    """
    P = len(poes)
    array = make_hmap(pmap, imtls, poes).array  # size (N, I x P, 1)
    imts, _ = get_imts_periods(imtls)
    imts_dt = numpy.dtype([(str(imt), F64) for imt in imts])
    uhs_dt = numpy.dtype([(str(poe), imts_dt) for poe in poes])
    uhs = numpy.zeros(nsites, uhs_dt)
    for j, poe in enumerate(map(str, poes)):
        for i, imt in enumerate(imts):
            uhs[poe][imt] = array[:, i * P + j, 0]
    return uhs


def get_gmfs(dstore, precalc=None):
    """
    :param dstore: a datastore
    :param precalc: a scenario calculator with attribute .gmfa
    :returns: a dictionary grp_id, gsid -> gmfa
    """
    oq = dstore['oqparam']
    if 'gmfs' in oq.inputs:  # from file
        logging.info('Reading gmfs from file')
        sitecol, etags, gmfs_by_imt = readinput.get_gmfs(oq)

        # reduce the gmfs matrices to the filtered sites
        for imt in oq.imtls:
            gmfs_by_imt[imt] = gmfs_by_imt[imt][sitecol.indices]

        logging.info('Preparing the risk input')
        return etags, [gmfs_by_imt]

    rlzs_assoc = dstore['csm_info'].get_rlzs_assoc()
    rlzs = rlzs_assoc.realizations
    sitecol = dstore['sitecol']
    # NB: if the hazard site collection has N sites, the hazard
    # filtered site collection for the nonzero GMFs has N' <= N sites
    # whereas the risk site collection associated to the assets
    # has N'' <= N' sites
    if dstore.parent:
        haz_sitecol = dstore.parent['sitecol']  # N' values
    else:
        haz_sitecol = sitecol
    risk_indices = set(sitecol.indices)  # N'' values
    N = len(haz_sitecol.complete)
    imt_dt = numpy.dtype([(str(imt), F32) for imt in oq.imtls])
    E = oq.number_of_ground_motion_fields
<<<<<<< HEAD
    # build a matrix N x E for each GSIM realization
=======
    etags = numpy.array(sorted(b'scenario-%010d~ses=1' % i for i in range(E)))
    # build a matrix R x N x E where R is the number of GSIMs
>>>>>>> 58e42307
    gmfs = numpy.zeros((len(rlzs_assoc), N, E), imt_dt)
    if precalc:
        for i, gsim in enumerate(precalc.gsims):
            for imti, imt in enumerate(oq.imtls):
                gmfs[imt][i, sitecol.sids] = precalc.gmfa[gsim][imti]
        return etags, gmfs

    # else read from the datastore
    for i, rlz in enumerate(rlzs):
        data = group_array(dstore['gmf_data/%04d' % i], 'sid')
        for sid, array in data.items():
            if sid in risk_indices:
                for imti, imt in enumerate(oq.imtls):
                    a = get_array(array, imti=imti)
                    gmfs[imt][i, sid, a['eid']] = a['gmv']
    return etags, gmfs


def fix_minimum_intensity(min_iml, imts):
    """
    :param min_iml: a dictionary, possibly with a 'default' key
    :param imts: an ordered list of IMTs
    :returns: a numpy array of intensities, one per IMT

    Make sure the dictionary minimum_intensity (provided by the user in the
    job.ini file) is filled for all intensity measure types and has no key
    named 'default'. Here is how it works:

    >>> min_iml = {'PGA': 0.1, 'default': 0.05}
    >>> fix_minimum_intensity(min_iml, ['PGA', 'PGV'])
    array([ 0.1 ,  0.05], dtype=float32)
    >>> sorted(min_iml.items())
    [('PGA', 0.1), ('PGV', 0.05)]
    """
    if min_iml:
        for imt in imts:
            try:
                min_iml[imt] = oqvalidation.getdefault(min_iml, imt)
            except KeyError:
                raise ValueError(
                    'The parameter `minimum_intensity` in the job.ini '
                    'file is missing the IMT %r' % imt)
    if 'default' in min_iml:
        del min_iml['default']
    return F32([min_iml.get(imt, 0) for imt in imts])


gmv_dt = numpy.dtype([('sid', U16), ('eid', U32), ('imti', U8), ('gmv', F32)])


def check_overflow(calc):
    """
    :param calc: an event based calculator

    Raise a ValueError if the number of sites is larger than 65,536 or the
    number of IMTs is larger than 256 or the number of ruptures is larger
    than 4,294,967,296. The limits are due to the numpy dtype used to
    store the GMFs (gmv_dt). They could be relaxed in the future.
    """
    max_ = dict(sites=2**16, events=2**32, imts=2**8)
    num_ = dict(sites=len(calc.sitecol),
                events=len(calc.datastore['events']),
                imts=len(calc.oqparam.imtls))
    for var in max_:
        if num_[var] > max_[var]:
            raise ValueError(
                'The event based calculator is restricted to '
                '%d %s, got %d' % (max_[var], var, num_[var]))


class StochasticEventSetCollection(object):
    """
    Class representing collection of SESs associated to
    given source model and GSIM logic tree paths.
    """
    dt = numpy.dtype([
        ('rupserial', U32), ('magnitude', F64),
        ('lon', F32), ('lat', F32), ('depth', F32),
        ('tectonic_region_type', hdf5.vstr),
        ('strike', F64), ('dip', F64), ('rake', F64), ('boundary', hdf5.vstr)])

    def __init__(self, ruptures):
        data = []
        for rup in ruptures:
            point = rup.surface.get_middle_point()
            multi_lons, multi_lats = rup.surface.get_surface_boundaries()
            boundary = 'MULTIPOLYGON(%s)' % ','.join(
                '((%s))' % ','.join('%s %s' % (lon, lat)
                                    for lon, lat in zip(lons, lats))
                for lons, lats in zip(multi_lons, multi_lats))
            data.append([(rup.serial, rup.mag,
                          point.x, point.y, point.z,
                          decode(rup.tectonic_region_type),
                          rup.surface.get_strike(), rup.surface.get_dip(),
                          rup.rake, decode(boundary))])
        self.data = numpy.array(data, self.dt)

    def __str__(self):
        out = io.StringIO()
        writers.write_csv(out, self.data, sep='\t')
        return out.getvalue()


def get_geom(surface, is_from_fault_source, is_multi_surface):
    """
    The following fields can be interpreted different ways,
    depending on the value of `is_from_fault_source`. If
    `is_from_fault_source` is True, each of these fields should
    contain a 2D numpy array (all of the same shape). Each triple
    of (lon, lat, depth) for a given index represents the node of
    a rectangular mesh. If `is_from_fault_source` is False, each
    of these fields should contain a sequence (tuple, list, or
    numpy array, for example) of 4 values. In order, the triples
    of (lon, lat, depth) represent top left, top right, bottom
    left, and bottom right corners of the the rupture's planar
    surface. Update: There is now a third case. If the rupture
    originated from a characteristic fault source with a
    multi-planar-surface geometry, `lons`, `lats`, and `depths`
    will contain one or more sets of 4 points, similar to how
    planar surface geometry is stored (see above).

    :param rupture: an instance of :class:`openquake.hazardlib.source.rupture.BaseProbabilisticRupture`
    :param is_from_fault_source: a boolean
    :param is_multi_surface: a boolean
    """
    if is_from_fault_source:
        # for simple and complex fault sources,
        # rupture surface geometry is represented by a mesh
        surf_mesh = surface.get_mesh()
        lons = surf_mesh.lons
        lats = surf_mesh.lats
        depths = surf_mesh.depths
    else:
        if is_multi_surface:
            # `list` of
            # openquake.hazardlib.geo.surface.planar.PlanarSurface
            # objects:
            surfaces = surface.surfaces

            # lons, lats, and depths are arrays with len == 4*N,
            # where N is the number of surfaces in the
            # multisurface for each `corner_*`, the ordering is:
            #   - top left
            #   - top right
            #   - bottom left
            #   - bottom right
            lons = numpy.concatenate([x.corner_lons for x in surfaces])
            lats = numpy.concatenate([x.corner_lats for x in surfaces])
            depths = numpy.concatenate([x.corner_depths for x in surfaces])
        else:
            # For area or point source,
            # rupture geometry is represented by a planar surface,
            # defined by 3D corner points
            lons = numpy.zeros((4))
            lats = numpy.zeros((4))
            depths = numpy.zeros((4))

            # NOTE: It is important to maintain the order of these
            # corner points. TODO: check the ordering
            for i, corner in enumerate((surface.top_left,
                                        surface.top_right,
                                        surface.bottom_left,
                                        surface.bottom_right)):
                lons[i] = corner.longitude
                lats[i] = corner.latitude
                depths[i] = corner.depth
    return lons, lats, depths


class EBRupture(object):
    """
    An event based rupture. It is a wrapper over a hazardlib rupture
    object, containing an array of site indices affected by the rupture,
    as well as the tags of the corresponding seismic events.
    """
    params = ['mag', 'rake', 'tectonic_region_type', 'hypo',
              'source_class', 'pmf', 'occurrence_rate',
              'time_span', 'rupture_slip_direction']

    def __init__(self, rupture, sids, events, source_id, grp_id, serial):
        self.rupture = rupture
        self.sids = sids
        self.events = events
        self.source_id = source_id
        self.grp_id = grp_id
        self.serial = serial

    @property
    def weight(self):
        """
        Weight of the EBRupture
        """
        return len(self.sids) * len(self.events)

    @property
    def etags(self):
        """
        An array of tags for the underlying seismic events
        """
        tags = []
        for (eid, ses, occ, sampleid) in self.events:
            tag = 'trt=%02d~ses=%04d~src=%s~rup=%d-%02d' % (
                self.grp_id, ses, self.source_id, self.serial, occ)
            if sampleid > 0:
                tag += '~sample=%d' % sampleid
            tags.append(encode(tag))
        return numpy.array(tags)

    @property
    def eids(self):
        """
        An array with the underlying event IDs
        """
        return self.events['eid']

    @property
    def multiplicity(self):
        """
        How many times the underlying rupture occurs.
        """
        return len(self.events)

    def export(self, mesh):
        """
        Yield :class:`openquake.commonlib.util.Rupture` objects, with all the
        attributes set, suitable for export in XML format.
        """
        rupture = self.rupture
        for etag in self.etags:
            new = util.Rupture(etag, self.sids)
            new.mesh = mesh[self.sids]
            new.etag = etag
            new.rupture = new
            new.is_from_fault_source = iffs = isinstance(
                rupture.surface, (geo.ComplexFaultSurface,
                                  geo.SimpleFaultSurface))
            new.is_multi_surface = ims = isinstance(
                rupture.surface, geo.MultiSurface)
            new.lons, new.lats, new.depths = get_geom(
                rupture.surface, iffs, ims)
            new.surface = rupture.surface
            new.strike = rupture.surface.get_strike()
            new.dip = rupture.surface.get_dip()
            new.rake = rupture.rake
            new.hypocenter = rupture.hypocenter
            new.tectonic_region_type = rupture.tectonic_region_type
            new.magnitude = new.mag = rupture.mag
            new.top_left_corner = None if iffs or ims else (
                new.lons[0], new.lats[0], new.depths[0])
            new.top_right_corner = None if iffs or ims else (
                new.lons[1], new.lats[1], new.depths[1])
            new.bottom_left_corner = None if iffs or ims else (
                new.lons[2], new.lats[2], new.depths[2])
            new.bottom_right_corner = None if iffs or ims else (
                new.lons[3], new.lats[3], new.depths[3])
            yield new

    def __toh5__(self):
        rup = self.rupture
        attrs = dict(source_id=self.source_id, grp_id=self.grp_id,
                     serial=self.serial)
        for par in self.params:
            val = getattr(self.rupture, par, None)
            if val is not None:
                attrs[par] = val
        if hasattr(rup, 'temporal_occurrence_model'):
            attrs['time_span'] = rup.temporal_occurrence_model.time_span
        if hasattr(rup, 'pmf'):
            attrs['pmf'] = rup.pmf_array()
        attrs['hypo'] = rup.hypocenter.x, rup.hypocenter.y, rup.hypocenter.z
        attrs['source_class'] = hdf5.cls2dotname(rup.source_typology)
        attrs['rupture_class'] = hdf5.cls2dotname(rup.__class__)
        attrs['surface_class'] = hdf5.cls2dotname(rup.surface.__class__)
        surface = self.rupture.surface
        if isinstance(surface, geo.MultiSurface):  # multiplanar surfaces
            n = len(surface.surfaces)
            arr = build_array([[s.corner_lons, s.corner_lats, s.corner_depths]
                               for s in surface.surfaces]).reshape(n, 2, 2)
        else:
            mesh = surface.mesh
            if mesh is None:  # planar surface
                arr = build_array([[surface.corner_lons,
                                    surface.corner_lats,
                                    surface.corner_depths]]).reshape(1, 2, 2)
                attrs['mesh_spacing'] = surface.mesh_spacing
            else:  # general surface
                shp = (1,) + mesh.lons.shape
                arr = build_array(
                    [[mesh.lons, mesh.lats, mesh.depths]]).reshape(shp)
        attrs['nbytes'] = self.sids.nbytes + self.events.nbytes + arr.nbytes
        return dict(sids=self.sids, events=self.events, mesh=arr), attrs

    def __fromh5__(self, dic, attrs):
        attrs = dict(attrs)
        self.sids = dic['sids'].value
        self.events = dic['events'].value
        surface_class = attrs['surface_class']
        surface_cls = hdf5.dotname2cls(surface_class)
        self.rupture = object.__new__(hdf5.dotname2cls(attrs['rupture_class']))
        self.rupture.surface = surface = object.__new__(surface_cls)
        m = dic['mesh'].value
        if 'mesh_spacing' in attrs:  # PlanarSurface
            self.rupture.surface = (
                geo.PlanarSurface.from_array(
                    attrs.pop('mesh_spacing'), m.flatten()))
        else:  # general surface
            surface.strike = surface.dip = None  # they will be computed
            surface.mesh = RectangularMesh(
                m['lon'][0], m['lat'][0], m['depth'][0])
        time_span = attrs.pop('time_span', None)
        if time_span:
            self.rupture.temporal_occurrence_model = tom.PoissonTOM(time_span)
        self.rupture.surface_nodes = ()
        if 'rupture_slip_direction' in attrs:
            logging.error('rupture_slip_direction not implemented yet')
        self.rupture.rupture_slip_direction = None
        self.rupture.hypocenter = Point(*attrs.pop('hypo'))
        self.rupture.source_typology = hdf5.dotname2cls(
            attrs.pop('source_class'))
        self.source_id = attrs.pop('source_id')
        self.grp_id = attrs.pop('grp_id')
        self.serial = attrs.pop('serial')
        del attrs['rupture_class']
        del attrs['surface_class']
        vars(self.rupture).update(attrs)

    def __lt__(self, other):
        return self.serial < other.serial

    def __repr__(self):
        return '<%s #%d, grp_id=%d>' % (self.__class__.__name__,
                                        self.serial, self.grp_id)<|MERGE_RESOLUTION|>--- conflicted
+++ resolved
@@ -278,12 +278,7 @@
     N = len(haz_sitecol.complete)
     imt_dt = numpy.dtype([(str(imt), F32) for imt in oq.imtls])
     E = oq.number_of_ground_motion_fields
-<<<<<<< HEAD
-    # build a matrix N x E for each GSIM realization
-=======
     etags = numpy.array(sorted(b'scenario-%010d~ses=1' % i for i in range(E)))
-    # build a matrix R x N x E where R is the number of GSIMs
->>>>>>> 58e42307
     gmfs = numpy.zeros((len(rlzs_assoc), N, E), imt_dt)
     if precalc:
         for i, gsim in enumerate(precalc.gsims):
