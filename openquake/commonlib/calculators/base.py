--- conflicted
+++ resolved
@@ -51,18 +51,11 @@
     rlzs_assoc = logictree.RlzsAssoc([])  # to be overridden
     def __init__(self, oqparam, monitor=DummyMonitor(), calc_id=None):
 
-<<<<<<< HEAD
-=======
-    def __init__(self, oqparam, monitor=DummyMonitor(), calc_id=None):
->>>>>>> 1aa6ba09
         self.oqparam = oqparam
         self.monitor = monitor
         self.datastore = datastore.DataStore(calc_id)
         self.datastore['oqparam'] = self.oqparam
-<<<<<<< HEAD
-=======
         self.datastore.export_dir = self.oqparam.export_dir
->>>>>>> 1aa6ba09
 
     def run(self, **kw):
         """
