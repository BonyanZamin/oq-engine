--- conflicted
+++ resolved
@@ -91,12 +91,8 @@
         epsilon_sampling = getattr(oq, 'epsilon_sampling', 1000)
         self.riskmodel.specific_assets = set(self.oqparam.specific_assets)
 
-<<<<<<< HEAD
-        haz_out, hcalc = base.get_hazard(self)
+        hcalc = base.get_pre_calculator(self)
         # try avoiding reading the exposure twice
-=======
-        hcalc = base.get_pre_calculator(self)
->>>>>>> 9a2748c4
 
         self.composite_source_model = hcalc.composite_source_model
         self.rlzs_assoc = hcalc.rlzs_assoc
