--- conflicted
+++ resolved
@@ -21,11 +21,8 @@
 import collections
 import numpy
 
-<<<<<<< HEAD
 from openquake.baselib import hdf5
-=======
 from openquake.hazardlib.imt import from_string
->>>>>>> cc5f5d43
 from openquake.commonlib import valid, parallel, logictree
 from openquake.commonlib.riskmodels import get_risk_files
 
@@ -259,11 +256,8 @@
         for taxonomy, risk_functions in risk_models.items():
             for loss_type, rf in risk_functions.items():
                 imt = rf.imt
-<<<<<<< HEAD
                 # imls = [round(iml, 3) for iml in rf.imls]
-=======
                 from_string(imt)  # make sure it is a valid IMT
->>>>>>> cc5f5d43
                 imls = list(rf.imls)
                 if imt in imtls and imtls[imt] != imls:
                     logging.debug(
