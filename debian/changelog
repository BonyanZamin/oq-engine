  [Michele Simionato]
<<<<<<< HEAD
  * Removed the SourceManager: now the sources are filtered in the workers
    and we do not split in tiles anymore
=======
  * Made the full datastore downloadable from the WebUI
  * Added a command "oq db" to send commands the engine database
    (for internal usage)
  * By default the WebUI now displays only the last 100 calculations
>>>>>>> d5d2e068
  * Added more validity checks to the disaggregation parameters; split the
    sources even in the disaggregation phase
  * Added an optimized event based calculator computing the total losses by
    taxonomy and nothing else
  * Filtered the sources up front when there are few sites (<= 10)
  * Reduced the number of tasks generated when filter_sources is False
  * Saved engine_version and hazardlib_version as attributes of the datastore
  * Avoided saving the ruptures when ground_motion_fields is True
  * Finalized the HDF5 export for hazard curves, hazard maps and uniform
    hazard spectra
  * Restored a weight of 1 for each rupture in the event based calculator
  * Removed the MultiHazardCurveXMLWriter
  * Improved the saving of the ruptures in event based calculations
  * Reduced the data transfer due to the `rlzs_by_gsim` parameter
  * Added an HDF5 export for scenario GMFs
  * If `filter_sources` if false, the light sources are not filtered, but the
    heavy sources are always filtered
  * Now the dbserver can be stopped correctly with CTRL-C
  * Parallelized the splitting of heavy sources
  * Changed the event loss table exporter: now a single file per realization
    is exported, containing all the loss types
  * Removed the dependency from the Django ORM
  * Now the WebUI restarts the ProcessPoolExecutor at the end of each job,
    to conserve resources
  * Optimized the computation of hazard curves and statistics, especially
    for the memory consumption
  * Reduced the data transfer due to the `rlzs_assoc` and `oqparam` objects
  * Fixed a bug in the disaggregation calculator when a source group has
    been filtered away by the maximum distance criterium
  * Fixed an encoding error in the reports when the description contains a
    non-ASCII character
  * Changed the distribution framework: celery is supported in a way more
    consistent with the other approaches; moreover, ipyparallel is supported
  * Hazard maps are now a fake output, dynamically generated at export time
  * Made the number of produced tasks proportional to the number of tiles
  * Raised an error for event_based_risk producing no GMFs
  * Added a view for the slow sources
  * Transmitted the attributes of a SourceGroup to the underlying sources
  * Fixed the names of exported files for hazard maps in .geojson format
  * Added an header with metadata to the exported hazard curves and maps
  * Avoid storing filtered-away probability maps, thus fixing a bug
  * Restored the precalculation consistency check that was disabled during the
    transition to engine 2.0
  * Fixed a bug with `oq engine --delete-calculation`
  * Hazard curves/maps/uniform spectra can now be recomputed
  * Restored the early check on missing taxonomies
  * Raise an early error if an user forget the `rupture_mesh_spacing` parameter
  * Fixed a bug while deleting jobs from the db in Ubuntu 12.04
  * Ported the shapefile converter from the nrml_converters
  * Added source model information in the file `realizations.csv`
  * `oq engine --run job.ini --exports csv` now also exports the realizations
  * Introduced the format NRML 0.5 for source models
  * Added a check on the version in case of export errors
  * Extended `oq purge` to remove calculations from the database too
  * Fixed `--make-html-report`: the view task_info was not registered
  * Stored several strings as HDF5-variable-length strings
  * Fixed an export bug for the hazard curves in .geojson format
  * Removed the array cost_types from the datastore
  * Taxonomies with chars not in the range a-z0-9 were incorrectly rejected
  * Improved the XML parsing utilities in speed, memory, portability and
    easy of use
  * Forbidden the reuse of exposure because is was fragile and error prone
  * Fixed a bug with the `realizations` array, which in hazard calculations
    was empty in the datastore

python-oq-engine (2.0.0-0~precise01) precise; urgency=low

  [Michele Simionato]
  * Quoted the taxonomies in the CSV exports
  * Fixed a bug in classical_damage and added a master test for it
  * Fixed the escaping of the taxonomies in the datastore
  * Fixed the names of the exported risk files
  * Fixed a segfault in the WebUI when exporting files with h5py >= 2.4
  * Added a command `oq dbserver` to start/stop the database server
  * The engine exports the hazard curves one file per IMT
  * Exported lon and lat with 5 digits after the decimal point
  * Added a command `oq info --build-reports`
  * Introduced experimental support for exporting .hdf5 files

  [Daniele Viganò]
  * Reworked substantially the engine documentation: removed obsolete pages,
    updated to engine 2.0 and added instructions for Windows and Mac OS X
  * Remove oq_create_db script, db is created by the DbServer
  * Move oq_reset_db into utils and clean old code

  [Michele Simionato]
  * Now the DbServer automatically upgrades the database if needed
  * Renamed oq-lite -> oq and added a subcommand `oq engine`
  * Added a CSV reader for the hazard curves
  * Having time_event=None in the hazard part of a calculation is now valid
  * Added an exporter for the rupture data, including the occurrence rate
  * Refactored the CSV exporters
  * Moved celeryconfig.py; now celery must be started with
    `celery worker --config openquake.engine.celeryconfig`
  * Added a default location `~/oqdata/dbserver.log` for the DbServer log
  * Added an early check on the SA periods supported by the GSIMs
  * Now the gsim_logic_tree file is parsed only once
  * Added a document about the architecture of the engine
  * The realizations are now exported as a CSV file
  * Escaped taxonomies in the datastore
  * The Web UI log tool is now escaping the HTML
  * Moved openquake.commonlib.commands -> openquake.commands and
    openquake.commonlib.valid -> openquake.risklib.valid to have a
    linear tower of internal dependencies
  * Supported all versions of Django >= 1.5
  * Provided a better error message in the absence of openquake.cfg
  * Removed the check on the export_dir when using the WebUI
  * Reduce the data transfer of the realization association object
  * If uniform_hazard_spectra is true, the UHS curves are generated
    even if hazard_maps is false; the hazard maps are not exported
  * Optimized the filtering of PointSources
  * Initial work on the UCERF event based hazard calculator
  * Added a test calculation crossing the International Date Line (Alaska)

  [Daniele Viganò]
  * Remove the dependency from the python 'pwd' package which is not
    available on Windows
  * Supervisord init scripts are now provided for the dbserver, celery
    and the webui. Celery is not started by default, other two are.

  [Michele Simionato]
  * Another export fix: made sure it is run by the current user
  * Fixed the export: if the export directory does not exists, it is created
  * Introduced the configuration variable `multi_user`, false for source
    installations and true for package installations
  * Fixed the WebUI export
  * Removed the .txt outputs from the WebUI page engine/<output_id>/outputs
    (they are useful only internally)
  * Fixed the export: first the xml exporter is tried and then the csv exporter;
    if both are available, only the first is used, not both of them
  * Optimized the case when the epsilons are not required, i.e. all the
    covariance coefficients are zero in the vulnerability functions
  * Added another test for event based risk (`case_miriam`)
  * Revisited the distribution mechanism and refined the weight of the
    ruptures in the event based calculators to avoid generating slow tasks
  * Added an automatic help for the subcommands of oq-lite and managed
    --version correctly
  * The event based risk calculator now use different seeds for different
    realizations; also, the performance has been substantially improved
  * Improved the .rst reports with data transfer information
  * Removed the RlzsAssoc object from the datastore
  * Fixed the number of tasks generated by the risk calculators
  * Refactored the serialization of CompositionInfo instances to HDF5
  * Used exponential notation with 5 decimal digits in most exported XML files
  * Refactored the sampling mechanics in the event based calculators
  * The event_based_risk calculator infers the minimum intensity of the GMFs
    from the vulnerability functions (if not specified in the job.ini)
  * Fixed the `avg_losses-stats`: they were not generated in absence of
    loss curves
  * Added a command `oq-lite info --exports`
  * Added filtering on the mininum intensity also in the event based
    hazard calculator; improved the performance and memory occupation
  * Added a view displaying the calculation times by source typology
  * Fixed the test of GMPETable after the correction in hazardlib
  * Optimized the saving of the asset loss table
  * Optimized the case of multiple assets of the same taxonomy on the
    same point and introduced a datastore view `assets_by_site`
  * Fixed HDF5 segmentation faults in the tests for Ubuntu 16.04

  [Daniele Viganò]
  * Add support for Ubuntu 16.04 (xenial) packages
  * Removed the openquake_worker.cfg file because it is not used anymore

  [Michele Simionato]
  * Replaced PostgreSQL with SQLite
  * Introduced a dbserver to mediate the interaction with the database
  * Restored the signal handler to manage properly `kill` signals so that
    the workers are revoked when a process is killed manually
  * Fixed in a more robust way the duplicated log bug
  * Made more robust the killing of processes by patching concurrent.futures
  * Fixed a critical bug with celery not being used even when `use_celery`
    was true.
  * Improved the validation of NRML files
  * Added a command `oq-engine --show-log <job_id>`

  [Daniele Viganò]
  * Use the 'postgresql' meta package as dependency of the .deb
    package to support newer versions of Postgres; this makes
    Trusty package installable on Ubuntu 16.04 and Debian 8

  [Daniele Viganò, Michele Simionato]
  * Fixed a bug in `oq-engine --export-outputs`

  [Daniele Viganò, Matteo Nastasi]
  * Allow installation of the binary package on Ubuntu derivatives

  [Matteo Nastasi]
  * Backport of libhdf5 and h5py for ubuntu 'precise' serie

  [Michele Simionato]
  * Removed openquake/engine/settings.py
  * Made the dependency on celery required only in cluster installations
  * Integrated the authentication database in the engine server database
  * Fixed the description in the Web UI (before it was temporarily set to
    the string "A job").
  * Introduced filtering on the minimum intensity of the ground shaking
  * Solved the issue of serializing large SES collections, over the HDF5 limit
  * The loss maps and curves XML exporters now export the coordinates
    of the assets, not the coordinates of the closest hazard site
  * Stored the job.ini parameters into a table in the datastore
  * Added a check on the IMTs coming from the risk models
  * Changed the aggregate loss table exporter to export the event tags,
    not the event IDs
  * Fixed a bug with the CSV export of the ground motion fields
  * Fixed a bug with the export of UHS curves with `--exports=xml`
  * Reduced substantially the data transfer and the memory occupation
    for event based calculations with a large number of assets: we
    can run the California exposure with half million assets now
  * Fixed a bug in the SESCollection exporter
  * Changed the asset<->epsilons association: before for a given taxonomy the
    assets were ordered by `asset_ref`, now they are ordered by `id`. This
    has a minor impact on the numbers sensitive to the epsilons, akin to a
    change of seeds
  * Added a test on the ordering of the epsilons
  * Accepted `.` and `|` as valid characters for source IDs
  * Changed the GMF calculator to use a single seed per unique rupture
  * Changed the SESCollection exporter: now a single file is exported, before
    we were exporting one file per source model path per tectonic region model
  * Changed the event based calculators to avoid duplicating ruptures
    occurring more than once
  * Changed the risk calculators to work in blocks of assets on the same site
  * Made it possible to set different integration distances for different
    tectonic region types
  * Optimized the aggregation by asset in the event based risk calculator
  * Reporting the source_id when the filtering fails

 -- Matteo Nastasi (GEM Foundation) <nastasi@openquake.org>  Tue, 21 Jun 2016 14:17:03 +0200

python-oq-engine (1.9.1-0~precise01) precise; urgency=low

  [Michele Simionato]
  * Fixed a bug in the Web UI when running a risk calculation starting
    from a previous calculation

 -- Matteo Nastasi (GEM Foundation) <nastasi@openquake.org>  Mon, 07 Mar 2016 11:11:59 +0100

python-oq-engine (1.9.0-0~precise01) precise; urgency=low

  [Michele Simionato]
  * Fixed a bug such that in some circumstances the logging stream handler
    was instantiated twice, resulting in duplicated logs
  * Changed the default job status to 'executing' (was 'pre_executing')
  * Fixed the ordering of the logs in the Web UI
  * Removed the dependency from PostGIS
  * Restored the monitoring which was accidentally removed
  * Removed the obsolete option `--hazard-output-id`
  * Printed the names of the files exported by the engine, even when there
    are multiple files for a single output
  * Introduced four new tables job, output, log, performance: all the other
    60+ database tables are not used anymore

 -- Matteo Nastasi (GEM Foundation) <nastasi@openquake.org>  Wed, 02 Mar 2016 14:33:38 +0100

python-oq-engine (1.8.0-0~precise01) precise; urgency=low

  [Michele Simionato]
  * Removed two `oq-engine` switches (`--export-stats` and `--list-inputs`)
    and fixed `--show-view`; unified `--delete-hazard-calculation` and
    `--delete-risk-calculation` into a single `--delete-calculation`
  * Updated `make_html_report.py` to extract the full report from the
    datastore
  * If `use_celery` is true, use celery to determine a good default for
    the parameter `concurrent_tasks`
  * Made celery required only in cluster situations
  * Fixed the duplication of exported result in the classical_damage
    calculator when there is more than one realization
  * Removed several obsolete or deprecated switches from the `oq-engine` command
  * Replaced all classical calculators with their lite counterparts
  * Fixed the site-ordering in the UHS exporter (by lon-lat)

  [Paolo Tormene]
  * Added API to validate NRML

  [Michele Simionato]
  * The engine can now zip files larger than 2 GB (used in the export)
  * Now the loss maps and curves are exported with a fixed ordering: first
    by lon-lat, then by asset ID
  * Replaced the old disaggregation calculator with the oq-lite one

 -- Matteo Nastasi (GEM Foundation) <nastasi@openquake.org>  Mon, 15 Feb 2016 12:06:54 +0100

python-oq-engine (1.7.0-0~precise01) precise; urgency=low

  [Michele Simionato]
  * Fixed an encoding bug in --lhc
  * Fixed an export bug: it is now possible to export the outputs generated
    by another user, if the read permissions are set correctly

 -- Matteo Nastasi (GEM Foundation) <nastasi@openquake.org>  Mon, 14 Dec 2015 10:40:26 +0100

python-oq-engine (1.6.0-0~precise01) precise; urgency=low

  [Daniele Viganò]
  * Added the oq_reset_db script. It removes and recreates the database and
    the datastore

  [Matteo Nastasi]
  * Demos moved to /usr/share/openquake/risklib

  [Michele Simionato]
  * Removed the 'view' button from the Web UI
  * Removed the epsilon_sampling configuration parameter
  * Made customizable the display_name of datastore outputs (before it was
    identical to the datastore key)
  * The zip files generated for internal use of the Web UI are now hidden
  * Made visible to the engine only the exportable outputs of the datastore
  * Closed explicitly the datastore after each calculation
  * Replaced the old scenario calculators with the HDF5-based calculators
  * Fixed a very subtle bug in the association queries: some sites outside
    of the region constraint were not discarded in some situations
  * Removed the self-termination feature `terminate_job_when_celery_is_down`
  * Removed the epsilon sampling "feature" from the scenario_risk calculator
  * Replaced the event based calculators based on Postgres with the new ones
    based on the HDF5 technology

 -- Matteo Nastasi (GEM Foundation) <nastasi@openquake.org>  Tue, 17 Nov 2015 11:29:47 +0100

python-oq-engine (1.5.1-0~precise01) precise; urgency=low

  [Michele Simionato]
  * Fixed a bug affecting exposures with multiple assets on the same site

 -- Matteo Nastasi (GEM Foundation) <nastasi@openquake.org>  Fri, 25 Sep 2015 14:22:08 +0200

python-oq-engine (1.5.0-0~precise01) precise; urgency=low

  [Michele Simionato]
  * The event based calculators in the engine are now officially deprecated
    and they raise a warning when used
  * Optimization: we do not generate the full epsilon matrix if all
    coefficients of variation are zero
  * Fixed two subtle bugs in the management of the epsilons: it means that
    all event based risk calculations with nonzero coefficients of variations
    will produce slightly different numbers with respect to before
  * Removed excessive checking on the exposure attributes 'deductible' and
    'insuredLimit' that made it impossible to run legitimate calculations
  * Changed the meaning of 'average_loss' for the aggregated curves: now it
    is the sum of the aggregated losses in the event loss table,
    before it was extracted from the aggregated loss curve
  * Changed the way the average losses (and insured average losses) are
    computed by the event based risk calculator: now they are extracted
    from the event loss table, before they were extracted from the loss curves
  * Set to NULL the stddev_losses and stddev_insured_losses for the event based
    risk calculator, since they were computed incorrectly
  * Introduced a new experimental command
    'oq-engine --show-view CALCULATION_ID VIEW_NAME'; the only view available
    for the moment is 'mean_avg_losses'
  * Negative calculation IDs are interpreted in a Pythonic way, i.e. -1
    means the last calculation, -2 the calculation before the last one, etc.
  * If a site parameter is more distant than 5 kilometers from its closest
    site, a warning is logged
  * Changed the splitting of fault sources to reduce the number of generated
    sources and avoid data transfer failures if rupture_mesh_spacing is too
    small
  * Changed the event loss table export: now the CSV file does not contain
    the magnitude and the rows are ordered by rupture tag first and loss second
  * Removed the calculator EventBasedBCR
  * Longitude and latitude are now rounded to 5 digits
  * Fixed a very subtle bug in the vulnerability functions, potentially
    affecting calculations with nonzero coefficients of variation and nonzero
    minIML; the numbers produced by the engine were incorrect; see
    https://bugs.launchpad.net/oq-engine/+bug/1459926
  * 'investigation_time' has been replaced by 'risk_investigation_time' in
    risk configuration files
  * Initial support for Django 1.7

  [Daniele Viganò]
  * Removed the bin/openquake wrapper: now only bin/oq-engine is
    available

  [Michele Simionato]
  * Added parameter parallel_source_splitting in openquake.cfg

  [Daniele Viganò]
  * setup.py improvements
  * Added MANIFEST.in
  * celeryconfig.py moved from /usr/openquake/engine to
    /usr/share/openquake/engine

  [Matteo Nastasi]
  * Packaging system improvement

 -- Matteo Nastasi (GEM Foundation) <nastasi@openquake.org>  Wed, 23 Sep 2015 15:48:01 +0200

python-oq-engine (1.4.1-0~precise01) precise; urgency=low

  [Michele Simionato]
  * Added a new 'ebr' hazard/risk calculator
  * Fixed the engine core export: now it can export datastore outputs as
    zip files
  * Now the parameter concurrent_tasks is read from the .ini file
  * Parallelized the source splitting procedure
  * Fixed a bug in the hazard calculators which were not using the parameter
    concurrent_tasks from the configuration file

 -- Matteo Nastasi (GEM Foundation) <nastasi@openquake.org>  Fri, 15 May 2015 10:06:26 +0200

python-oq-engine (1.4.0-2~precise01) precise; urgency=low

  [Daniele Viganò]
  * Fixed debian/control: add missing lsb-release to build deps

 -- Matteo Nastasi (GEM Foundation) <nastasi@openquake.org>  Fri, 08 May 2015 14:33:26 +0200

python-oq-engine (1.4.0-1~precise01) precise; urgency=low

  [Matteo Nastasi, Daniele Viganò]
  * Fixed dependencies version management

 -- Matteo Nastasi (GEM Foundation) <nastasi@openquake.org>  Thu, 07 May 2015 14:14:09 +0200

python-oq-engine (1.4.0-0~precise01) precise; urgency=low

  [Matteo Nastasi, Daniele Viganò]
  * Add binary package support for both Ubuntu 12.04 (Precise)
    and Ubuntu 14.04 (Trusty)

  [Michele Simionato]
  * Removed the SiteModel table: now the association between the sites and the
    site model is done by using hazardlib.geo.geodetic.min_distance

  [Daniele Viganò]
  * added authentication support to the 'engineweb' and the 'engineserver'

  [Michele Simionato]
  * the aggregate loss curves can be exported in CSV format

  [Matteo Nastasi]
  * added 'outtypes' attribute with list of possible output types for
    each output item in outputs list API command
  * added '/v1/calc/<id>/status' API command
  * added 'engineweb' django application as local web client for oq-engine

  [Michele Simionato]
  * Renamed the maximum_distance parameter of the risk calculators to
    asset_hazard_distance, to avoid confusion with the maximum_distance
    parameter of the hazard calculators, which has a different meaning;
    is it an error to set the maximum_distance in a job_risk.ini file
  * Added to the API an URL /v1/calc/:calc_id/remove to hide jobs
  * A new key is_running is added to the list of dictionaries returned by
    the URL /v1/calc/list
  * Replaced the mock tests for the engine server with real functional tests
  * Added a resource /v1/calc/:calc_id/traceback to get the traceback of a
    failed calculation
  * Now the logs are stored also in the database, both for the controller node
    and the worker nodes
  * Bypassed Django when deleting calculations from the database: this avoids
    running out of memory for large calculations
  * Fixed an issue in the scenario calculator: the GMFs were not filtered
    according to the distance to the rupture
  * Now critical errors appear in the log file
  * Added a --run command to run hazard and risk together
  * Fixed bug in the event based calculator; in the case
    number_of_logic_tree_samples > 0 it was generating incorrect hazard curves.
    Also improved (a lot) the performance in this case.
  * Fixed a tricky bug happening when some tectonic region type are filtered
    away.
  * The event based risk calculator now save only the non-zero losses in
    the table event_loss_asset.
  * Added a CSV exporter for the Stochastic Event Sets, for debugging purposes.
  * The GMF CSV exporter now sorts the output by rupture tag.

  [Matteo Nastasi]
  * Each pull request must be accompanied by an update of the debian
    changelog now.

 -- Matteo Nastasi (GEM Foundation) <nastasi@openquake.org>  Thu, 07 May 2015 11:33:24 +0200

python-oq-engine (1.3.0-1) precise; urgency=low

  [Matteo Nastasi]
  * gunzip xml demos files after copied into /usr/openquake/engine directory

 -- Matteo Nastasi (GEM Foundation) <nastasi@openquake.org>  Thu, 26 Feb 2015 16:35:20 +0100

python-oq-engine (1.3.0-0) precise; urgency=low

  [Michele Simionato]
  * Updated python-django dependency >= 1.6.1, (our repository already
    includes a backported version for Ubuntu 'precise' 12.04); this change
    makes unnecessary "standard_conforming_strings" postgresql configuration
    variable setting
  * The event based risk calculator is able to disaggregate the event loss
    table per asset. To enable this feature, just list the assets you are
    interested in in the job.ini file: "specific_assets = a1 a2 a3"
  * We have a new hazard calculator, which can be invoked by setting in the
    job.ini file: "calculation_mode = classical_tiling"
    This calculators is the same as the classical calculator (i.e. you will
    get the same numbers) but instead of considering all the hazard sites at
    once, it splits them in tiles and compute the hazard curves for each tile
    sequentially. The intended usage is for very large calculations that
    exceed the available memory. It is especially convenient when you have
    very large logic trees and you are interested only in the statistics (i.e.
    mean curves and quantile curves). In that case you should use it with the
    option individual_curves=false. Notice that this calculator is still in
    an experimental stage and at the moment is does not support UHS curves.
    Hazard maps and hazard curves are supported.
  * We have a new risk calculator, which can be invoked by setting in the
    job.ini file: "calculation_mode = classical_damage"
    This calculator is able to compute the damage distribution for each asset
    starting from the hazard curves produced by the classical
    (or classical_tiling) calculator and a set of fragility functions. Also
    this calculator should be considered in experimental stage.
  * A significant change has been made when the parameter
    number_of_logic_tree_samples is set to a non-zero value. Now, if a branch
    of the source model logic tree is sampled twice we will generate the
    ruptures twice; before the ruptures were generated once and counted twice.
    For the classical calculator there is no effect on the numbers (sampling
    the same branch twice will produce two copies of identical ruptures);
    however, for the event based calculator, sampling the same branch twice
    will produce different ruptures. For instance, in the case of a simple
    source model with a single tectonic region type, before we would have
    generated a single file with the stochastic event sets, now we generate
    number_of_logic_tree_samples files with different stochastic event sets.
    The previous behavior was an optimization-induced bug.
  * Better validation of the input files (fragility models, job.ini)
  * The ability to extract the sites from the site_model.xml file
  * Several missing QA tests have been added
  * The export mechanism has been enhanced and more outputs are being exported
    in CSV format
  * New parameter complex_fault_mesh_spacing
  * Some error messages have been improved
  * A lot of functionality has been ported from the engine to oq-lite,
    i.e.  a lite version of the engine that does not depend on
    PostgreSQL/PostGIS/Django nor from RabbitMQ/Celery. This version is
    much easier to install than the regular engine and it is meant for
    small/medium computation that do not require a cluster. The engine
    demos, have been moved to the oq-risklib repository, so that they can
    be run via the oq-lite command without installing the full engine.
  * Currently the following calculators have been ported (all are to be
    intended as experimental): classical hazard, classical tiling, event
    based hazard, scenario hazard, classical risk, scenario damage,
    classical damage.

 -- Matteo Nastasi (GEM Foundation) <nastasi@openquake.org>  Thu, 26 Feb 2015 10:44:03 +0100

python-oq-engine (1.2.2-0) precise; urgency=low

  * consistency in version management between debian/ubuntu package and
    library from git sources

 -- Matteo Nastasi (GEM Foundation) <nastasi@openquake.org>  Thu, 18 Dec 2014 16:25:05 +0100

python-oq-engine (1.2.1-2) precise; urgency=low

  * Fixed custom dependencies versions (again)

 -- Matteo Nastasi (GEM Foundation) <nastasi@openquake.org>  Tue, 16 Dec 2014 10:48:19 +0100

python-oq-engine (1.2.1-1) precise; urgency=low

  * Fixed custom dependencies versions

 -- Matteo Nastasi (GEM Foundation) <nastasi@openquake.org>  Tue, 16 Dec 2014 09:48:19 +0100

python-oq-engine (1.2.1-0) precise; urgency=low

  * Fixed the logging handler

 -- Matteo Nastasi (GEM Foundation) <nastasi@openquake.org>  Mon, 15 Dec 2014 10:17:30 +0100

python-oq-engine (1.2.0-3) precise; urgency=low

  * Add constraint on python-django dependency version

 -- Matteo Nastasi (GEM Foundation) <nastasi@openquake.org>  Thu, 11 Dec 2014 10:04:45 +0100

python-oq-engine (1.2.0-2) precise; urgency=low

  * More precise exception message

 -- Matteo Nastasi (GEM Foundation) <nastasi@openquake.org>  Wed, 10 Dec 2014 16:21:06 +0100

python-oq-engine (1.2.0-1) precise; urgency=low

  * Bugs fixed in 1.2 release: http://goo.gl/GjbF2r
  * Replace a reference to the 'openquake' command with 'oq-engine'
  * Moved the expected outputs of the ScenarioDamage QA tests in qa_tests_data
  * Moved the logic tree realizations into commonlib
  * It is now possible to compute the uniform spectra even when
    individual_curves is false
  * Reduced the precision when exporting GMFs to XML
  * Fixed test_job_from_file
  * Delayed the OqParam validation
  * Simplified the monitoring
  * Extract the QA tests data from the engine
  * Renamed commonlib.general -> baselib.general
  * Removed the dependency from oq-commonlib
  * Avoid warning no XML exporter for event_loss
  * Update packager and postinst to use the openquake2 db (new default one)
  * Use shallow-clone to improve CI builds speed
  * Download calculation results as files
  * Added an API to retrieve the engine version
  * Unified the export framework for hazard and risk
  * Fast export of the GMFs
  * Fast scenario export
  * Fixed test_is_readable_all_files_lack_permissions when run as root
  * Now 'test_script_lower_than_current_version' does not require an Internet
    connection
  * Warn the user if she asks for statistical outputs but using a single hazard
    output
  * Move the calculation of input/output weights into commonlib
  * Changed the export_dir in several tests
  * Now the packagers makes a HTML report with the performances of the demos
  * Remove hardcoded references to openquake2 in oq_create_db
  * Move JobStats creation inside job_from_file
  * Fixed precision
  * Align openquake_worker.cfg with openquake.cfg
  * Implement memory hard limit control
  * Using commonlib.readinput.get_source_models
  * Check that the hazard calculation mode is consistent with risk calculation
    mode
  * Rollback only if a transaction is on
  * Fixed a bug in export_risk
  * Daily html report
  * Reflected the API change in commonlib.readinput.get_oqparam
  * Updated the engine to cope with the changes in risklib and commonlib
  * Fixed the name of the SES file
  * Changed some hard-coded weights in general.py
  * Changed the import of the calc module
  * Drop risk calculation table
  * Simplified the risk calculators
  * Reflected the API change in hazardlib.calc.gmf.GmfComputer
  * Added a test for duplicated tags in import_gmf_scenario.py
  * Implemented losses per event per asset
  * Dependency check
  * Removed more risk unit tests
  * Removed another couple of redundant tests
  * Remove check on setup.py version since now it's taken from init
  * Fixed _calc_to_response_data
  * Fixed bug when running risk calculations from the platform
  * openquake wrapper script
  * Changed version number in setup.py too
  * Updated version to 1.2
  * Renamed nrml_version->commonlib_version
  * Fixed a bug in the engine server (wrong calculation_id)
  * Fix oq-engine command name in output list
  * Removed the dependency from nrmllib
  * Fixed two merge errors
  * Important fixes pre-2.0 copied from the better-risk branch
  * Renamed the command openquake->oq-engine
  * Change ses collection
  * Fixed the migration script 0007
  * Fixed a bug with the quantile_hazard_curves attribute
  * Removed EventBasedHazardCalculatorTestCase
  * Remove the hazard_calculation table
  * correct complex source for wrong order in edges points
  * missing file open fixed
  * Removed routing tests
  * Added the script correct_complex_sources
  * Complex surf validation
  * Insert the IMT in the db, if not already there
  * The intensity measure types are now sorted also in the scenario calculator
  * Simplified the QA test scenario_damage/case_4
  * Enable 'set -x' when $GEM_SET_DEBUG is true
  * Remove a try finally in engine server task.py
  * Simplification because now the maximum_distance is mandatory
  * Fixed a wrong source model used in the Event Based export test
  * Fixed the what_if_I_upgrade check
  * Added a table imt_taxonomy
  * Fixed the management of missing db upgrades
  * Now the engine is using the new validation mechanism for the hazard sources
  * Fixed the name of a field (risk_job_id->job_id)
  * Special case when the hazard is known at the exact sites of the assets
  * Moved the epsilons from the getters to the database
  * Update the database name in openquake_worker.cfg
  * Removed the old validation mechanism
  * The parameter concurrent_tasks must be available to the workers too
  * Solved the problem with UHS
  * Fixed master https://ci.openquake.org/job/master_oq-engine/1208
  * If individual_curves is set, multi-imt curves must not be generated
  * --what-if-I-upgrade functionality
  * Stats only
  * Short output summary
  * Removed task_no
  * Hazard curves from gmfs
  * Fixed a critical bug with --hazard-output-id
  * Fix the test check_limits_event_based
  * Changed the output_weight for the event based calculator
  * Introduced --hazard-job-id and made it possible to reuse exposures imported
    in the hazard part of the computation
  * Replaced the ScenarioGetter with the GroundMotionFieldGetter
  * Return loss matrix
  * Removed --schema-path from oq_create_db
  * Calculation limits
  * Fixed a bug on tablespace permissions
  * Make the event based calculator more debuggable
  * Added the column uniq_ruptures to the table source_info
  * Db migrations
  * Db migrations 2
  * Saved more sources in source_info
  * Perform means and quantiles in memory
  * Parallel filtering
  * Reintroduce the 'terminate_job_when_celery_is_down' config option
  * Fix risk disaggregation
  * Ordering the sources after filtering-splitting
  * Source ordering
  * Gmf from ruptures
  * Fixed a stupid bug with OQ_TERMINATE_JOB_WHEN_CELERY_IS_DOWN
  * Introduced a variable OQ_TERMINATE_JOB_WHEN_CELERY_IS_DOWN
  * The random seeds have now a default value of 42
  * Added a check for invalid quantile computations
  * Now hazard calculations can be deleted safely
  * Add a file openquake_worker.cfg to be read in the workers
  * Simplified the LOG_FORMAT by removing the name
  * Avoid an ugly error when no tasks are spawned
  * Added a view on the event loss table for convenience of analysis
  * Epsilon sampling feature
  * Distribute-by-rupture phase 2
  * Restored distribution-by-rupture in the event based calculator
  * Provide a good error message when a source model contains GSIMs not in the
    file gsim_logic_tree
  * Moved parse_config from the engine to commonlib
  * Added a test checking the existence of the __init__.py files and fixed the
    QA test classical/case_15
  * Refactored initialize_realizations and added a warning when
    num_samples > num_realizations
  * Fixed a missing import
  * Saving the rupture hypocenter fully into the database
  * Removed an offending ALTER OWNER
  * Source info table
  * Added a test for sampling a large source model logic tree
  * Hazard curves from gmfs
  * Removed num_sites and num_sources from job_stats
  * Removed redundant tests
  * Retrieved the correct output directly, not via an order by
  * Making use of commonlib.parallel in the engine
  * Enhanced qatest_1, so that it subsumes regression_1 and regression_2
  * Taking advantage of the new riskloaders in commonlib
  * Added a missing integer cast
  * Changed disagg/case_1 to use full enumeration
  * Fixed the ordering of the ruptures in the event based calculator
  * Fixed a bug in the GroundMotionValuesGetter
  * Reflected the API change in refactor-risk-model
  * Sent the tectonic region types with less sources first, and fixed
    an ordering bug in a QA test
  * Turn AMQPChannelExceptions into warnings
  * Hide the SES output from a scenario calculator
  * Add a debug flag to enable set -x in packager.sh
  * Better task spawning
  * Reflected the changes to the GmfComputer in hazardlib
  * Fixed the bug in the risk event based calculator with multiple realizations
  * Fix gmf duplication
  * Removed the need for logictree.enumerate_paths
  * Fixed a small bug
  * Removed a commonlib dependency breaking the oqcreate script
  * Now the indices of the filtered sites are stored in the
    ProbabilisticRupture table
  * Fixed another import
  * Fixed a wrong import
  * Moved logictree to commonlib and fixed all the tests
  * Removed the obsolete table hzrdr.ses and small refactoring
  * Tasks with fewer assets are submitted first
  * Better parallelization of the risk calculators
  * Reducing the celery timeout from 30s to 3s
  * Fixed a tricky bug in the scenario calculator with duplicate imts
  * Fixed the ScenarioExportTestCase by changing the position of the points
  * The scenario calculator is now block-size independent
  * Use only the relevant tectonic region types to build the GMPE logic tree
  * Fixed a broadcasting in the classical calculator
  * Saving memory on the controller node
  * Restored the source model sampling feature
  * Complex logic tree test
  * Solved the block size dependence in the risk calculators
  * Fixed a critical ordering bug
  * Changed the _do_run_calc signature
  * Avoid returning duplicated data in the classical calculator
  * Changed the order of the statements in 01-remove-cnode_stats.sql
  * Added a cache on the GSIMs for the probabilities of no exceedence in the
    classical calculator
  * Fix the export of GmfSets in the case of multiple source models
  * Fixed underflow error in postgres
  * Fixed a bug with celery ping
  * Avoid errors on signals when the engine is run through the server
  * Errors in a task are converted into a RuntimeError
  * Remove calculation unit
  * The IML must be extrapolated to zero for large poes
  * Log a warning when more than 80% of the memory is used
  * Refactored the hazard getters
  * Removed the SES table
  * Added a nice error message for far away sources
  * Add support in the engine for a local_settings.py
  * Send the site collection via rabbitmq, not via the database
  * Improvements to the CeleryNodeMonitor
  * Minimal tweaks to the risk calculators
  * Save the number of sites in JobStats as soon as it is available
  * Fix branch var to be compliant within the new CI git plugin
  * Restored the lost fine monitoring on the hazard getters
  * Cluster monitor
  * Celery check
  * Removed the obsolete table uiapi.cnode_stats
  * Make use of the light site collection introduced in hazardlib
  * Optimize the disaggregation calculator
  * Fix a memory leak of celery
  * Remove python-gdal and fix issue with postinst
  * Manual pickling/unpickling
  * Updates Copyright to 2014
  * The rupture tag must be unique
  * Turn SIGTERM into SIGINT
  * Remove another engine-server test script from pylint
  * Removed the dependency on the current working directory from
    utils_config_test
  * Replace README.txt with README.md in the packager script
  * Increase the tolerance in the disaggregation test
  * Readme merge
  * Avoid storing copies of the ruptures
  * Untrapped exceptions in oqtask give ugly error messages
  * Support for posting zipfiles to the engine-server
  * Using iter_native in celery
  * Added test for the loss_fraction exporter
  * Fixed a missing loss_type in export_loss_fraction_xml
  * Merging the engine server inside the engine repository
  * Removing ruptures phase 2
  * Restored qatest 1
  * Added tests for failing computations
  * Removed the progress handler from the engine
  * Better error and logging management
  * Exclude tests folder from pylint check
  * Fixing the build master_oq-engine #790
  * Ruptures are not read from the database anymore, only written
  * In development mode celery is automatically started/stopped together with
    the engine server
  * Remove common directory from risk demos
  * Remove duplication hazard risk
  * Removing the duplication run_hazard/run_risk in engine.py
  * Renamed directories and packages to be consistent with GEM conventions
  * Fixed test_initialize_sources
  * Getting a more uniform distribution of the tasks
  * Remove celery
  * Remove time_span from disaggregation calculator
  * Return the traceback from celery to the controller node
  * If there are no GMVs within the maximum distance for the given assets, the
    computation should not fail with an ugly error but print a warning
  * Better error management
  * Fixed a stupid error in compute_hazard_curves
  * Support for non-parametric sources
  * Fixed the issue of slow sources
  * Fixed the two upgrade scripts breaking the migration from 1.0 to 1.1
  * Add --export-hazard-outputs and --export-risk-outputs switches; also add
    geojson export for hazard curves
  * Light monitor
  * Set CELERY_MAX_CACHED_RESULTS = 1
  * Changed from relative path to full path
  * Fix the feature "import gmf scenario data from file"
  * version: remove warning for pkg install + git program installed case
  * Remove block_size and point_source_block_size
  * Move the unit tests inside the openquake.engine directory
  * Version visualization improvement
  * Added missing CASCADE on a DB migration script
  * Raised the tolerance in ClassicalHazardCase13TestCase
  * In the event based calculator split by ruptures, not by SES
  * BROKER_POOL_LIMIT is causing problem so set it to none
  * Split area sources
  * Force BROKER_POOL_LIMIT to 10
  * Fixed an upgrade script
  * Prefiltering sources in all calculators
  * Savaged the easy part of the work on the decouple-logic-trees branch
  * Changed the way hazard map are interpolated
  * Fixed a bug with static urls
  * Remove database related code
  * Removed hazard curve progress
  * Improved the IMT management in the engine by leveraging the new
    functionality in hazardlib
  * Configuration file for storing oq-platform connection parameters
  * Add loss type to risk outputs
  * Remove parsed source
  * Fix remove demos symlinks
  * gmf.lt_realization_id can be NULL
  * Fixed the _prep_geometry feature of Risk and Hazard calculations
  * Remove a reference to the removed view hzrdr.gmf_family
  * Engine-Server: support for multiple platform installations
  * Removed the complete_logic_tree flags
  * Fixed setup.py
  * Removed the SourceProgress table
  * New risk demos
  * Run a risk calculation
  * Remove validation on site models
  * Removed the rest of the stuff related to the supervisor
  * Removed the supervisor, redis, kombu and related stuff
  * Removed a wrong import
  * An import ordering issue is breaking Jenkins
  * Various small fixes for oq_create_db script
  * Do not register a progress handler if it is not passed
  * Engine Unit test fix
  * Geonode integration
  * Progress Bar support
  * Finally fixed the dependency from the blocksize in the event based
    calculator
  * A simple fix for engine_test.py
  * Replace numpy arrays with postgres array fields in output tables
  * Dump and restore Stochastic Event Set
  * Removed the old distribution and used parallelize as default distribution
    mechanism everywhere
  * Change the distribution in the risk calculators
  * Save in job_stats how much the database increased during the current
    computation
  * Removed calc_num task properly
  * Change dist classical
  * Improve the table job_stats
  * Now the CacheImporter infers the fields from the database, in the right
    order
  * Removed parsed_rupture_model from the db
  * The revoke command should not terminate the workers
  * Remove JobCompletedError
  * Override hazard investigation time in risk event based calculator
  * Companion of https://github.com/gem/oq-engine/pull/1298/
  * Companion of https://github.com/gem/oq-nrmllib/pull/116
  * Simplify schema
  * Filter the sources before storing them in the database
  * Improve the parallelize distribution
  * Fix disaggregation
  * Changed the distance in hazardlib
  * Improve memory consumption in the GMF calculation
  * The file with the exported disagg matrix must contain the poe in the name
  * The multiple sites QA test (classical/case_13) broke
  * Solve the dependency from the parameter concurrent_tasks
  * QA test for multiple sites
  * Cross domain ajax fix for view methods [r=matley] [f=*1234765]
  * Tweaks to make platform calcs work [r=matley] [f=*1234765]
  * Create job and calculation objects in a transaction
  * Make test fixtures optional
  * Get the list of the available magnitude scaling relationships at runtime
  * Save memory when exporting the GMF
  * Fixed a typo in an ordering query
  * Insured loss curves statistics
  * When exporting the GMF, we need to export the rupture tags, not the ids
  * Hazard Curve Parser import update [r=micheles] [f=*trivial]
  * To save space in the db and to avoid running into the text field size
    limit, change model_content.raw_content to store gzipped content
  * Add a tag to the ruptures
  * Change the dump/restore procedures to work with directories, not tarfiles
  * Fix risk QA tests fixtures
  * Documentation for the REST API
  * Fix hazard_curve_multi export path
  * Revise insured losses algorithm
  * Post-calculation migration
  * Correction of baseline DB revision
  * Review Risk demos
  * A couple of fixes to scenario tests
  * Compute standard deviation of losses
  * Validate time_event
  * Add 404 responses in the case of non-existent artifacts
  * Run calcs, part 2
  * Minor loss map export fix
  * Fix for installing source code via pip/git
  * Remove cache from HazardCurveGetterPerAsset
  * Changed an import from nrmllib
  * Pyflakes fixes to the calculators and engine module
  * Reading logic trees from DB - follow up (fix for a careless refactoring
    error)
  * Raise an error when no gmvs are available in a scenario computation
  * Small fix in dump_hazards.py: the filenames list contained duplicates
  * Add 'engine' functionality to disable the job supervisor
  * Read logic trees from DB (instead of the filesystem)
  * Extend forms.CharField to allow null values
  * Small fixes to the script restore_hazards.py
  * Update test fixtures used for risk scenario calculations
  * Trivial: Some small tweaks/cleanups
  * File parsing fix
  * Risk BaseCalculator refactoring
  * Run calculations via REST API (initial sketch)
  * Better input loading (update to 'engine' API)
  * Update Risk Event Based QA test
  * Fixed a very subtle bug with the ordering of sites
  * Added index to hzrdi.hazard_site
  * Updated tests to the new interface
    of 'openquake.engine.db.models.SiteCollection'
  * Compute ground motion values from Stochastic Event Set
    in a risk calculation
  * "List calc results" views
  * Misc. engine fixes to stabilize the build
  * Record all OQ software versions in oq_job
  * Export to path or file (not just path)
  * Minor fix to risk QA test collection
  * Engine API improvements
  * Hazard map GeoJSON export
  * Refactoring: moved risk calculation logic to risklib
  * GeoJSON loss map support
  * GeoJSON export prep
  * Include API version in URLs
  * 'calc info' views
  * Rough sketch of the 'list calculations' views
  * Export loss_fraction quantile fix
  * Fix 'hazard_curve_multi' export
  * Fix Risk QA test collection (nosetests)
  * Remove site_collection column from the database
  * Pack and risk demos LP: #1197737
  * Added more monitoring to the hazard calculators

 -- Matteo Nastasi (GEM Foundation) <nastasi@openquake.org>  Wed, 10 Dec 2014 11:17:03 +0100

python-oq-engine (1.0.0-1) precise; urgency=low

  * 'occupants' is now a float
  * Hazard curve import tool: updated NRML hazard curve parser
  * Made sure that the task_ids are stored in the performance table soon enough
    (LP: #1180271)
  * Added fixtures for risk tests
  * Some support to compute avg and std for the GMFs (LP: #1192413)
  * Renamed the GMF tables (LP: #1192512)
  * Kill running celery tasks on job failure (LP: #1180271)
  * Removed 'patches' folder
  * Event loss csv: fix delimiting character (LP: #1192179)
  * Fixed restore_hazards_test.py (LP: #1189772)
  * Fix restore hazards (LP: #1189772)
  * Fix risk/classical/case_3 (LP: #1190569)
  * Fix get_asset_chunk unit test
  * Added dumping of ses_collection/ses/ses_rupture (LP: #1189750)
  * Fixed the issue with sequences in restore_hazards.py (LP: #1189772)
  * Risk Probabilistic Event Based Calculator - QA Test
  * Fix the GMF export and tables (LP: #1169078,#1187413)
  * Some work to fix qa_tests/risk/event_based_bcr (LP: #1188497)
  * Run risk demos to test the package (LP: #1188117)
  * Update risk demos
  * renamed units -> number_of_units. Support for asset_category == "population"
    (LP: #1188104)
  * Fixed the z1pt0<->z2pt5 inversion problem (LP: #1186490)
  * Removed the special case for gmf_scenario
  * Exposure DB schema update (LP: #1185488)
  * Fix the site_data table to store one site per row; change gmf_agg to point
    to site_data (LP: #1184603)
  * Fix export of Benefit Cost Ratio calculator outputs. (LP: #1181182)
  * Inserted the GMFs with the CacheInserter instead of the BulkInserter
    (LP: #1184624)
  * Added better instrumentation to the hazard getters
  * Make the engine smart enough to infer the right block size (LP: #1183329)
  * New risk demos (LP: #1180698,#1181182)
  * Time event validation fix (LP: #1181235)
  * Unicode list cast fix
  * Implement distribution by SES in the event based hazard calculator
    (LP: #1040141)
  * Remove gmf scenario (LP: #1170628)
  * Purge gmf table (LP: #1170632)
  * Parallelize the queries of kind "insert into gmf agg" by using the standard
    mechanism (LP: #1178054)
  * Skipped hazard/event_based/case_4/test.py (LP: #1181908)
  * Remove the dependency from the gmf/gmf_set tables in the XML export
    procedure (LP: #1169078)
  * Saved memory in the hazard getters by returning only the distinct GMFs
    (LP: #1175941)
  * Fixed the case of no gmfcollections and cleaned up the post processing
    mechanism (LP: #1176887)
  * Filter the ruptures according to the maximum_distance criterium
    (LP: #1178571)
  * New hazard demos (LP: #1168756)
  * Parallelize insert into gmf_agg table (LP: #1178054)
  * Removed some verbose logs in debug mode (LP: #1170938)
  * lxc sandbox - improved CI with sandboxed source tests (LP: #1177319)
  * Report "calculation", not the job (LP: #1178583)
  * Fix performance_monitor_test.py on Mac OS X (LP: #1177403)
  * Remove config.gem files from demos
  * Vulnerability functions for contents, occupants and non-structural damage
    (LP: #1174231)
  * Improved the memory profiling (LP: #1175941)
  * Cleanup of the hazard getters and small improvements to help the performance
    analysis of risk calculators (LP: #1175941)
  * Add a facility to import hazard_curves from XML files (LP: #1175452)
  * Refactoring of risk calculators (LP: #1175702)
  * Added references to RiskCalculation model
  * --config-file option (LP: #1174316)
  * Update calls to risklib to the latest interface (LP: #1174301)
  * Event-Based Hazard: Better hazard curve / GMF validation (LP: #1167302)
  * Improved hazard doc
  * CONTRIBUTORS.txt
  * DB cleanup
  * --optimize-source-model pre-processing option (LP: #1096867)
  * Relax validation rules on interest rate for benefit-cost ratio analysis
    (LP: #1172324)
  * Support non-unique taxonomy -> IMT association across different
    vulnerability files (LP: #1171782)
  * Point source block size (LP: #1096867)
  * Use "hazard curve multi imt" also when all the realizations are considered
    (LP: #1171389)
  * Fix aggregate loss curve computation (LP: #1171361)
  * Add instrumentation via the EnginePerformanceMonitor to all the calculators
    (LP: #1171060)
  * Replaced run_job_sp with run_hazard_job (LP: #1153512)
  * Cleanup input reuse
  * Simplify hazard getter query
  * Add a forgotten constrain ON DELETE CASCADE on the table gmf_agg
    (LP: #1170637)
  * Mean loss curve computation updated (LP: #1168454,#1169886,#1170630)
  * Changed the generation of hazard_curves to use the gmf_agg table
    (LP: #1169703)
  * Add geospatial index on gmf_agg
  * Fix hazard map and UHS export filenames (include PoE) (LP: #1169988)
  * Lower the parameter ses_per_logic_tree_path in the event_based QA tests to
    make them much faster (LP: #1169883)
  * Fix Event based mean loss curve computation (LP: #1168454)
  * An attempt to solve the memory occupation issue for the event_based risk
    calculator (LP: #1169577)
  * Update event based mean/quantile loss curve computation (LP: #1168454)
  * Fix disagg export file name (LP: #1163276)
  * Include 'investigation_time' in exported UHS XML (LP: #1169106)
  * Raise warnings when invalid/unknown/unnecessary params are specified
    (LP: #1164324)
  * Fix characteristic fault rupture serialization (LP: #1169069)
  * Fixed a bug in event_based/core_test.py due to the version of mock used
    (LP: #1167310)
  * Make sure the generated XML are valid according to NRML (LP: #1169106)
  * Fix the tests of the event_based depending on random number details
    (LP: #1167310)
  * Scenario risk is using "default" connection on a cluster (LP: #1167969)
  * Add a mechanism to populate the db from CSV files, without the need to run
    a fake calculation (LP: #1167310,#1167693)
  * Source model NRML to hazardlib conversion now throws useful error messages
    (LP: #1154512)
  * Organization of hazard exports (LP: #1163276)
  * Some trivial optimizations in Risk Event Based calculator
  * Do not use 'default' user on raw cursors. (LP: #1167776)
  * Removed a bunch of old test fixtures
  * release updated
  * hazard curves in multiple imts (LP: #1160427)
  * Critical fix to disaggregation interpolation (LP: #1167245)
  * Fix setup.py version number
  * Fix char source logic tree validation (LP: #1166756)
  * Update version to 1.0
  * Reflect latest interface changes in risklib (LP: #1166252)
  * Event base performance (LP: #1168233)
  * Fix a "reproducibility" issue when getting hazard sites from exposure
    (LP: #1163818)
  * Disaggregation in event based risk calculator (LP: #1160993)
  * Read 'sites' from 'sites_csv' (LP: #1097618)
  * add debconf tool to manage postgresql.conf file modification
  * Issue 1160993 (LP: #1160993,#1160845)
  * Importing GMF from XML: step 2 (LP: #1160398)
  * Disaggregation of losses by taxonomy (LP: #1160845)
  * Vulnerability model validation (LP: #1157072)
  * Big docs cleanup
  * Mean and quantile Loss map support (LP: #1159865)
  * Event-Based Hazard: Save multi-surface ruptures (LP: #1144225)
  * Fix loss curve export (LP: #1157072)
  * Fix an incorrect parameter in event-based hazard QA tests, cases 2 and 4
  * end-to-end qa tests for Scenario Risk and Scenario Damage
  * Trivial fix for setup.py
  * New E2E regression tests
  * Updated QA tests due to change in risklib
  * Engine cleanup
  * Characteristic source logic tree support (LP: #1144225)
  * Added a script to dump the hazard outputs needed for the risk (LP: #1156998)
  * Remove complete logic tree flags when redundant (LP: #1155904)
  * Do not read risk inputs from fylesystem but from ModelContent
  * Remove --force-inputs feature (LP: #1154552)
  * UHS Export (LP: #1082312)
  * UHS post-processing (LP: #1082312)
  * Fragility model using structure dependent IMT (LP: #1154549)
  * Correct bin/openquake help string for --log-level
  * Hazard post-processing code cleanup (LP: #1082312)
  * Allow Event-Based hazard post-processing to run without celery
  * More event-based hazard QA tests (LP: #1088864)
  * Real errors are masked in the qa_test since the real computation runs in a
    subprocess (LP: #1153512)
  * Minor simplification of the hazard_getter query
  * Correlation model qa tests (LP: #1097646)
  * Vulnerability model using structure dependent intensity measure types
    (LP: #1149270)
  * Fix a broken scenario hazard export test
  * Support for Characteristic Fault Sources (LP: #1144225)
  * Added a missing KILOMETERS_TO_METERS conversion in the hazard_getters
  * Average Losses (LP: #1152237)
  * Improved the error message for unavailable gsims
  * Companion changes to https://github.com/gem/oq-risklib/pull/38
  * Fix 1144741 (LP: #1144741)
  * Fix 1144388 (LP: #1144388)
  * Fixed ordering bug in the XML export of gmf_scenario (LP: #1152172)
  * Don't save hazard curves to the DB which are all zeros (LP: #1096926)
  * Add hazard nose attribute to the hazard QA test
  * Avoid fully qualified name in the XML <uncertaintyModel> tag (LP: #1116398)
  * Fix Scenario Risk calculator
  * New CLI functionality: delete old calculations (LP: #1117052)
  * DB security cleanup (LP: #1117052)
  * Event-Based Hazard Spatial Correlation QA tests (LP: #1099467)
  * Correct OQ engine version in db script
  * Preloaded exposure (LP: #1132902)
  * 1132708 and 1132731 (LP: #1132731)
  * Stabilize classical hazard QA test case 11
  * DB schema bootstrap script now runs silently by default
  * Fix aggregate loss export test
  * Fix a broken disagg/core test
  * Easy hazard getters optimization (LP: #1132708)
  * Fix progress risk
  * Event loss tables (LP: #1132699)
  * Fix the memory occupation issue for the scenario_risk calculator
    (LP: #1132018,#1132017)
  * Performance monitor to measure times and memory occupation of bottleneck
    code (LP: #1132017)
  * Scenario insured losses
  * Version fix (already present fix in master, add a test to verify it)
  * Classical Hazard QA test, SA IMT case (LP: #1073591)
  * Optimize hazard curve insertion (LP: #1100332)
  * updates due to the latest risklib api changes
  * Fixed the bug introduced by change the location field from Geometry to
    Geography
  * "openquake --version broked" fix
  * Fixed bug in the distribution of the realizations logic
  * Simplified the hazard getters so that they are pickleable without effort
  * Update to disaggregation equation (LP: #1116262)
  * Scenario Aggregated Loss
  * Risk maximum distance (LP: #1095582)
  * Add timestamps to calculation summary output (LP: #1129271)
  * More efficient hazard curve update transactions. (LP: #1121825)
  * Scenario risk tests
  * Added parameter taxonomies_from_fragility_model (LP: #1122817)
  * Add a check for missing taxonomies in the scenario_damage calculator
    (LP: #1122817)
  * Add '_update_progress' for clearer profiling (LP: #1121825)
  * Removed many global dictionaries and adopted a convention-over-configuration
    approach
  * Generation of ground motion fields only within a certain distance from the
    rupture (LP: #1121940)
  * Link between Rupture / Stochastic Event Set and Ground motion field outputs
    (LP: #1119553)
  * Fixed the qa_test for scenario_damage
  * Fix HazardCalculation.get_imts()
  * Donot save absolute losses (LP: #1096881)
  * Scenario hazard: fix a reference to the site collection
  * Fixes scenario hazard correlation
  * Scenario risk
  * Changed DmgState to have a foreign key to OqJob, not to Output; also removed
    the CollapseMap special treatment (LP: #1100371)
  * Drop upload table
  * Remove several global dictionaries from the engine
  * Mean and quantile Loss curve computation (LP: #1101270)
  * Cache the SiteCollection to avoid redundant recreation (LP: #1096915)
  * Scenario hazard correlation model (LP: #1097646)

 -- Matteo Nastasi (GEM Foundation) <nastasi@openquake.org>  Mon, 24 Jun 2013 17:39:07 +0200

python-oq-engine (0.9.1-1) precise; urgency=low

  * upstream release

 -- Matteo Nastasi (GEM Foundation) <nastasi@openquake.org>  Mon, 11 Feb 2013 11:00:54 +0100

python-oq-engine (0.8.3-3) precise; urgency=low

  * Add missing monitor.py source

 -- Muharem Hrnjadovic <mh@foldr3.com>  Tue, 23 Oct 2012 10:16:18 +0200

python-oq-engine (0.8.3-2) precise; urgency=low

  * Use arch-independent JAVA_HOME env. variable values (LP: #1069804)

 -- Muharem Hrnjadovic <mh@foldr3.com>  Mon, 22 Oct 2012 15:30:39 +0200

python-oq-engine (0.8.3-1) precise; urgency=low

  * upstream release

 -- Muharem Hrnjadovic <mh@foldr3.com>  Fri, 19 Oct 2012 19:53:00 +0200

python-oq-engine (0.8.2-5) precise; urgency=low

  * Make sure the vs30_type param is capitalized (LP: #1050792)

 -- Muharem Hrnjadovic <mh@foldr3.com>  Fri, 21 Sep 2012 12:01:34 +0200

python-oq-engine (0.8.2-4) precise; urgency=low

  * fix JAVA_HOME value so it works in ubuntu 12.04 LTS (LP: #1051941)

 -- Muharem Hrnjadovic <mh@foldr3.com>  Mon, 17 Sep 2012 14:52:12 +0200

python-oq-engine (0.8.2-3) precise; urgency=low

  * Insured loss probabilistic event based calculator (LP: #1045318)

 -- Muharem Hrnjadovic <mh@foldr3.com>  Wed, 05 Sep 2012 09:22:36 +0200

python-oq-engine (0.8.2-2) precise; urgency=low

  * remove namespace/module ambiguity

 -- Muharem Hrnjadovic <mh@foldr3.com>  Tue, 04 Sep 2012 17:08:17 +0200

python-oq-engine (0.8.2-1) precise; urgency=low

  * Upstream release (LP: #1045214)

 -- Muharem Hrnjadovic <mh@foldr3.com>  Tue, 04 Sep 2012 08:52:53 +0200

python-oq-engine (0.8.1-5) precise; urgency=low

  * rm threaded serialization patch (since it increases overall run time)

 -- Muharem Hrnjadovic <mh@foldr3.com>  Wed, 25 Jul 2012 17:01:32 +0200

python-oq-engine (0.8.1-4) precise; urgency=low

  * Try threaded serialization in order to fix performance regression
    (LP: #1027874)

 -- Muharem Hrnjadovic <mh@foldr3.com>  Mon, 23 Jul 2012 13:21:32 +0200

python-oq-engine (0.8.1-3) precise; urgency=low

  * Fix import exception when DJANGO_SETTINGS_MODULE is not set (LP: #1027776)

 -- Muharem Hrnjadovic <mh@foldr3.com>  Mon, 23 Jul 2012 09:08:01 +0200

python-oq-engine (0.8.1-2) precise; urgency=low

  * Fix for region discretization bug (LP: #1027041)

 -- Muharem Hrnjadovic <mh@foldr3.com>  Sun, 22 Jul 2012 10:12:25 +0200

python-oq-engine (0.8.1-1) precise; urgency=low

  * new upstream release (LP: #1027030)

 -- Muharem Hrnjadovic <mh@foldr3.com>  Fri, 20 Jul 2012 15:06:18 +0200

python-oq-engine (0.7.0-4) precise; urgency=low

  * fix typo in oq_restart script (LP: #994565)

 -- Muharem Hrnjadovic <mh@foldr3.com>  Fri, 04 May 2012 15:01:54 +0200

python-oq-engine (0.7.0-3) precise; urgency=low

  * Correct the version displayed by OpenQuake (on demand).

 -- Muharem Hrnjadovic <mh@foldr3.com>  Fri, 04 May 2012 08:20:18 +0200

python-oq-engine (0.7.0-2) oneiric; urgency=low

  * Fix bug in the classical PSHA calculator (LP: #984055)

 -- Muharem Hrnjadovic <mh@foldr3.com>  Wed, 02 May 2012 22:00:59 +0200

python-oq-engine (0.7.0-1) oneiric; urgency=low

  * Upstream release, rev. 0.7.0

 -- Muharem Hrnjadovic <mh@foldr3.com>  Wed, 02 May 2012 21:34:03 +0200

python-oq-engine (0.6.1-9) oneiric; urgency=low

  * Fix db router config for the oqmif schema (LP: #993256)

 -- Muharem Hrnjadovic <mh@foldr3.com>  Wed, 02 May 2012 15:23:40 +0200

python-oq-engine (0.6.1-8) oneiric; urgency=low

  * Re-apply fix for ERROR: role "oq_ged4gem" does not exist (LP: #968056)

 -- Muharem Hrnjadovic <mh@foldr3.com>  Wed, 02 May 2012 10:23:40 +0200

python-oq-engine (0.6.1-7) oneiric; urgency=low

  * delete obsolete .pyc files in /usr/openquake (LP: #984912)

 -- Muharem Hrnjadovic <mh@foldr3.com>  Thu, 19 Apr 2012 10:28:45 +0200

python-oq-engine (0.6.1-6) oneiric; urgency=low

  * Remove spurious 'oqmif' db user from settings.py (LP: #980769)

 -- Muharem Hrnjadovic <mh@foldr3.com>  Fri, 13 Apr 2012 14:35:54 +0200

python-oq-engine (0.6.1-5) oneiric; urgency=low

  * Pass the postgres port to the 'createlang' command as well.

 -- Muharem Hrnjadovic <mh@foldr3.com>  Fri, 13 Apr 2012 10:37:26 +0200

python-oq-engine (0.6.1-4) oneiric; urgency=low

  * Fix psql invocation.

 -- Muharem Hrnjadovic <mh@foldr3.com>  Fri, 13 Apr 2012 06:01:12 +0200

python-oq-engine (0.6.1-3) oneiric; urgency=low

  * Support machines with multiple postgres versions (LP: #979881)

 -- Muharem Hrnjadovic <mh@foldr3.com>  Fri, 13 Apr 2012 05:49:41 +0200

python-oq-engine (0.6.1-2) oneiric; urgency=low

  * Fix oq_restart_workers script so it uses the correct db table (oq_job)

 -- Muharem Hrnjadovic <mh@foldr3.com>  Wed, 04 Apr 2012 11:29:36 +0200

python-oq-engine (0.6.1-1) oneiric; urgency=low

  * OpenQuake 0.6.1 upstream release (LP: #971541)

 -- Muharem Hrnjadovic <mh@foldr3.com>  Tue, 03 Apr 2012 08:52:39 +0200

python-oq-engine (0.6.0-15) oneiric; urgency=low

  * Support machines with multiple postgres versions (LP: #979881)

 -- Muharem Hrnjadovic <mh@foldr3.com>  Thu, 12 Apr 2012 18:56:58 +0200

python-oq-engine (0.6.0-14) oneiric; urgency=low

  * Improved version string, post-installation actions

 -- Muharem Hrnjadovic <mh@foldr3.com>  Fri, 30 Mar 2012 17:21:40 +0200

python-oq-engine (0.6.0-13) oneiric; urgency=low

  * proper fix for GMF serialization problem (LP: #969014)

 -- Muharem Hrnjadovic <mh@foldr3.com>  Fri, 30 Mar 2012 15:14:41 +0200

python-oq-engine (0.6.0-12) oneiric; urgency=low

  * Fix GMF serialization in the hazard event based calculator (LP: #969014)

 -- Muharem Hrnjadovic <mh@foldr3.com>  Fri, 30 Mar 2012 12:15:44 +0200

python-oq-engine (0.6.0-11) oneiric; urgency=low

  * Fix ERROR: role "oq_ged4gem" does not exist (LP: #968056)

 -- Muharem Hrnjadovic <mh@foldr3.com>  Thu, 29 Mar 2012 10:44:23 +0200

python-oq-engine (0.6.0-10) oneiric; urgency=low

  * Fix BaseHazardCalculator, so self.calc gets initialized.

 -- Muharem Hrnjadovic <mh@foldr3.com>  Fri, 23 Mar 2012 07:20:47 +0100

python-oq-engine (0.6.0-9) oneiric; urgency=low

  * Turn off accidental worker-side logic tree processing (LP: #962788)

 -- Muharem Hrnjadovic <mh@foldr3.com>  Fri, 23 Mar 2012 06:27:36 +0100

python-oq-engine (0.6.0-8) oneiric; urgency=low

  * Package tested and ready for deployment.

 -- Muharem Hrnjadovic <mh@foldr3.com>  Tue, 20 Mar 2012 15:54:31 +0100

python-oq-engine (0.6.0-7) oneiric; urgency=low

  * All demos pass, rebuild this package

 -- Muharem Hrnjadovic <mh@foldr3.com>  Wed, 07 Mar 2012 18:12:26 +0100

python-oq-engine (0.6.0-6) oneiric; urgency=low

  * Another db user fix

 -- Muharem Hrnjadovic <mh@foldr3.com>  Wed, 07 Mar 2012 17:18:31 +0100

python-oq-engine (0.6.0-5) oneiric; urgency=low

  * Fix database users

 -- Muharem Hrnjadovic <mh@foldr3.com>  Wed, 07 Mar 2012 16:39:49 +0100

python-oq-engine (0.6.0-4) oneiric; urgency=low

  * Fix distro series

 -- Muharem Hrnjadovic <mh@foldr3.com>  Wed, 07 Mar 2012 09:25:57 +0100

python-oq-engine (0.6.0-3) precise; urgency=low

  * Added license file

 -- Muharem Hrnjadovic <mh@foldr3.com>  Wed, 07 Mar 2012 08:35:12 +0100

python-oq-engine (0.6.0-2) oneiric; urgency=low

  * added sample celeryconfig.py file

 -- Muharem Hrnjadovic <mh@foldr3.com>  Mon, 05 Mar 2012 20:07:23 +0100

python-oq-engine (0.6.0-1) oneiric; urgency=low

  * OpenQuake rev. 0.6.0 upstream release (LP: #946879)
  * add postgresql-plpython-9.1 dependency (LP: #929429)

 -- Muharem Hrnjadovic <mh@foldr3.com>  Mon, 05 Mar 2012 11:05:22 +0100

python-oq-engine (0.5.1-2) oneiric; urgency=low

  * add postrm script (LP: #906613)

 -- Muharem Hrnjadovic <mh@foldr3.com>  Thu, 02 Feb 2012 13:00:06 +0100

python-oq-engine (0.5.1-1) oneiric; urgency=low

  * 0.5.1 upstream release (LP: #925339)

 -- Muharem Hrnjadovic <mh@foldr3.com>  Thu, 02 Feb 2012 10:11:58 +0100

python-oq-engine (0.5.0-9) oneiric; urgency=low

  * Fix error resulting from backporting code.

 -- Muharem Hrnjadovic <mh@foldr3.com>  Wed, 25 Jan 2012 16:27:49 +0100

python-oq-engine (0.5.0-8) oneiric; urgency=low

  * Fix hazard map serialization failure (LP: #921604)

 -- Muharem Hrnjadovic <mh@foldr3.com>  Wed, 25 Jan 2012 16:06:54 +0100

python-oq-engine (0.5.0-7) oneiric; urgency=low

  * Remove one last 'sudo' from db setup script

 -- Muharem Hrnjadovic <mh@foldr3.com>  Wed, 25 Jan 2012 12:17:35 +0100

python-oq-engine (0.5.0-6) oneiric; urgency=low

  * NRML files are written only once (LP: #914614)
  * optimize parallel results collection (LP: #914613)
  * fix "current realization" progress counter value (LP: #914477)

 -- Muharem Hrnjadovic <mh@foldr3.com>  Thu, 19 Jan 2012 15:16:51 +0100

python-oq-engine (0.5.0-5) oneiric; urgency=low

  * Revert to the usual database user names.

 -- Muharem Hrnjadovic <mh@foldr3.com>  Tue, 10 Jan 2012 10:49:49 +0100

python-oq-engine (0.5.0-4) oneiric; urgency=low

  * Remove "sudo" from db setup script (LP: #914139)

 -- Muharem Hrnjadovic <mh@foldr3.com>  Tue, 10 Jan 2012 08:18:14 +0100

python-oq-engine (0.5.0-3) oneiric; urgency=low

  * Fix demo files.

 -- Muharem Hrnjadovic <mh@foldr3.com>  Mon, 09 Jan 2012 21:10:08 +0100

python-oq-engine (0.5.0-2) oneiric; urgency=low

  * Calculation and serialization are to be carried out in parallel
    (LP: #910985)

 -- Muharem Hrnjadovic <mh@foldr3.com>  Mon, 09 Jan 2012 15:53:05 +0100

python-oq-engine (0.5.0-1) oneiric; urgency=low

  * Prepare rel. 0.5.0 of python-oq-engine (LP: #913540)
  * set JAVA_HOME for celeryd (LP: #911697)

 -- Muharem Hrnjadovic <mh@foldr3.com>  Mon, 09 Jan 2012 07:15:31 +0100

python-oq-engine (0.4.6-11) oneiric; urgency=low

  * Facilitate java-side kvs connection caching
    (LP: #894261, #907760, #907993).

 -- Muharem Hrnjadovic <mh@foldr3.com>  Mon, 02 Jan 2012 13:42:42 +0100

python-oq-engine (0.4.6-10) oneiric; urgency=low

  * Only use one amqp log handler per celery worker (LP: #907360).

 -- Muharem Hrnjadovic <mh@foldr3.com>  Mon, 02 Jan 2012 13:10:50 +0100

python-oq-engine (0.4.6-9) oneiric; urgency=low

  * add a debian/preinst script that makes sure we have no garbage
    from previous package installation lying around (LP: #906613).

 -- Muharem Hrnjadovic <mh@foldr3.com>  Tue, 20 Dec 2011 10:43:12 +0100

python-oq-engine (0.4.6-8) oneiric; urgency=low

  * Repackage 0.4.6-6 (no asynchronous classical PSHA code)
    for oneiric (also fix the postgres-9.1 issues).

 -- Muharem Hrnjadovic <mh@foldr3.com>  Fri, 16 Dec 2011 11:34:47 +0100

python-oq-engine (0.4.6-6) oneiric; urgency=low

  * Make sure /var/lib/openquake/disagg-results exists and has an
    appropriate owner and permissions (LP: #904659)

 -- Muharem Hrnjadovic <mh@foldr3.com>  Thu, 15 Dec 2011 12:26:28 +0100

python-oq-engine (0.4.6-5) natty; urgency=low

  * Make sure the demos that were broken in 0.4.6 are not installed
    (LP: #901112)

 -- Muharem Hrnjadovic <mh@foldr3.com>  Fri, 09 Dec 2011 16:40:50 +0100

python-oq-engine (0.4.6-4) natty; urgency=low

  * Tolerate the failure of chown and/or chmod on /var/lib/openquake
    (LP: #902083)

 -- Muharem Hrnjadovic <mh@foldr3.com>  Fri, 09 Dec 2011 10:38:46 +0100

python-oq-engine (0.4.6-3) natty; urgency=low

  * Remove UHS changes in order to fix python-java-bridge failures
    (LP: #900617)

 -- Muharem Hrnjadovic <mh@foldr3.com>  Fri, 09 Dec 2011 07:51:19 +0100

python-oq-engine (0.4.6-2) oneiric; urgency=low

  * Add missing dependency, python-h5py (LP: #900300)

 -- Muharem Hrnjadovic <mh@foldr3.com>  Mon, 05 Dec 2011 15:09:37 +0100

python-oq-engine (0.4.6-1) oneiric; urgency=low

  * Upstream release (LP: #898634)
  * Make postgres dependencies less version dependent (LP: #898622)

 -- Muharem Hrnjadovic <mh@foldr3.com>  Mon, 05 Dec 2011 10:51:46 +0100

python-oq-engine (0.4.4-19) oneiric; urgency=low

  * Functions called from celery tasks should not make use of logic trees
    (LP: #880743)

 -- Muharem Hrnjadovic <mh@foldr3.com>  Mon, 24 Oct 2011 14:37:41 +0200

python-oq-engine (0.4.4-18) oneiric; urgency=low

  * Add python-setuptools as a python-oq-engine dependency (LP: #877915)

 -- Muharem Hrnjadovic <mh@foldr3.com>  Sun, 23 Oct 2011 18:29:41 +0200

python-oq-engine (0.4.4-17) oneiric; urgency=low

  * Refresh the demos and make sure the newest ones are always installed
    under /usr/openquake/demos

 -- Muharem Hrnjadovic <mh@foldr3.com>  Sun, 23 Oct 2011 18:12:59 +0200

python-oq-engine (0.4.4-16) oneiric; urgency=low

  * Remove superfluous OPENQUAKE_ROOT import.

 -- Muharem Hrnjadovic <mh@foldr3.com>  Sun, 23 Oct 2011 16:42:17 +0200

python-oq-engine (0.4.4-15) oneiric; urgency=low

  * Added the python code needed for the new logic tree implementation
    (LP: #879451)

 -- Muharem Hrnjadovic <mh@foldr3.com>  Sun, 23 Oct 2011 12:27:15 +0200

python-oq-engine (0.4.4-14) oneiric; urgency=low

  * leave exceptions raised by celery tasks alone (LP: #878736)

 -- Muharem Hrnjadovic <mh@foldr3.com>  Thu, 20 Oct 2011 12:30:50 +0200

python-oq-engine (0.4.4-13) oneiric; urgency=low

  * Avoid failures while reraising exceptions (LP: #877992)

 -- Muharem Hrnjadovic <mh@foldr3.com>  Wed, 19 Oct 2011 15:03:58 +0200

python-oq-engine (0.4.4-12) natty; urgency=low

  * Impose upper limit on JVM memory usage (LP: #821002)

 -- Muharem Hrnjadovic <mh@foldr3.com>  Mon, 17 Oct 2011 17:35:40 +0200

python-oq-engine (0.4.4-11) oneiric; urgency=low

  * add python-oq-engine_0.4.4.orig.tar.gz to upload

 -- Muharem Hrnjadovic <mh@foldr3.com>  Fri, 14 Oct 2011 11:57:11 +0200

python-oq-engine (0.4.4-10) oneiric; urgency=low

  * Ubuntu 11.10 upload.

 -- Muharem Hrnjadovic <mh@foldr3.com>  Fri, 14 Oct 2011 11:37:17 +0200

python-oq-engine (0.4.4-9) natty; urgency=low

  * 'new_in_this_release' files apply to latest upgrade (LP: #873205)

 -- Muharem Hrnjadovic <mh@foldr3.com>  Thu, 13 Oct 2011 10:36:04 +0200

python-oq-engine (0.4.4-8) natty; urgency=low

  * Make sure all demo files are unzipped (LP: #872816)

 -- Muharem Hrnjadovic <mh@foldr3.com>  Thu, 13 Oct 2011 10:17:08 +0200

python-oq-engine (0.4.4-7) natty; urgency=low

  * More robust detection of the 'openquake' system group (LP #872814)

 -- Muharem Hrnjadovic <mh@foldr3.com>  Wed, 12 Oct 2011 14:37:40 +0200

python-oq-engine (0.4.4-6) natty; urgency=low

  * make the demo files writable by owner *and* group.

 -- Muharem Hrnjadovic <mh@foldr3.com>  Tue, 11 Oct 2011 16:09:51 +0200

python-oq-engine (0.4.4-5) natty; urgency=low

  * Remove unneeded database users (LP #872277)
  * fix smoketests (add DEPTHTO1PT0KMPERSEC, VS30_TYPE parameter defaults)

 -- Muharem Hrnjadovic <mh@foldr3.com>  Tue, 11 Oct 2011 15:48:20 +0200

python-oq-engine (0.4.4-4) natty; urgency=low

  * turn off -x flag in debian/postinst
  * unzip the example files in /usr/openquake/demos

 -- Muharem Hrnjadovic <mh@foldr3.com>  Tue, 11 Oct 2011 14:55:30 +0200

python-oq-engine (0.4.4-3) natty; urgency=low

  * fix lintian warning

 -- Muharem Hrnjadovic <mh@foldr3.com>  Tue, 11 Oct 2011 14:26:25 +0200

python-oq-engine (0.4.4-2) natty; urgency=low

  * Use dh_installexamples to include the smoketests in the package.

 -- Muharem Hrnjadovic <mh@foldr3.com>  Tue, 11 Oct 2011 12:23:06 +0200

python-oq-engine (0.4.4-1) natty; urgency=low

  * fix permissions for config files in /etc/openquake (LP #850766)
  * be more intelligent about pg_hba.conf files (LP #848579)
  * add smoke tests to the package (LP #810982)

 -- Muharem Hrnjadovic <mh@foldr3.com>  Tue, 11 Oct 2011 11:47:30 +0200

python-oq-engine (0.4.3-21) natty; urgency=low

  * Remove unneeded dependency on fabric (LP: #852004)

 -- Muharem Hrnjadovic <mh@foldr3.com>  Fri, 16 Sep 2011 20:47:49 +0000

python-oq-engine (0.4.3-20) natty; urgency=low

  * Shut down celery prior to restarting postgres and setting up the database
    (LP: #846388)

 -- Muharem Hrnjadovic <mh@foldr3.com>  Sat, 10 Sep 2011 19:47:56 +0200

python-oq-engine (0.4.3-19) natty; urgency=low

  * Close all db connections in order to prevent package upgrade failures
   (LP: 846279)

 -- Muharem Hrnjadovic <mh@foldr3.com>  Sat, 10 Sep 2011 09:37:34 +0200

python-oq-engine (0.4.3-18) natty; urgency=low

  * declare the "include_defaults" flag in the openquake script (LP: #845994)

 -- Muharem Hrnjadovic <mh@foldr3.com>  Fri, 09 Sep 2011 22:38:40 +0200

python-oq-engine (0.4.3-17) natty; urgency=low

  * package the correct software revision (LP: #845583)

 -- Muharem Hrnjadovic <mh@foldr3.com>  Fri, 09 Sep 2011 15:00:05 +0200

python-oq-engine (0.4.3-16) natty; urgency=low

  * Add all required db users to pg_hba.conf (LP: #845461)

 -- Muharem Hrnjadovic <mh@foldr3.com>  Fri, 09 Sep 2011 11:25:41 +0200

python-oq-engine (0.4.3-15) natty; urgency=low

  * Remove obsolete dependency on python-geoalchemy (LP: #845439)

 -- Muharem Hrnjadovic <mh@foldr3.com>  Fri, 09 Sep 2011 10:25:25 +0200

python-oq-engine (0.4.3-14) natty; urgency=low

  * turn off 'set -x' in debian/postinst

 -- Muharem Hrnjadovic <mh@foldr3.com>  Fri, 09 Sep 2011 07:18:34 +0200

python-oq-engine (0.4.3-13) natty; urgency=low

  * Better detection of postgresql-8.4

 -- Muharem Hrnjadovic <mh@foldr3.com>  Fri, 09 Sep 2011 07:16:11 +0200

python-oq-engine (0.4.3-12) natty; urgency=low

  * detect the absence of the rabbitmq and postgres services and refrain
    from the corresponding initialization actions  (LP: #845344)

 -- Muharem Hrnjadovic <mh@foldr3.com>  Fri, 09 Sep 2011 06:47:32 +0200

python-oq-engine (0.4.3-11) natty; urgency=low

  * Fix logging sink configuration file and location.

 -- Muharem Hrnjadovic <mh@foldr3.com>  Wed, 07 Sep 2011 14:31:51 +0200

python-oq-engine (0.4.3-10) natty; urgency=low

  * Fix database user/permissions for admin schema.

 -- Muharem Hrnjadovic <mh@foldr3.com>  Wed, 07 Sep 2011 14:07:30 +0200

python-oq-engine (0.4.3-9) natty; urgency=low

  * turn off 'set -x' in debian/postinst

 -- Muharem Hrnjadovic <mh@foldr3.com>  Tue, 06 Sep 2011 17:44:37 +0200

python-oq-engine (0.4.3-8) natty; urgency=low

  * Fixed database (user) setup and general breakage (LP: #842472)

 -- Muharem Hrnjadovic <mh@foldr3.com>  Tue, 06 Sep 2011 17:42:51 +0200

python-oq-engine (0.4.3-7) natty; urgency=low

  * Fix database (user) setup (LP: #842472)
  * Copy configuration file to /etc/openquake (LP: #842468)

 -- Muharem Hrnjadovic <mh@foldr3.com>  Tue, 06 Sep 2011 15:34:17 +0200

python-oq-engine (0.4.3-6) natty; urgency=low

  * Delay the import of openquake.engine.job to allow the user to see the version
    and/or help without errors (LP: #842604)

 -- Muharem Hrnjadovic <mh@foldr3.com>  Tue, 06 Sep 2011 14:37:06 +0200

python-oq-engine (0.4.3-5) natty; urgency=low

  * Copy configuration file to /usr/openquake (LP: #842468)

 -- Muharem Hrnjadovic <mh@foldr3.com>  Tue, 06 Sep 2011 11:45:55 +0200

python-oq-engine (0.4.3-4) natty; urgency=low

  * Fix 'Architecture' field in debian/control.

 -- Muharem Hrnjadovic <mh@foldr3.com>  Mon, 05 Sep 2011 21:35:10 +0200

python-oq-engine (0.4.3-3) natty; urgency=low

  * Add Django as a dependency (LP: #830974)

 -- Muharem Hrnjadovic <mh@foldr3.com>  Mon, 05 Sep 2011 21:33:01 +0200

python-oq-engine (0.4.3-2) natty; urgency=low

  * Make db error detection smarter (LP: #819710)

 -- Muharem Hrnjadovic <mh@foldr3.com>  Mon, 05 Sep 2011 21:30:16 +0200

python-oq-engine (0.4.3-1) natty; urgency=low

  * Upstream release (LP: #839424)

 -- Muharem Hrnjadovic <mh@foldr3.com>  Mon, 05 Sep 2011 18:13:42 +0200

python-oq-engine (0.4.1-12) natty; urgency=low

  * Better error detection for schema creation output (LP #819710)
  * Remove unneeded python-guppy dependency (LP #826487)

 -- Muharem Hrnjadovic <mh@foldr3.com>  Mon, 15 Aug 2011 03:16:43 +0200

python-oq-engine (0.4.1-11) natty; urgency=low

  * Add the cache garbage collector script (LP #817541)

 -- Muharem Hrnjadovic <mh@foldr3.com>  Thu, 28 Jul 2011 16:56:33 +0200

python-oq-engine (0.4.1-10) natty; urgency=low

  * The name of the default db should be 'openquake'

 -- Muharem Hrnjadovic <mh@foldr3.com>  Tue, 26 Jul 2011 15:47:18 +0200

python-oq-engine (0.4.1-9) natty; urgency=low

  * postgresql reload after pg_hba.conf modification was missing

 -- Muharem Hrnjadovic <mh@foldr3.com>  Tue, 26 Jul 2011 15:28:52 +0200

python-oq-engine (0.4.1-8) natty; urgency=low

  * log4j.properties needs to live in the openquake source code tree
    (LP #816397)

 -- Muharem Hrnjadovic <mh@foldr3.com>  Tue, 26 Jul 2011 14:52:20 +0200

python-oq-engine (0.4.1-7) natty; urgency=low

  * Fix obsolete celeryconfig.py file.

 -- Muharem Hrnjadovic <mh@foldr3.com>  Tue, 26 Jul 2011 14:24:25 +0200

python-oq-engine (0.4.1-6) natty; urgency=low

  * Move xml schemas to the openquake source code tree (LP #816375)

 -- Muharem Hrnjadovic <mh@foldr3.com>  Tue, 26 Jul 2011 13:52:56 +0200

python-oq-engine (0.4.1-5) natty; urgency=low

  * Fix mistake in postinst (db init output in now redirected correctly)

 -- Muharem Hrnjadovic <mh@foldr3.com>  Tue, 26 Jul 2011 12:16:20 +0200

python-oq-engine (0.4.1-4) natty; urgency=low

  * database initialisation is now checked for errors

 -- Muharem Hrnjadovic <mh@foldr3.com>  Tue, 26 Jul 2011 11:25:18 +0200

python-oq-engine (0.4.1-3) natty; urgency=low

  * when invoked from postinst the sudo commands in the create_oq_schema
    script break it (since the latter is run by the postgres user)

 -- Muharem Hrnjadovic <mh@foldr3.com>  Tue, 26 Jul 2011 07:58:31 +0200

python-oq-engine (0.4.1-2) natty; urgency=low

  * get_uiapi_writer_session() has defaults (LP #815912)
  * moved the db-rooted source code tree under openquake (LP #816232)

 -- Muharem Hrnjadovic <mh@foldr3.com>  Tue, 26 Jul 2011 06:35:03 +0200

python-oq-engine (0.4.1-1) natty; urgency=low

  * OpenQuake 0.4.1 release
  * add postgresql-8.4 as a recommended package (LP #810953)
  * configure the OpenQuake database if postgres is installed (LP #810955)
  * add dependencies (LP #813961)
  * add the sticky bit to /usr/openquake (LP #810985)

 -- Muharem Hrnjadovic <mh@foldr3.com>  Thu, 21 Jul 2011 11:48:36 +0200

python-oq-engine (0.3.9-6) natty; urgency=low

  * The rabbitmq-server and redis-server packages should be merely recommended
    since we may want to install the openquake package on worker machines but
    deploy the two daemons in question elsewhere.

 -- Muharem Hrnjadovic <mh@foldr3.com>  Tue, 14 Jun 2011 20:12:50 +0200

python-oq-engine (0.3.9-5) natty; urgency=low

  * The number of celery tasks is based on the number of CPUs/cores
    (when the HAZARD_TASKS parameter is not set).

 -- Muharem Hrnjadovic <mh@foldr3.com>  Thu, 09 Jun 2011 15:15:54 +0200

python-oq-engine (0.3.9-4) natty; urgency=low

  * Create /usr/openquake in postinst

 -- Muharem Hrnjadovic <mh@foldr3.com>  Tue, 07 Jun 2011 16:43:24 +0200

python-oq-engine (0.3.9-3) natty; urgency=low

  * Added java-oq dependency

 -- Muharem Hrnjadovic <mh@foldr3.com>  Tue, 07 Jun 2011 14:58:44 +0200

python-oq-engine (0.3.9-2) natty; urgency=low

  * Added the python-geoalchemy dependency.

 -- Muharem Hrnjadovic <mh@foldr3.com>  Tue, 07 Jun 2011 10:30:02 +0200

python-oq-engine (0.3.9-1) natty; urgency=low

  * Upstream OpenQuake python sources.

 -- Muharem Hrnjadovic <mh@foldr3.com>  Mon, 06 Jun 2011 11:42:24 +0200<|MERGE_RESOLUTION|>--- conflicted
+++ resolved
@@ -1,13 +1,10 @@
   [Michele Simionato]
-<<<<<<< HEAD
   * Removed the SourceManager: now the sources are filtered in the workers
     and we do not split in tiles anymore
-=======
   * Made the full datastore downloadable from the WebUI
   * Added a command "oq db" to send commands the engine database
     (for internal usage)
   * By default the WebUI now displays only the last 100 calculations
->>>>>>> d5d2e068
   * Added more validity checks to the disaggregation parameters; split the
     sources even in the disaggregation phase
   * Added an optimized event based calculator computing the total losses by
