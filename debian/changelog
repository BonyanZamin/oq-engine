--- conflicted
+++ resolved
@@ -1,12 +1,9 @@
-<<<<<<< HEAD
   [Enrico Abcede, Francis Bernales]
   * Implemented Campbell and Bozorgnia (2019) IA and CAV to campbell_bozorgnia_2014  
   
-=======
   [Michele Simionato]
   * Improved the progress log in classical calculations
 
->>>>>>> 475bf358
   [Kendra Johnson]
   * Fixed an error `invalid literal for int() with base 10` affecting
     event based calculations using mutex sources and a nontrivial logic tree
