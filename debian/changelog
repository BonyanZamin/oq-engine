--- conflicted
+++ resolved
@@ -1,13 +1,11 @@
-<<<<<<< HEAD
   [Marco Pagani]
   * Fixed a bug in the code that resamples a line
-=======
+
   [Paolo Tormene]
   * Upgraded requirements: Shapely to version 2.0.1 and Pandas to version 2.0.3
 
   [Michele Simionato, Paolo Tormene]
   * Implemented AEP, OEP curves
->>>>>>> e3526fab
 
   [Michele Simionato]
   * Internal: changed events.year to be in the range 1..eff_time
