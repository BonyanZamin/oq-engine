--- conflicted
+++ resolved
@@ -1,7 +1,6 @@
-<<<<<<< HEAD
   [Enrico Abcede, Francis Bernales]
   * Implemented Campbell and Bozorgnia (2019) IA and CAV to campbell_bozorgnia_2014
-=======
+
   [Michele Simionato]
   * Fixed exporting the ruptures when imported from a CSV
   * Fixed the issue of small negative eigenvalues in conditioned GMFs
@@ -46,7 +45,6 @@
 
   [Michele Simionato]
   * Internal: added a command `oq reducexp exposure_xml site_model_csv`
->>>>>>> 3580eba9
 
   [Paul Henshaw, Antonio Ettorre, Michele Simionato]
   * Updated the documentation about installing the engine
