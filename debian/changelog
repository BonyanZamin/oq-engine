--- conflicted
+++ resolved
@@ -8,12 +8,8 @@
   * Adds 'rvolc' (volcanic path distance) to the distance context
 
   [Michele Simionato]
-<<<<<<< HEAD
-  * Changed the magnitude-distance filter to be piecewise (no interpolation)
-=======
   * The outputs loss_curves-rlzs and loss_curves-stats are now visible again
     as engine outputs (before they were hidden)
->>>>>>> de439428
   * Added a debug command `oq plot_assets` and fixed `oq plot_sites`
   * Added a flag `--multipoint` to the command `oq upgrade_nrml`
   * Deprecated several outputs: hcurves-rlzs, agg_loss_table, losses_total,
