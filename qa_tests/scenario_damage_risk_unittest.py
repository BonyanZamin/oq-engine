--- conflicted
+++ resolved
@@ -32,11 +32,7 @@
     QA test for the Scenario Damage Risk calculator.
     """
 
-<<<<<<< HEAD
     def test_dda_con(self):
-=======
-    def test_scenario_damage_risk(self):
->>>>>>> df4a096c
         cfg = helpers.demo_file("scenario_damage_risk/config.gem")
 
         self._run_job(cfg)
@@ -45,62 +41,6 @@
 
         ds = self._ds("a1", "no_damage")
 
-<<<<<<< HEAD
-        self._close_to(1083.2878086376, float(ds.get("mean")))
-        self._close_to(926.8114705410, float(ds.get("stddev")))
-
-        ds = self._ds("a1", "LS1")
-
-        self._close_to(1193.2879148011, float(ds.get("mean")))
-        self._close_to(471.4571312182, float(ds.get("stddev")))
-
-        ds = self._ds("a1", "LS2")
-
-        self._close_to(723.4242765613, float(ds.get("mean")))
-        self._close_to(755.9750053225, float(ds.get("stddev")))
-
-        ds = self._ds("a2", "no_damage")
-
-        self._close_to(42.3377447524, float(ds.get("mean")))
-        self._close_to(70.0892678237, float(ds.get("stddev")))
-
-        ds = self._ds("a2", "LS1")
-
-        self._close_to(730.4180238456, float(ds.get("mean")))
-        self._close_to(494.7514529615, float(ds.get("stddev")))
-
-        ds = self._ds("a2", "LS2")
-
-        self._close_to(1227.2442314019, float(ds.get("mean")))
-        self._close_to(549.4191085089, float(ds.get("stddev")))
-
-        ds = self._ds("a3", "no_damage")
-
-        self._close_to(264.2663623864, float(ds.get("mean")))
-        self._close_to(228.8391071035, float(ds.get("stddev")))
-
-        ds = self._ds("a3", "LS1")
-
-        self._close_to(451.0114061630, float(ds.get("mean")))
-        self._close_to(140.2229465594, float(ds.get("stddev")))
-
-        ds = self._ds("a3", "LS2")
-
-        self._close_to(284.7222314506, float(ds.get("mean")))
-        self._close_to(248.9585500745, float(ds.get("stddev")))
-
-    def test_dda_dsc(self):
-        cfg = helpers.demo_file("scenario_damage_risk/config_discrete.gem")
-
-        self._run_job(cfg)
-        self._verify_job_succeeded()
-        self._verify_damage_states()
-
-        ds = self._ds("a1", "no_damage")
-
-        self._close_to(554.6860951500, float(ds.get("mean")))
-        self._close_to(598.7552048028, float(ds.get("stddev")))
-=======
         self._close_to(1562.6067550208, float(ds.get("mean")))
         self._close_to(968.9350257674, float(ds.get("stddev")))
 
@@ -144,16 +84,17 @@
         self._close_to(195.4618668074, float(ds.get("mean")))
         self._close_to(253.91309010185, float(ds.get("stddev")))
 
-    def _ds(self, asset_ref, damage_state):
-        job = OqJob.objects.latest("id")
-        filename = "%s/dmg-dist-asset-%s.xml" % (OUTPUT_DIR, job.id)
+    def test_dda_dsc(self):
+        cfg = helpers.demo_file("scenario_damage_risk/config_discrete.gem")
 
-        xpath = ("{%(ns)s}dmgDistPerAsset/{%(ns)s}DDNode/"
-            "{%(ns)s}asset[@assetRef='" + asset_ref + "']/"
-            "{%(ns)s}damage[@ds='" + damage_state + "']")
+        self._run_job(cfg)
+        self._verify_job_succeeded()
+        self._verify_damage_states()
 
-        return self._get(filename, xpath)
->>>>>>> df4a096c
+        ds = self._ds("a1", "no_damage")
+
+        self._close_to(554.6860951500, float(ds.get("mean")))
+        self._close_to(598.7552048028, float(ds.get("stddev")))
 
         ds = self._ds("a1", "LS1")
 
@@ -175,7 +116,6 @@
         self._close_to(779.0404984000, float(ds.get("mean")))
         self._close_to(153.3343303635, float(ds.get("stddev")))
 
-<<<<<<< HEAD
         ds = self._ds("a2", "LS2")
 
         self._close_to(866.2058685200, float(ds.get("mean")))
@@ -209,8 +149,6 @@
     def _close_to(self, expected, actual):
         self.assertTrue(numpy.allclose(actual, expected, atol=0.0, rtol=0.001))
 
-=======
->>>>>>> df4a096c
     def _verify_damage_states(self):
         job = OqJob.objects.latest("id")
         filename = "%s/dmg-dist-asset-%s.xml" % (OUTPUT_DIR, job.id)
